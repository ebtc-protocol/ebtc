--- conflicted
+++ resolved
@@ -44,10 +44,6 @@
 
       - name: Foundry Test
         working-directory: ./packages/contracts/
-<<<<<<< HEAD
         run: forge test -vv ${{ github.base_ref == 'main' && '--fuzz-runs 200' || '' }}
-=======
-        run: forge test -vvv ${{ github.base_ref == 'main' && '--fuzz-runs 200' || '' }}
         env:
-          MAINNET_RPC_URL: ${{ secrets.MAINNET_RPC_URL }}
->>>>>>> 683690f3
+          MAINNET_RPC_URL: ${{ secrets.MAINNET_RPC_URL }}