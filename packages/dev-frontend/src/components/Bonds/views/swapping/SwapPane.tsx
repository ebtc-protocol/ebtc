--- conflicted
+++ resolved
@@ -1,13 +1,8 @@
 /** @jsxImportSource theme-ui */
 
 import { Decimal, Percent } from "@liquity/lib-base";
-<<<<<<< HEAD
-import React, { useEffect, useState } from "react";
-import { Flex, Button, Spinner, Heading, Close, Link } from "theme-ui";
-=======
 import React, { useEffect, useRef, useState } from "react";
-import { Flex, Button, Spinner, Heading, Close, Box, Label, Radio, Input } from "theme-ui";
->>>>>>> 610aa4e9
+import { Flex, Button, Spinner, Heading, Close, Box, Label, Radio, Input, Link } from "theme-ui";
 import { Amount } from "../../../ActionDescription";
 import { ErrorDescription } from "../../../ErrorDescription";
 import { Icon } from "../../../Icon";
