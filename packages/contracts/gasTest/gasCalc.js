--- conflicted
+++ resolved
@@ -109,29 +109,16 @@
     // Between F and G
     let amount = dec(1, 18)
     let fee = await cdpManager.getBorrowingFee(amount)
-<<<<<<< HEAD
-    let debt = amount.add(fee)
-    let {upperHint, lowerHint} = await th.getBorrowerOpsListHint(contracts, dec(10, 'ether'), debt)  
-
-    assert.equal(upperHint, F)
-    assert.equal(lowerHint, G)
-=======
     let debt = (await th.getCompositeDebt(contracts, amount)).add(fee)
     let {upperHint, lowerHint, newNICR} = await th.getBorrowerOpsListHint(contracts, dec(40, 'ether'), debt)  
     assert.equal(upperHint, _cdpIdG)
     assert.equal(lowerHint, _cdpIdF)
->>>>>>> bfa0cdd9
 
     // Bottom of the list
     amount = dec(1, 18)
     fee = await cdpManager.getBorrowingFee(amount)
-<<<<<<< HEAD
-    debt = amount.add(fee)
-    ;({upperHint, lowerHint} = await th.getBorrowerOpsListHint(contracts, dec(10, 'ether'), debt))
-=======
     debt = (await th.getCompositeDebt(contracts, amount)).add(fee);
     ({upperHint, lowerHint, newNICR} = await th.getBorrowerOpsListHint(contracts, dec(60, 'ether'), debt)) 
->>>>>>> bfa0cdd9
      
     assert.equal(upperHint, th.DUMMY_BYTES32)
     assert.equal(lowerHint, _cdpIdJ)
@@ -139,13 +126,8 @@
     // Top of the list
     amount = dec(1, 18)
     fee = await cdpManager.getBorrowingFee(amount)
-<<<<<<< HEAD
-    debt = amount.add(fee)
-    ;({upperHint, lowerHint} = await th.getBorrowerOpsListHint(contracts, dec(10, 'ether'), debt))
-=======
     debt = (await th.getCompositeDebt(contracts, amount)).add(fee);
-    ({upperHint, lowerHint} = await th.getBorrowerOpsListHint(contracts, dec(30, 'ether'), debt)) 
->>>>>>> bfa0cdd9
+    ({upperHint, lowerHint} = await th.getBorrowerOpsListHint(contracts, dec(30, 'ether'), debt))
      
     assert.equal(upperHint, _cdpIdA)
     assert.equal(lowerHint, th.DUMMY_BYTES32)
