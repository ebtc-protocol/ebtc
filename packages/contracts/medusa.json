{
	"fuzzing": {
		"workers": 10,
		"workerResetLimit": 50,
		"timeout": 0,
		"testLimit": 0,
		"callSequenceLength": 100,
<<<<<<< HEAD
		"corpusDirectory": "medusa-price-bias",
		"coverageEnabled": true,
		"deploymentOrder": [
			"EchidnaFeedUnbiasedTester"
		],
		"targetContracts": [
			"EchidnaFeedUnbiasedTester"
=======
		"corpusDirectory": "medusa-doomsday",
		"coverageEnabled": true,
		"deploymentOrder": [
			"EchidnaDoomsdayTester"
		],
		"targetContracts": [
			"EchidnaDoomsdayTester"
>>>>>>> e1bc9802
		],
		"targetContractsBalances": [
			"0x4F68CA6D8CD91C6000000"
		],
		"constructorArgs": {},
		"deployerAddress": "0x30000",
		"senderAddresses": [
			"0x10000",
			"0x20000",
			"0x30000"
		],
		"blockNumberDelayMax": 60480,
		"blockTimestampDelayMax": 604800,
		"blockGasLimit": 125000000,
		"transactionGasLimit": 12500000,
		"testing": {
			"stopOnFailedTest": false,
			"stopOnFailedContractMatching": false,
			"stopOnNoTests": true,
			"testAllContracts": false,
			"traceAll": false,	
			"assertionTesting": {
				"enabled": true,
				"testViewMethods": true,
				"panicCodeConfig": {
					"failOnCompilerInsertedPanic": false,
					"failOnAssertion": true,
					"failOnArithmeticUnderflow": false,
					"failOnDivideByZero": false,
					"failOnEnumTypeConversionOutOfBounds": false,
					"failOnIncorrectStorageAccess": false,
					"failOnPopEmptyArray": false,
					"failOnOutOfBoundsArrayAccess": false,
					"failOnAllocateTooMuchMemory": false,
					"failOnCallUninitializedVariable": false
				}
			},
			"propertyTesting": {
				"enabled": true,
				"testPrefixes": [
					"echidna_"
				]
			},
			"optimizationTesting": {
				"enabled": false,
				"testPrefixes": [
					"optimize_"
				]
			}
		},
		"chainConfig": {
			"codeSizeCheckDisabled": true,
			"cheatCodes": {
				"cheatCodesEnabled": true,
				"enableFFI": false
			}
		}
	},
	"compilation": {
		"platform": "crytic-compile",
		"platformConfig": {
<<<<<<< HEAD
			"target": "contracts/TestContracts/invariants/echidna/EchidnaFeedUnbiasedTester.sol",
=======
			"target": "contracts/TestContracts/invariants/echidna/EchidnaDoomsdayTester.sol",
>>>>>>> e1bc9802
			"solcVersion": "",
			"exportDirectory": "",
			"args": [
				"--solc-remaps", "@crytic/properties/=lib/properties/"
			]
		}
	},
	"logging": {
		"level": "info",
		"logDirectory": ""
	}
}<|MERGE_RESOLUTION|>--- conflicted
+++ resolved
@@ -5,23 +5,13 @@
 		"timeout": 0,
 		"testLimit": 0,
 		"callSequenceLength": 100,
-<<<<<<< HEAD
-		"corpusDirectory": "medusa-price-bias",
+		"corpusDirectory": "medusa",
 		"coverageEnabled": true,
 		"deploymentOrder": [
-			"EchidnaFeedUnbiasedTester"
+			"EchidnaTester"
 		],
 		"targetContracts": [
-			"EchidnaFeedUnbiasedTester"
-=======
-		"corpusDirectory": "medusa-doomsday",
-		"coverageEnabled": true,
-		"deploymentOrder": [
-			"EchidnaDoomsdayTester"
-		],
-		"targetContracts": [
-			"EchidnaDoomsdayTester"
->>>>>>> e1bc9802
+			"EchidnaTester"
 		],
 		"targetContractsBalances": [
 			"0x4F68CA6D8CD91C6000000"
@@ -83,11 +73,7 @@
 	"compilation": {
 		"platform": "crytic-compile",
 		"platformConfig": {
-<<<<<<< HEAD
-			"target": "contracts/TestContracts/invariants/echidna/EchidnaFeedUnbiasedTester.sol",
-=======
-			"target": "contracts/TestContracts/invariants/echidna/EchidnaDoomsdayTester.sol",
->>>>>>> e1bc9802
+			"target": "contracts/TestContracts/invariants/echidna/EchidnaTester.sol",
 			"solcVersion": "",
 			"exportDirectory": "",
 			"args": [
