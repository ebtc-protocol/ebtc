// SPDX-License-Identifier: UNLICENSED
pragma solidity 0.8.17;
pragma experimental ABIEncoderV2;
import "forge-std/Test.sol";
import "../contracts/Dependencies/LiquityMath.sol";
import {eBTCBaseFixture} from "./BaseFixture.sol";

/*
    Test governance around swapping the backup price feed
 */
contract PriceFeedGovernanceTest is eBTCBaseFixture {
    function setUp() public override {
        eBTCBaseFixture.setUp();
        eBTCBaseFixture.connectCoreContracts();
        eBTCBaseFixture.connectLQTYContractsToCore();
    }

    // -------- eBTC Minting governance cases --------

    function testSetFallbackCallerNoPermission() public {
        address user = _utils.getNextUserAddress();
        address mockOracle = _utils.getNextUserAddress();

        vm.startPrank(user);
<<<<<<< HEAD
        vm.expectRevert("PriceFeed: sender not authorized for setFallbackCaller(address)");
        priceFeedMock.setFallbackCaller(mockOracle);
=======
        vm.expectRevert("Auth: UNAUTHORIZED");
        priceFeedMock.setTellorCaller(mockOracle);
>>>>>>> 96dae300
        vm.stopPrank();
    }

    function testSetFallbackCallerWithPermission() public {
        address user = _utils.getNextUserAddress();
        address mockOracle = _utils.getNextUserAddress();

        // Grant permission
        vm.prank(defaultGovernance);
        authority.setUserRole(user, 4, true);

        assertEq(authority.doesUserHaveRole(user, 4), true);
        assertEq(
            authority.doesRoleHaveCapability(4, address(priceFeedMock), SET_FALLBACK_CALLER_SIG),
            true
        );

        vm.prank(priceFeedMock.owner());
        priceFeedMock.setAddresses(address(0), address(authority), address(authority));

        vm.startPrank(user);
        priceFeedMock.setFallbackCaller(mockOracle);
        vm.stopPrank();

        // Confirm variable set
        assertEq(address(priceFeedMock.fallbackCaller()), mockOracle);
    }
}<|MERGE_RESOLUTION|>--- conflicted
+++ resolved
@@ -22,13 +22,8 @@
         address mockOracle = _utils.getNextUserAddress();
 
         vm.startPrank(user);
-<<<<<<< HEAD
-        vm.expectRevert("PriceFeed: sender not authorized for setFallbackCaller(address)");
+        vm.expectRevert("Auth: UNAUTHORIZED");
         priceFeedMock.setFallbackCaller(mockOracle);
-=======
-        vm.expectRevert("Auth: UNAUTHORIZED");
-        priceFeedMock.setTellorCaller(mockOracle);
->>>>>>> 96dae300
         vm.stopPrank();
     }
 
