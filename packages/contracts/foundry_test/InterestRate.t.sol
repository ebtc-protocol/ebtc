// SPDX-License-Identifier: UNLICENSED
pragma solidity 0.6.11;

import {console2 as console} from "forge-std/console2.sol";

import {eBTCBaseFixture} from "./BaseFixture.sol";
import {Utilities} from "./utils/Utilities.sol";

// TODO: Do an invariant test that total interest minted is equal to sum of all borrowers' interest
contract InterestRateTest is eBTCBaseFixture {
    struct CdpState {
        uint256 debt;
        uint256 coll;
        uint256 pendingEBTCDebtReward;
        uint256 pendingEBTCInterest;
        uint256 pendingETHReward;
    }

    uint256 private testNumber;
    address payable[] users;

    Utilities internal _utils;

    uint public constant DECIMAL_PRECISION = 1e18;

    ////////////////////////////////////////////////////////////////////////////
    // Helper functions
    ////////////////////////////////////////////////////////////////////////////

    function _getEntireDebtAndColl(bytes32 cdpId) internal view returns (CdpState memory) {
        (
            uint256 debt,
            uint256 coll,
            uint256 pendingEBTCDebtReward,
            uint256 pendingEBTCDebtInterest,
            uint256 pendingETHReward
        ) = cdpManager.getEntireDebtAndColl(cdpId);
        return
            CdpState(debt, coll, pendingEBTCDebtReward, pendingEBTCDebtInterest, pendingETHReward);
    }

    ////////////////////////////////////////////////////////////////////////////
    // Tests
    ////////////////////////////////////////////////////////////////////////////

    function setUp() public override {
        eBTCBaseFixture.setUp();

        eBTCBaseFixture.connectLQTYContracts();
        eBTCBaseFixture.connectCoreContracts();
        eBTCBaseFixture.connectLQTYContractsToCore();

        _utils = new Utilities();
        users = _utils.createUsers(3);
    }

    /**
        - Confirm some basic CDP properites hold (count, ID, sorting with 1 CDP)
        - Confirm CDP is generated with the intended debt value, and that the entire system debt and active pool are as expected
        - Ensure no pending rewards before time has passed
        - Ensure pending interest is present for CDP after one year, and that it has the correct value given assumed interest rate. pendingEBTCInterest and debt values for the CDP should reflect this
        - Ensure the interest is reflected in ICR - ICR has gone down for CDP (more debt, same collateral)
        - Ensure the debt is reflected in entire system debt (note this only covers the _one CDP_ state and should handle _N CDPs_)
        - Ensure active pool does _not_ reflect the new debt (it's implicit and not realized as tokens yet)
        - Ensure LQTY staking balance hasn't changed during this process

        Next, apply pending interest via an addColl() operation
    */
    function testInterestIsAppliedAddCollOps() public {
        vm.startPrank(users[0]);
        uint256 coll = _utils.calculateCollAmount(2000e18, priceFeedMock.getPrice(), 200e16);

        bytes32 cdpId0 = borrowerOperations.openCdp{value: coll}(
            5e17,
            _utils.calculateBorrowAmountFromDebt(
                2000e18,
                cdpManager.EBTC_GAS_COMPENSATION(),
                cdpManager.getBorrowingRateWithDecay()
            ), // Excluding borrow fee and gas compensation
            bytes32(0),
            bytes32(0)
        );

        uint256 lqtyStakingBalanceOld = eBTCToken.balanceOf(address(lqtyStaking));
        assertGt(lqtyStakingBalanceOld, 0);

        CdpState memory cdpState;
        cdpState = _getEntireDebtAndColl(cdpId0);
        assertEq(cdpState.debt, 2000e18);

        assertEq(cdpManager.getEntireSystemDebt(), 2000e18);
        assertEq(activePool.getEBTCDebt(), 2000e18);

        // Confirm no pending rewards before time has passed
        assertFalse(cdpManager.hasPendingRewards(cdpId0));

        // Fast-forward 1 year
        skip(365 days);

        // Has pending interest
        assertTrue(cdpManager.hasPendingRewards(cdpId0));

        cdpState = _getEntireDebtAndColl(cdpId0);
        // Expected interest over a year is 2%
        assertApproxEqRel(cdpState.pendingEBTCInterest, 40e18, 0.001e18); // Error is <0.1% of the expected value
        assertApproxEqRel(cdpState.debt, 2040e18, 0.0001e18); // Error is <0.01% of the expected value
        uint256 debtOld = cdpState.debt;

        assertLt(cdpManager.getCurrentICR(cdpId0, priceFeedMock.getPrice()), 200e16);

        assertEq(cdpState.debt, cdpManager.getEntireSystemDebt());

        // Active pool only contains realized interest (no pending interest)
        assertEq(activePool.getEBTCDebt(), 2000e18);

        assertEq(eBTCToken.balanceOf(address(lqtyStaking)), lqtyStakingBalanceOld);

        // Apply pending interest
        borrowerOperations.addColl{value: 1}(cdpId0, bytes32(0), bytes32(0));

        assertFalse(cdpManager.hasPendingRewards(cdpId0));

        cdpState = _getEntireDebtAndColl(cdpId0);
        assertEq(cdpState.pendingEBTCInterest, 0);
        assertEq(cdpState.debt, debtOld);

        assertEq(cdpManager.getEntireSystemDebt(), debtOld);
        assertEq(activePool.getEBTCDebt(), debtOld);

        // Check interest is minted to LQTY staking contract
        assertApproxEqRel(
            eBTCToken.balanceOf(address(lqtyStaking)).sub(lqtyStakingBalanceOld),
            40e18,
            0.001e18
        ); // Error is <0.1% of the expected value
    }

    /**
        Confirm that interest is applied to a CDP when collateral is removed by user
    */
    function testInterestIsAppliedWithdrawCollOps() public {
        vm.startPrank(users[0]);
        uint256 coll = _utils.calculateCollAmount(2000e18, priceFeedMock.getPrice(), 200e16);
        bytes32 cdpId0 = borrowerOperations.openCdp{value: coll}(
            5e17,
            _utils.calculateBorrowAmountFromDebt(
                2000e18,
                cdpManager.EBTC_GAS_COMPENSATION(),
                cdpManager.getBorrowingRateWithDecay()
            ), // Excluding borrow fee and gas compensation
            bytes32(0),
            bytes32(0)
        );
        uint256 lqtyStakingBalanceOld = eBTCToken.balanceOf(address(lqtyStaking));
        assertGt(lqtyStakingBalanceOld, 0);

        CdpState memory cdpState;
        cdpState = _getEntireDebtAndColl(cdpId0);
        assertEq(cdpState.debt, 2000e18);

        assertEq(cdpManager.getEntireSystemDebt(), 2000e18);
        assertEq(activePool.getEBTCDebt(), 2000e18);

        // Confirm no pending rewards before time has passed
        assertFalse(cdpManager.hasPendingRewards(cdpId0));

        // Fast-forward 1 year
        skip(365 days);

        // Has pending interest
        assertTrue(cdpManager.hasPendingRewards(cdpId0));

        cdpState = _getEntireDebtAndColl(cdpId0);
        // Expected interest over a year is 2%
        assertApproxEqRel(cdpState.pendingEBTCInterest, 40e18, 0.001e18); // Error is <0.1% of the expected value
        assertApproxEqRel(cdpState.debt, 2040e18, 0.0001e18); // Error is <0.01% of the expected value
        uint256 debtOld = cdpState.debt;

        assertLt(cdpManager.getCurrentICR(cdpId0, priceFeedMock.getPrice()), 200e16);

        assertEq(cdpState.debt, cdpManager.getEntireSystemDebt());

        // Active pool only contains realized interest (no pending interest)
        assertEq(activePool.getEBTCDebt(), 2000e18);

        assertEq(eBTCToken.balanceOf(address(lqtyStaking)), lqtyStakingBalanceOld);

        // Apply pending interest
        borrowerOperations.withdrawColl(cdpId0, 1e17, bytes32(0), bytes32(0));
        assertFalse(cdpManager.hasPendingRewards(cdpId0));

        cdpState = _getEntireDebtAndColl(cdpId0);
        assertEq(cdpState.pendingEBTCInterest, 0);
        assertEq(cdpState.debt, debtOld);

        assertEq(cdpManager.getEntireSystemDebt(), debtOld);
        assertEq(activePool.getEBTCDebt(), debtOld);

        // Check interest is minted to LQTY staking contract
        assertApproxEqRel(
            eBTCToken.balanceOf(address(lqtyStaking)).sub(lqtyStakingBalanceOld),
            40e18,
            0.001e18
        ); // Error is <0.1% of the expected value
    }

    /**
        - Open two identical CDPS
        - Advance time and ensure the debt and interest accrued are identical
        - Now, add collateral to one of the CDPS (a single wei). This interaction realizes the pending debt.
        - Advance time and ensure the pending interest is the same across both CDPS
     */
    function testInterestIsSameForInteractingAndNonInteractingUsers() public {
        bytes32 cdpId0 = borrowerOperations.openCdp{value: 100 ether}(
            FEE,
            2e18,
            bytes32(0),
            bytes32(0)
        );
        bytes32 cdpId1 = borrowerOperations.openCdp{value: 100 ether}(
            FEE,
            2e18,
            bytes32(0),
            bytes32(0)
        );
        assertEq(cdpManager.getCdpIdsCount(), 2);

        uint256 debt0;
        uint256 debt1;
        uint256 pendingReward0;
        uint256 pendingInterest0;
        uint256 pendingReward1;
        uint256 pendingInterest1;

        (debt0, , , , ) = cdpManager.getEntireDebtAndColl(cdpId0);
        (debt1, , , , ) = cdpManager.getEntireDebtAndColl(cdpId1);

        assertEq(debt0, debt1);

        skip(100 days);

        (debt0, , pendingReward0, pendingInterest0, ) = cdpManager.getEntireDebtAndColl(cdpId0);
        (debt1, , pendingReward1, pendingInterest1, ) = cdpManager.getEntireDebtAndColl(cdpId1);

        assertEq(pendingReward0, 0);
        assertEq(pendingReward1, 0);

        assertGt(pendingInterest0, 0);
        assertEq(pendingInterest0, pendingInterest1);

        assertEq(debt0, debt1);

        // Realize pending debt
        borrowerOperations.addColl{value: 1}(cdpId0, bytes32(0), bytes32(0));

        (debt0, , , pendingInterest0, ) = cdpManager.getEntireDebtAndColl(cdpId0);
        assertEq(pendingInterest0, 0);
        assertEq(debt0, debt1);

        skip(100 days);

        (debt0, , pendingReward0, pendingInterest0, ) = cdpManager.getEntireDebtAndColl(cdpId0);
        (debt1, , pendingReward1, pendingInterest1, ) = cdpManager.getEntireDebtAndColl(cdpId1);

        assertGt(pendingInterest0, 0);
        // TODO: Check why loss of precision
        assertApproxEqAbs(debt0, debt1, 1);

        // Realize pending debt
        borrowerOperations.addColl{value: 1}(cdpId0, bytes32(0), bytes32(0));

        (debt0, , , pendingInterest0, ) = cdpManager.getEntireDebtAndColl(cdpId0);
        assertEq(pendingInterest0, 0);
        // TODO: Check why loss of precision
        assertApproxEqAbs(debt0, debt1, 1);
    }

    // TODO since liquidation is changed to external liquidator, this test might need some adaptation
    function testInterestIsAppliedOnRedistributedDebt() public {
        uint256 coll0 = _utils.calculateCollAmount(4000e18, priceFeedMock.getPrice(), 300e16);
        uint256 coll1 = _utils.calculateCollAmount(2000e18, priceFeedMock.getPrice(), 200e16);

        bytes32 cdpId0 = borrowerOperations.openCdp{value: coll0}(
            FEE,
            _utils.calculateBorrowAmountFromDebt(
                4000e18,
                cdpManager.EBTC_GAS_COMPENSATION(),
                cdpManager.getBorrowingRateWithDecay()
            ),
            bytes32(0),
            bytes32(0)
        );
        bytes32 cdpId1 = borrowerOperations.openCdp{value: coll1}(
            FEE,
            _utils.calculateBorrowAmountFromDebt(
                2000e18,
                cdpManager.EBTC_GAS_COMPENSATION(),
                cdpManager.getBorrowingRateWithDecay()
            ),
            bytes32(0),
            bytes32(0)
        );

        assertFalse(cdpManager.hasPendingRewards(cdpId0));

        // Price falls from 7428e13 to 3000e13
        priceFeedMock.setPrice(3000 * 1e13);

        // Liquidate cdp1
        deal(address(eBTCToken), users[0], cdpManager.getCdpDebt(cdpId1));
        vm.prank(users[0]);
        cdpManager.liquidate(cdpId1);

        // no pending redistribution since no time has passed
        assertFalse(cdpManager.hasPendingRewards(cdpId0));

        // Now ~half of cdp0's debt is pending and in the default pool
        CdpState memory cdpState;
        cdpState = _getEntireDebtAndColl(cdpId0);

        // Check if pending debt/coll is correct
        // Some loss of precision due to rounding
<<<<<<< HEAD
        assertApproxEqRel(cdpState.pendingEBTCDebtReward, 0, 0.01e18); //2000e18, 0.01e18);
        assertApproxEqRel(cdpState.pendingETHReward, 0, 0.01e18); //coll1, 0.01e18);

        assertApproxEqRel(cdpState.coll, coll0, 0.01e18); //coll0.add(coll1), 0.01e18);
        assertApproxEqRel(
            cdpState.debt,
            4000e18, //6000e18, // debt0 + debt1
            0.01e18
=======
        assertApproxEqRel(cdpState.pendingEBTCDebtReward, 2000e18, 0.02e18);
        assertApproxEqRel(cdpState.pendingETHReward, coll1, 0.02e18);

        assertApproxEqRel(cdpState.coll, coll0.add(coll1), 0.02e18);
        assertApproxEqRel(
            cdpState.debt,
            6000e18, // debt0 + debt1
            0.02e18
>>>>>>> c83daee9
        );

        // No interest since no time has passed
        assertEq(cdpState.pendingEBTCInterest, 0);

        assertEq(cdpManager.getEntireSystemDebt(), 4000e18); //6000e18);
        assertEq(defaultPool.getEBTCDebt(), 0); //2000e18);

        uint256 lqtyStakingBalanceOld = eBTCToken.balanceOf(address(lqtyStaking));

        skip(365 days);

        // Expected interest over a year is 2%
        cdpState = _getEntireDebtAndColl(cdpId0);
        assertApproxEqRel(
            cdpState.pendingEBTCDebtReward,
<<<<<<< HEAD
            0, //2040e18, // ~2% over a year 2000e18
            0.01e18
=======
            2040e18, // ~2% over a year 2000e18
            0.02e18
>>>>>>> c83daee9
        );
        assertApproxEqRel(
            cdpState.pendingEBTCInterest,
            80e18, // ~2% over a year on 4000e18
            0.02e18
        );
        assertApproxEqRel(
            cdpState.debt,
<<<<<<< HEAD
            4080e18, //6120e18, // ~2% over a year
            0.01e18
=======
            6120e18, // ~2% over a year
            0.02e18
>>>>>>> c83daee9
        );

        // TODO: Check if precision loss can lead to issues. Can it be avoided?
        assertApproxEqRel(cdpState.debt, cdpManager.getEntireSystemDebt(), 2);

        // Default pool only contains realized interest (no pending interest)
        assertEq(defaultPool.getEBTCDebt(), 0); //2000e18);

        uint256 debtOld = cdpState.debt;

        // Apply pending interest
        borrowerOperations.addColl{value: 100e18}(cdpId0, bytes32(0), bytes32(0));

        assertFalse(cdpManager.hasPendingRewards(cdpId0));

        cdpState = _getEntireDebtAndColl(cdpId0);
        assertEq(cdpState.pendingEBTCDebtReward, 0);
        assertEq(cdpState.pendingEBTCInterest, 0);
        assertEq(cdpState.debt, debtOld);

        assertApproxEqRel(cdpManager.getEntireSystemDebt(), debtOld, 2);
        // TODO: Check if precision loss can lead to issues. Can it be avoided?
        assertApproxEqAbs(defaultPool.getEBTCDebt(), 0, 13202);
        assertEq(activePool.getEBTCDebt(), debtOld);

        // Check interest is minted to LQTY staking contract
        assertApproxEqRel(
            eBTCToken.balanceOf(address(lqtyStaking)).sub(lqtyStakingBalanceOld),
<<<<<<< HEAD
            80e18, //120e18,
            0.001e18
        ); // Error is <0.1% of the expected value
=======
            120e18,
            0.002e18
        ); // Error is <0.2% of the expected value
>>>>>>> c83daee9
    }

    function testCalculateBorrowAmountFromDebt() public {
        bytes32 cdpId = borrowerOperations.openCdp{value: users[0].balance}(
            5e17,
            _utils.calculateBorrowAmountFromDebt(
                2000e18,
                cdpManager.EBTC_GAS_COMPENSATION(),
                cdpManager.getBorrowingRateWithDecay()
            ),
            bytes32(0),
            bytes32(0)
        );
        (uint256 debt, , , , ) = cdpManager.getEntireDebtAndColl(cdpId);
        // Borrow amount + gas compensation
        assertEq(debt, 2000e18);
    }
}<|MERGE_RESOLUTION|>--- conflicted
+++ resolved
@@ -320,7 +320,6 @@
 
         // Check if pending debt/coll is correct
         // Some loss of precision due to rounding
-<<<<<<< HEAD
         assertApproxEqRel(cdpState.pendingEBTCDebtReward, 0, 0.01e18); //2000e18, 0.01e18);
         assertApproxEqRel(cdpState.pendingETHReward, 0, 0.01e18); //coll1, 0.01e18);
 
@@ -329,16 +328,6 @@
             cdpState.debt,
             4000e18, //6000e18, // debt0 + debt1
             0.01e18
-=======
-        assertApproxEqRel(cdpState.pendingEBTCDebtReward, 2000e18, 0.02e18);
-        assertApproxEqRel(cdpState.pendingETHReward, coll1, 0.02e18);
-
-        assertApproxEqRel(cdpState.coll, coll0.add(coll1), 0.02e18);
-        assertApproxEqRel(
-            cdpState.debt,
-            6000e18, // debt0 + debt1
-            0.02e18
->>>>>>> c83daee9
         );
 
         // No interest since no time has passed
@@ -355,13 +344,8 @@
         cdpState = _getEntireDebtAndColl(cdpId0);
         assertApproxEqRel(
             cdpState.pendingEBTCDebtReward,
-<<<<<<< HEAD
             0, //2040e18, // ~2% over a year 2000e18
             0.01e18
-=======
-            2040e18, // ~2% over a year 2000e18
-            0.02e18
->>>>>>> c83daee9
         );
         assertApproxEqRel(
             cdpState.pendingEBTCInterest,
@@ -370,13 +354,8 @@
         );
         assertApproxEqRel(
             cdpState.debt,
-<<<<<<< HEAD
             4080e18, //6120e18, // ~2% over a year
             0.01e18
-=======
-            6120e18, // ~2% over a year
-            0.02e18
->>>>>>> c83daee9
         );
 
         // TODO: Check if precision loss can lead to issues. Can it be avoided?
@@ -405,15 +384,9 @@
         // Check interest is minted to LQTY staking contract
         assertApproxEqRel(
             eBTCToken.balanceOf(address(lqtyStaking)).sub(lqtyStakingBalanceOld),
-<<<<<<< HEAD
             80e18, //120e18,
             0.001e18
         ); // Error is <0.1% of the expected value
-=======
-            120e18,
-            0.002e18
-        ); // Error is <0.2% of the expected value
->>>>>>> c83daee9
     }
 
     function testCalculateBorrowAmountFromDebt() public {
