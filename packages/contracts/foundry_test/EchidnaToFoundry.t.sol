// SPDX-License-Identifier: UNLICENSED
pragma solidity 0.8.17;
import "forge-std/Test.sol";
import "forge-std/console2.sol";
import {eBTCBaseFixture} from "./BaseFixture.sol";
import {Properties} from "../contracts/TestContracts/invariants/Properties.sol";
import {IERC20} from "../contracts/Dependencies/IERC20.sol";
import {IERC3156FlashBorrower} from "../contracts/Interfaces/IERC3156FlashBorrower.sol";

/*
 * Test suite that converts from echidna "fuzz tests" to foundry "unit tests"
 * The objective is to go from random values to hardcoded values that can be analyzed more easily
 */
contract EchidnaToFoundry is eBTCBaseFixture, Properties, IERC3156FlashBorrower {
    address user;
    uint internal constant INITIAL_COLL_BALANCE = 1e21;
    uint256 private constant MAX_FLASHLOAN_ACTIONS = 4;

    function setUp() public override {
        eBTCBaseFixture.setUp();
        eBTCBaseFixture.connectCoreContracts();
        eBTCBaseFixture.connectLQTYContractsToCore();
        user = address(this);
        vm.startPrank(address(this));
        vm.deal(user, INITIAL_COLL_BALANCE);
        collateral.deposit{value: INITIAL_COLL_BALANCE}();

        IERC20(collateral).approve(address(activePool), type(uint256).max);
        IERC20(eBTCToken).approve(address(borrowerOperations), type(uint256).max);
    }

    function testGetGasRefund() public {
        // TODO convert to foundry test
        setEthPerShare(166472971329298343907410417081817146937181310074112353288);
        openCdp(0, 1);
        addColl(120719409312262194023192469707599498, 169959741405433799125898596825763);
        openCdp(0, 1);
        closeCdp(0);
    }

    function testGetFlashFee() public {
        openCdp(0, 2);
        setEthPerShare(0);

        flashLoanColl(216);
    }

    function testBO05() public {
        openCdp(0, 1);
        setEthPerShare(0);
        addColl(89746347972992101541, 29594050145240);
        openCdp(0, 1);
        uint256 balanceBefore = collateral.balanceOf(address(this));
        bytes32 _cdpId = sortedCdps.cdpOfOwnerByIndex(address(this), 0);
        uint256 cdpCollBefore = cdpManager.getCdpCollShares(_cdpId);
        uint256 liquidatorRewardSharesBefore = cdpManager.getCdpLiquidatorRewardShares(_cdpId);
        console2.log("before %s", balanceBefore);
        closeCdp(0);
        uint256 balanceAfter = collateral.balanceOf(address(this));
        console2.log("after %s %s %s %s", balanceAfter, cdpCollBefore, liquidatorRewardSharesBefore);
        console2.log(
            "isApproximateEq? %s",
            isApproximateEq(
                balanceBefore +
                    collateral.getPooledEthByShares(cdpCollBefore + liquidatorRewardSharesBefore),
                balanceAfter,
                0.0e18
            )
        );
    }

    //
    function _getValue() internal returns (uint256) {
        uint256 currentPrice = priceFeedMock.getPrice();

        uint256 totalColl = cdpManager.getEntireSystemColl();
        uint256 totalDebt = cdpManager.getEntireSystemDebt();
        uint256 totalCollFeeRecipient = activePool.getFeeRecipientClaimableCollShares();

        uint256 surplusColl = collSurplusPool.getTotalSurplusCollShares();

        uint256 totalValue = ((totalCollFeeRecipient * currentPrice) / 1e18) +
            ((totalColl * currentPrice) / 1e18) +
            ((surplusColl * currentPrice) / 1e18) -
            totalDebt;
        return totalValue;
    }

    function testDebugLiquidateZero() public {
        openCdp(0, 1);
        openCdp(
            89987264111579281160927512855035343800112805104904539378532907880159583883,
            1106532110377617551
        );
        setEthPerShare(0);
        setEthPerShare(0);
        setEthPerShare(0);
        uint256 _price = priceFeedMock.getPrice();
        uint256 tcrBefore = cdpManager.getTCR(_price);
        uint256 feeRecipientBalanceBefore = collateral.balanceOf(activePool.feeRecipientAddress()) +
            activePool.getFeeRecipientClaimableCollShares();
        bytes32 _cdpId = sortedCdps.cdpOfOwnerByIndex(address(user), 0);
        // cdpManager.applyPendingGlobalState();

        liquidateCdps(0);
        uint256 tcrAfter = cdpManager.getTCR(_price);
        uint256 feeRecipientBalanceAfter = collateral.balanceOf(activePool.feeRecipientAddress()) +
            activePool.getFeeRecipientClaimableCollShares();
        console.log("\ttcr %s %s %s", tcrBefore, tcrAfter, cdpManager.getICR(_cdpId, _price));
        console.log("\tfee %s %s", feeRecipientBalanceBefore, feeRecipientBalanceAfter);
        console.log("\tLICR", cdpManager.LICR(), collateral.getSharesByPooledEth(cdpManager.LICR()));
        // assertGt(tcrAfter, tcrBefore, L_12);
    }

    function testCloseCdpGasCompensationBrokenDueToFeeSplit() public {
        bytes32 _cdpId = openCdp(0, 1);
        addColl(
            1136306260966836966416254910600741013785759825099592986674110980406214,
            547292987167112192731837925341417026323903943248170797463056655103524
        );
        setEthPerShare(254118524);
        addColl(
            12597227859793617205474425017915022562745818181943317312554948512,
            9719570706362477321866756827913315445905565055267406059909916475
        );
        setEthPerShare(427559125359927817315385493025244950085348258422237142673507024064172809185);
        openCdp(3571529399317342246939748969305228181926514889773271968455159558869, 9858);
        setEthPerShare(3643538871032775039067393294322983338235379072440222187277243527);
<<<<<<< HEAD
        vars.actorCollBefore = collateral.balanceOf(address(user));
        vars.cdpCollBefore = cdpManager.getCdpColl(_cdpId);
=======
        vars.actorCollBefore = collateral.balanceOf(actor);
        vars.cdpCollBefore = cdpManager.getCdpCollShares(_cdpId);
>>>>>>> a91e209d
        vars.liquidatorRewardSharesBefore = cdpManager.getCdpLiquidatorRewardShares(_cdpId);
        closeCdp(0);
        vars.actorCollAfter = collateral.balanceOf(address(user));
        console.log(
            "\tcloseCdpGasCompensation",
            vars.actorCollBefore,
            vars.actorCollAfter,
            vars.actorCollAfter - vars.actorCollBefore
        );
        console.log(
            "\tcloseCdpGasCompensation",
            vars.cdpCollBefore,
            vars.liquidatorRewardSharesBefore,
            vars.cdpCollBefore + vars.liquidatorRewardSharesBefore
        );

        // assertTrue(
        //     isApproximateEq(
        //         vars.actorCollBefore +
        //             // ActivePool transfer SHARES not ETH directly
        //             collateral.getPooledEthByShares(
        //                 vars.cdpCollBefore + vars.liquidatorRewardSharesBefore
        //             ),
        //         vars.actorCollAfter,
        //         0.01e18
        //     ),
        //     BO_05
        // );
    }

    function testAccounting() public {
        vm.warp(block.timestamp + cdpManager.BOOTSTRAP_PERIOD());
        openCdp(14283920679645409126067658383553831605025404601557326036784405280196, 4);
        openCdp(
            28037307094182468557519507616376042229331618596506818074618240860648827,
            136273187309674429
        );
        setEthPerShare(0);
        redeemCollateral(
            8402145404511027771805111552760206033423228691148011063798302,
            137,
            703575859822394334003574748436913705980785025153047568680582173,
            25153565759357869369782279459011382105415748831514828992943646331765
        );
    }

    function testIcrAboveThresholds() public {
        bytes32 _cdpId = openCdp(19688822766013999646450751621063422027850672888, 1);
        addColl(
            8702575408528755242379334958854353780140793255186322495592959566377201720321,
            173068267
        );
        withdrawEBTC(
            992457735204281874,
            529683446718475933667566514872459861798391718976380365152122970137656211672
        );
        setEthPerShare(652766360785374473453018027512189970372374737774796411704924262);
        uint256 _price = priceFeedMock.getPrice();
        console2.log(
            "CDP1",
            uint256(sortedCdps.getFirst()),
            cdpManager.getICR(sortedCdps.getFirst(), _price),
            cdpManager.getCdpDebt(_cdpId)
        );
        repayEBTC(1, 0);
        console2.log(
            "CDP1",
            uint256(sortedCdps.getFirst()),
            cdpManager.getICR(sortedCdps.getFirst(), _price),
            cdpManager.getCdpDebt(_cdpId)
        );
    }

    function testBrokenL01() public {
        uint256 _price = priceFeedMock.getPrice();
        bytes32 _cdpId0 = openCdp(5730552934738, 1);
        bytes32 _cdpId = openCdp(327421463579861122389783144090, 130973672053670060);
        setEthPerShare(0);
        addColl(28537941311866640174, 3493149676010392);

        console2.log(
            "\tCDPs before rebase",
            cdpManager.getICR(sortedCdps.getFirst(), _price),
            cdpManager.getICR(sortedCdps.getLast(), _price)
        );

        setEthPerShare(148956803032284651814317393496782677);

        console2.log("\tTCR before", cdpManager.getTCR(_price));
        console2.log(
            "\tCDPs before",
            cdpManager.getICR(sortedCdps.getFirst(), _price),
            cdpManager.getICR(sortedCdps.getLast(), _price)
        );
        liquidateCdps(0);
        console2.log(
            "\tCDPs after",
            cdpManager.getICR(sortedCdps.getFirst(), _price),
            cdpManager.getICR(sortedCdps.getLast(), _price)
        );
    }

    function testNewTcr() public {
        bytes32 cdp = openCdp(
            57171402311851979203771794298570627232849516536367359032302056791630,
            22
        );
        setPrice(969908437377713906993269161715201666459885343214304447044925418238284);
        uint256 currentPrice = priceFeedMock.getPrice();

        console2.log("tcr before sync", cdpManager.getTCR(currentPrice));

        cdpManager.syncGlobalAccountingAndGracePeriod();
        uint256 prevTCR = cdpManager.getTCR(currentPrice);

        console2.log("tcr after sync", cdpManager.getTCR(currentPrice));

        repayEBTC(
            65721117470445406076343058077880221223501416620988368611416146266508,
            158540941122585656115423420542823120113261891967556325033385077539052280
        );
        uint256 tcrAfter = cdpManager.getTCR(currentPrice);

        console2.log("tcr after repay", cdpManager.getTCR(currentPrice));
        console2.log("tcr after simulated sync", _getTcrAfterSimulatedSync());

        cdpManager.syncGlobalAccountingAndGracePeriod();

        console2.log("tcr after sync", cdpManager.getTCR(currentPrice));

        // assertGt(_getICR(cdp), cdpManager.MCR(), "ICR, MCR"); // basic

        // Logs:
        //   openCdp 2200000000000000370 22
        //   setPrice 71041372806687933
        //   tcr before sync 6458306618789813285695815385206145
        //   tcr after sync 6458306618789813285695815385206145
        //   repayEBTC 1 0
        //   tcr after repay 6765845029208375823109901832120724
        //   tcr after sync 6765845029208375823109901832120724

        assertGt(tcrAfter, prevTCR, "TCR Improved");
    }

    function testLiquidate() public {
        bytes32 _cdpId1 = openCdp(0, 1);
        bytes32 _cdpId2 = openCdp(0, 138503371414274893);
        setEthPerShare(25767972494220010983395751604996338730092976238166499268284213460476321971);
        setEthPerShare(6227937557915401158291460378146315744099125361417328696236621337846631);
        setPrice(0);
        uint256 _price = priceFeedMock.getPrice();
        console2.log(
            "\tCR before",
            cdpManager.getTCR(_price),
            cdpManager.getICR(_cdpId1, _price),
            cdpManager.getICR(_cdpId2, _price)
        );
        console2.log(
            "CDP1",
            uint256(sortedCdps.getFirst()),
            cdpManager.getICR(sortedCdps.getFirst(), _price)
        );
        liquidateCdps(18144554526834239235);
        console2.log(
            "CDP1",
            uint256(sortedCdps.getFirst()),
            cdpManager.getICR(sortedCdps.getFirst(), _price)
        );
    }

    function testGracePeriod() public {
        openCdp(98435805191320323, 1);
        bytes32 _cdpId = openCdp(45, 398309674282312203);
        setEthPerShare(0);
        setPrice(0);
        setEthPerShare(0);
        console2.log("\tTCR before", cdpManager.getTCR(priceFeedMock.getPrice()));
        console2.log("\tICR after", cdpManager.getICR(_cdpId, priceFeedMock.getPrice()));
        console2.log("grace period before", cdpManager.lastGracePeriodStartTimestamp());
        repayEBTC(
            2484572859117951778134467250756531385828785210248879469979930819007912,
            31621686756456841055021203862483415034099095459770631665492208911597
        );

        bool hasGracePeriodPassed = cdpManager.lastGracePeriodStartTimestamp() !=
            cdpManager.UNSET_TIMESTAMP() &&
            block.timestamp >
            cdpManager.lastGracePeriodStartTimestamp() + cdpManager.recoveryModeGracePeriod();
        console2.log("grace period after", cdpManager.lastGracePeriodStartTimestamp());
        console2.log("grace period passed", hasGracePeriodPassed);
        console2.log("RM?", cdpManager.checkRecoveryMode(priceFeedMock.getPrice()));
        console2.log("\tTCR after", cdpManager.getTCR(priceFeedMock.getPrice()));
        console2.log("\tICR after", cdpManager.getICR(_cdpId, priceFeedMock.getPrice()));
        // assertTrue(invariant_GENERAL_09(cdpManager, vars), GENERAL_09);
    }

    function testTcrMustIncreaseAfterRepayment() public {
        openCdp(13981380896748761892053706028661380888937876551972584966356379645, 23);
        setEthPerShare(55516200804822679866310029419499170992281118179349982013988952907);
        repayEBTC(1, 509846657665200610349434642309205663062);
    }

    function clampBetween(uint256 value, uint256 low, uint256 high) internal returns (uint256) {
        if (value < low || value > high) {
            uint ans = low + (value % (high - low + 1));
            return ans;
        }
        return value;
    }

    function setEthPerShare(uint256 _newEthPerShare) internal {
        uint256 currentEthPerShare = collateral.getEthPerShare();
        _newEthPerShare = clampBetween(
            _newEthPerShare,
            (currentEthPerShare * 1e18) / 1.1e18,
            (currentEthPerShare * 1.1e18) / 1e18
        );

        console2.log("setEthPerShare", _newEthPerShare);
        collateral.setEthPerShare(_newEthPerShare);
    }

    function setPrice(uint256 _newPrice) internal {
        uint256 currentPrice = priceFeedMock.getPrice();
        _newPrice = clampBetween(
            _newPrice,
            (currentPrice * 1e18) / 1.05e18,
            (currentPrice * 1.05e18) / 1e18
        );

        console2.log("setPrice", _newPrice);
        priceFeedMock.setPrice(_newPrice);
    }

    function openCdp(uint256 _col, uint256 _EBTCAmount) internal returns (bytes32) {
        uint price = priceFeedMock.getPrice();

        uint256 requiredCollAmount = (_EBTCAmount * CCR) / (price);
        uint256 minCollAmount = max(
            borrowerOperations.MIN_NET_COLL() + borrowerOperations.LIQUIDATOR_REWARD(),
            requiredCollAmount
        );
        uint256 maxCollAmount = min(2 * minCollAmount, 1e20);
        _col = clampBetween(requiredCollAmount, minCollAmount, maxCollAmount);
        collateral.approve(address(borrowerOperations), _col);

        console2.log("openCdp", _col, _EBTCAmount);
        return borrowerOperations.openCdp(_EBTCAmount, bytes32(0), bytes32(0), _col);
    }

    function closeCdp(uint _i) internal {
        uint256 numberOfCdps = sortedCdps.cdpCountOf(address(user));
        require(numberOfCdps > 0, "Actor must have at least one CDP open");

        _i = clampBetween(_i, 0, numberOfCdps - 1);
        bytes32 _cdpId = sortedCdps.cdpOfOwnerByIndex(address(user), _i);

        console2.log("closeCdp", _i);
        borrowerOperations.closeCdp(_cdpId);
    }

    function addColl(uint _coll, uint256 _i) internal {
        uint256 numberOfCdps = sortedCdps.cdpCountOf(user);

        _i = clampBetween(_i, 0, numberOfCdps - 1);
        bytes32 _cdpId = sortedCdps.cdpOfOwnerByIndex(user, _i);

        _coll = clampBetween(_coll, 0, 1e20);
        collateral.approve(address(borrowerOperations), _coll);

        console2.log("addColl", _coll, _i);
        borrowerOperations.addColl(_cdpId, _cdpId, _cdpId, _coll);
    }

    function withdrawEBTC(uint _amount, uint256 _i) internal {
        uint256 numberOfCdps = sortedCdps.cdpCountOf(user);

        _i = clampBetween(_i, 0, numberOfCdps - 1);
        bytes32 _cdpId = sortedCdps.cdpOfOwnerByIndex(user, _i);

        _amount = clampBetween(_amount, 0, type(uint128).max);

        console2.log("withdrawEBTC", _amount, _i);
        borrowerOperations.withdrawEBTC(_cdpId, _amount, _cdpId, _cdpId);
    }

    function withdrawColl(uint _amount, uint256 _i) internal {
        uint256 numberOfCdps = sortedCdps.cdpCountOf(user);

        _i = clampBetween(_i, 0, numberOfCdps - 1);
        bytes32 _cdpId = sortedCdps.cdpOfOwnerByIndex(user, _i);

        _amount = clampBetween(
            _amount,
            0,
            collateral.getPooledEthByShares(cdpManager.getCdpCollShares(_cdpId))
        );

        console2.log("withdrawColl", _amount, _i);
        borrowerOperations.withdrawColl(_cdpId, _amount, _cdpId, _cdpId);
    }

    function repayEBTC(uint _amount, uint256 _i) internal {
        uint256 numberOfCdps = sortedCdps.cdpCountOf(user);

        _i = clampBetween(_i, 0, numberOfCdps - 1);
        bytes32 _cdpId = sortedCdps.cdpOfOwnerByIndex(user, _i);

        (uint256 entireDebt, , ) = cdpManager.getDebtAndCollShares(_cdpId);
        _amount = clampBetween(_amount, 0, entireDebt);

        console2.log("repayEBTC", _amount, _i);
        borrowerOperations.repayEBTC(_cdpId, _amount, _cdpId, _cdpId);
    }

    function redeemCollateral(
        uint _EBTCAmount,
        uint _partialRedemptionHintNICR,
        uint _maxFeePercentage,
        uint _maxIterations
    ) internal {
        require(
            block.timestamp > cdpManager.getDeploymentStartTime() + cdpManager.BOOTSTRAP_PERIOD(),
            "CdpManager: Redemptions are not allowed during bootstrap phase"
        );

        _EBTCAmount = clampBetween(_EBTCAmount, 0, eBTCToken.balanceOf(address(user)));
        _maxIterations = clampBetween(_maxIterations, 0, 1);

        _maxFeePercentage = clampBetween(
            _maxFeePercentage,
            cdpManager.redemptionFeeFloor(),
            cdpManager.DECIMAL_PRECISION()
        );

        console2.log("redeemCollateral", _EBTCAmount, _partialRedemptionHintNICR, _maxFeePercentage);
        console2.log("\t\t\t", _maxIterations);
        cdpManager.redeemCollateral(
            _EBTCAmount,
            bytes32(0),
            bytes32(0),
            bytes32(0),
            _partialRedemptionHintNICR,
            _maxIterations,
            _maxFeePercentage
        );
    }

    function liquidateCdps(uint _n) internal {
        _n = clampBetween(_n, 1, cdpManager.getActiveCdpsCount());

        console2.log("liquidateCdps", _n);
        cdpManager.liquidateCdps(_n);
    }

    function flashLoanColl(uint _amount) internal {
        _amount = clampBetween(_amount, 0, activePool.maxFlashLoan(address(collateral)));

        console2.log("flashLoanColl", _amount);

        uint _balBefore = collateral.balanceOf(activePool.feeRecipientAddress());
        uint _fee = activePool.flashFee(address(collateral), _amount);
        activePool.flashLoan(
            IERC3156FlashBorrower(address(this)),
            address(collateral),
            _amount,
            _getFlashLoanActions(_amount)
        );
        uint _balAfter = collateral.balanceOf(activePool.feeRecipientAddress());
        console.log("\tbalances", _balBefore, _balAfter);
        console.log("\tfee", _fee);
    }

    function flashLoanEBTC(uint _amount) internal {
        _amount = clampBetween(_amount, 0, borrowerOperations.maxFlashLoan(address(eBTCToken)));

        console2.log("flashLoanEBTC", _amount);

        uint _balBefore = eBTCToken.balanceOf(borrowerOperations.feeRecipientAddress());
        uint _fee = borrowerOperations.flashFee(address(eBTCToken), _amount);
        borrowerOperations.flashLoan(
            IERC3156FlashBorrower(address(this)),
            address(eBTCToken),
            _amount,
            _getFlashLoanActions(_amount)
        );
        uint _balAfter = eBTCToken.balanceOf(borrowerOperations.feeRecipientAddress());
        console.log("\tbalances", _balBefore, _balAfter);
        console.log("\tfee", _fee);
    }

    function _getFlashLoanActions(uint256 value) internal returns (bytes memory) {
        uint256 _actions = clampBetween(value, 1, MAX_FLASHLOAN_ACTIONS);
        uint256 _EBTCAmount = clampBetween(value, 1, eBTCToken.totalSupply() / 2);
        uint256 _col = clampBetween(value, 1, cdpManager.getEntireSystemColl() / 2);
        uint256 _n = clampBetween(value, 1, cdpManager.getActiveCdpsCount());

        uint256 numberOfCdps = sortedCdps.cdpCountOf(address(user));
        require(numberOfCdps > 0, "Actor must have at least one CDP open");
        uint256 _i = clampBetween(value, 0, numberOfCdps - 1);
        bytes32 _cdpId = sortedCdps.cdpOfOwnerByIndex(address(user), _i);
        assert(_cdpId != bytes32(0));

        address[] memory _targets = new address[](_actions);
        bytes[] memory _calldatas = new bytes[](_actions);

        address[] memory _allTargets = new address[](7);
        bytes[] memory _allCalldatas = new bytes[](7);

        _allTargets[0] = address(borrowerOperations);
        _allCalldatas[0] = abi.encodeWithSelector(
            borrowerOperations.openCdp.selector,
            _EBTCAmount,
            bytes32(0),
            bytes32(0),
            _col
        );

        _allTargets[1] = address(borrowerOperations);
        _allCalldatas[1] = abi.encodeWithSelector(borrowerOperations.closeCdp.selector, _cdpId);

        _allTargets[2] = address(borrowerOperations);
        _allCalldatas[2] = abi.encodeWithSelector(
            borrowerOperations.addColl.selector,
            _cdpId,
            _cdpId,
            _cdpId,
            _col
        );

        _allTargets[3] = address(borrowerOperations);
        _allCalldatas[3] = abi.encodeWithSelector(
            borrowerOperations.withdrawColl.selector,
            _cdpId,
            _col,
            _cdpId,
            _cdpId
        );

        _allTargets[4] = address(borrowerOperations);
        _allCalldatas[4] = abi.encodeWithSelector(
            borrowerOperations.withdrawEBTC.selector,
            _cdpId,
            _EBTCAmount,
            _cdpId,
            _cdpId
        );

        _allTargets[5] = address(borrowerOperations);
        _allCalldatas[5] = abi.encodeWithSelector(
            borrowerOperations.repayEBTC.selector,
            _cdpId,
            _EBTCAmount,
            _cdpId,
            _cdpId
        );

        _allTargets[6] = address(cdpManager);
        _allCalldatas[6] = abi.encodeWithSelector(cdpManager.liquidateCdps.selector, _n);

        for (uint256 _j = 0; _j < _actions; ++_j) {
            _i = uint256(keccak256(abi.encodePacked(value, _j, _i))) % _allTargets.length;
            console2.log("\taction", _i);

            _targets[_j] = _allTargets[_i];
            _calldatas[_j] = _allCalldatas[_i];
        }

        return abi.encode(_targets, _calldatas);
    }

    // callback for flashloan
    function onFlashLoan(
        address initiator,
        address token,
        uint256 amount,
        uint256 fee,
        bytes calldata data
    ) external override returns (bytes32) {
        if (data.length != 0) {
            (address[] memory _targets, bytes[] memory _calldatas) = abi.decode(
                data,
                (address[], bytes[])
            );
            for (uint256 i = 0; i < _targets.length; ++i) {
                (bool success, bytes memory returnData) = address(_targets[i]).call(_calldatas[i]);
                require(success, _getRevertMsg(returnData));
            }
        }

        IERC20(token).approve(msg.sender, amount + fee);

        return keccak256("ERC3156FlashBorrower.onFlashLoan");
    }

    function _getTcrAfterSimulatedSync() internal returns (uint256 newTcr) {
        address[] memory _targets = new address[](2);
        bytes[] memory _calldatas = new bytes[](2);

        _targets[0] = address(cdpManager);
        _calldatas[0] = abi.encodeWithSelector(cdpManager.syncGlobalAccountingAndGracePeriod.selector);

        _targets[1] = address(cdpManager);
        _calldatas[1] = abi.encodeWithSelector(cdpManager.getTCR.selector, priceFeedMock.getPrice());

        console2.log("simulate");

        // Compute new TCR after syncGlobalAccountingAndGracePeriod and revert to previous snapshot in oder to not affect the current state
        try this.simulate(_targets, _calldatas) {} catch (bytes memory reason) {
            console2.logBytes(reason);
            assembly {
                // Slice the sighash.
                reason := add(reason, 0x04)
            }
            bytes memory returnData = abi.decode(reason, (bytes));
            newTcr = abi.decode(returnData, (uint256));
            console2.log("newTcr", newTcr);
        }
    }

    error Simulate(bytes);

    function simulate(address[] memory _targets, bytes[] memory _calldatas) public {
        uint256 length = _targets.length;

        bool success;
        bytes memory returnData;

        for (uint256 i = 0; i < length; i++) {
            (success, returnData) = address(_targets[i]).call(_calldatas[i]);
            require(success, _getRevertMsg(returnData));
        }

        revert Simulate(returnData);
    }
}<|MERGE_RESOLUTION|>--- conflicted
+++ resolved
@@ -126,13 +126,8 @@
         setEthPerShare(427559125359927817315385493025244950085348258422237142673507024064172809185);
         openCdp(3571529399317342246939748969305228181926514889773271968455159558869, 9858);
         setEthPerShare(3643538871032775039067393294322983338235379072440222187277243527);
-<<<<<<< HEAD
         vars.actorCollBefore = collateral.balanceOf(address(user));
-        vars.cdpCollBefore = cdpManager.getCdpColl(_cdpId);
-=======
-        vars.actorCollBefore = collateral.balanceOf(actor);
         vars.cdpCollBefore = cdpManager.getCdpCollShares(_cdpId);
->>>>>>> a91e209d
         vars.liquidatorRewardSharesBefore = cdpManager.getCdpLiquidatorRewardShares(_cdpId);
         closeCdp(0);
         vars.actorCollAfter = collateral.balanceOf(address(user));
