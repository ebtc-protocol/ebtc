// SPDX-License-Identifier: UNLICENSED
pragma solidity 0.8.17;

import "forge-std/Test.sol";
import "forge-std/console2.sol";
import {Properties} from "../contracts/TestContracts/invariants/Properties.sol";
import {IERC20} from "../contracts/Dependencies/IERC20.sol";
import {IERC3156FlashBorrower} from "../contracts/Interfaces/IERC3156FlashBorrower.sol";
import {TargetFunctions} from "../contracts/TestContracts/invariants/TargetFunctions.sol";
import {TargetContractSetup} from "../contracts/TestContracts/invariants/TargetContractSetup.sol";
import {FoundryAsserts} from "./utils/FoundryAsserts.sol";

/*
 * Test suite that converts from echidna "fuzz tests" to foundry "unit tests"
 * The objective is to go from random values to hardcoded values that can be analyzed more easily
 */
contract EToFoundry is
    Test,
    TargetContractSetup,
    FoundryAsserts,
    TargetFunctions,
    IERC3156FlashBorrower
{
    modifier setup() override {
        _;
    }

    function setUp() public {
        _setUp();
        _setUpActors();
        actor = actors[USER1];
        vm.startPrank(address(actor));
    }

    /// @dev Example of test for invariant
    function testBO05() public {
        openCdp(0, 1);
        setEthPerShare(0);
        addColl(89746347972992101541, 29594050145240);
        openCdp(0, 1);
        uint256 balanceBefore = collateral.balanceOf(address(actor));
        bytes32 _cdpId = sortedCdps.cdpOfOwnerByIndex(address(actor), 0);
        uint256 cdpCollBefore = cdpManager.getCdpCollShares(_cdpId);
        uint256 liquidatorRewardSharesBefore = cdpManager.getCdpLiquidatorRewardShares(_cdpId);
        console2.log("before %s", balanceBefore);
        closeCdp(0);
        uint256 balanceAfter = collateral.balanceOf(address(actor));
        console2.log("after %s %s %s %s", balanceAfter, cdpCollBefore, liquidatorRewardSharesBefore);
        console2.log(
            "isApproximateEq? %s",
            isApproximateEq(
                balanceBefore +
                    collateral.getPooledEthByShares(cdpCollBefore + liquidatorRewardSharesBefore),
                balanceAfter,
                0.0e18
            )
        );
    }

    function _getValue() internal returns (uint256) {
        uint256 currentPrice = priceFeedMock.getPrice();

        uint256 totalColl = cdpManager.getSystemCollShares();
        uint256 totalDebt = cdpManager.getSystemDebt();
        uint256 totalCollFeeRecipient = activePool.getFeeRecipientClaimableCollShares();

        uint256 surplusColl = collSurplusPool.getTotalSurplusCollShares();

        uint256 totalValue = ((totalCollFeeRecipient * currentPrice) / 1e18) +
            ((totalColl * currentPrice) / 1e18) +
            ((surplusColl * currentPrice) / 1e18) -
            totalDebt;
        return totalValue;
    }

    event DebugBytes32(string name, bytes32 v);

    function testLS01() public {
        openCdp(36, 1);
        openCdp(
            44123017348912576180317745456189857733780478953582148509153709115247120891823,
            200000000000000000
        );
        setPrice(76198417712734018461546705290463707597643164940764698001817170623344387673136);
        setPrice(87405135521336340527122586343533021380622128208084101094060450788350832849209);
        setEthPerShare(
            103391299437296880034081343669838720993649506068708991825092080752669230555147
        );
        setEthPerShare(
            115792089237316195423570985008687907853269984665640564039447584007913129639936
        );
        adjustCdp(
            17557140364109963148061446080805750691763165277705558547368821385485334844592,
            65536,
            52150574133267500752110179891739993549417328753147422856083931774206217442908,
            false
        );
        setEthPerShare(131032);
        openCdp(1273085944690585089466618884538704481757146938342, 7428);
        setEthPerShare(
            115792089237316195423570985008687907853269984665640564039457584007913129639918
        );

        // SEE invariant_LS_01
        uint256 n = cdpManager.getActiveCdpsCount();

        // Get
        uint256 price = priceFeedMock.getPrice();

        // Get lists
        bytes32[] memory cdpsFromCurrent = liquidationSequencer.sequenceLiqToBatchLiqWithPrice(
            n,
            price
        );
        bytes32[] memory cdpsSynced = syncedLiquidationSequencer.sequenceLiqToBatchLiqWithPrice(
            n,
            price
        );

        for (uint256 i; i < cdpsFromCurrent.length; i++) {
            emit DebugBytes32("cdpsFromCurrent[i]", cdpsFromCurrent[i]);
        }
        for (uint256 i; i < cdpsSynced.length; i++) {
            emit DebugBytes32("cdpsSynced[i]", cdpsSynced[i]);
        }

        uint256 length = cdpsFromCurrent.length;
        assertEq(length, cdpsSynced.length, "Same Length");

        // Compare Lists
        for (uint256 i; i < length; i++) {
            // Find difference = broken
            console2.log("i", i);
            assertEq(cdpsFromCurrent[i], cdpsSynced[i], "Same Cdp");
        }
    }

    /**
     * 1) EchidnaTester.setEthPerShare(645326474426547203313410069153905908525362434357) (block=10, time=17, gas=12500000, gasprice=1, value=0, sender=0x0000000000000000000000000000000000030000)
     *     2) EchidnaTester.setPrice(200) (block=43, time=58, gas=12500000, gasprice=1, value=0, sender=0x0000000000000000000000000000000000010000)
     *     3) EchidnaTester.openCdp(15271506168544636618683946165347184908672584999956201311530805028234774281247, 525600000) (block=53316, time=581135, gas=12500000, gasprice=1, value=0, sender=0x0000000000000000000000000000000000020000)
     *     4) EchidnaTester.setEthPerShare(34490286643335581993866445125615501807464041659106654042251963443032165120461) (block=53319, time=581142, gas=12500000, gasprice=1, value=0, sender=0x0000000000000000000000000000000000030000)
     *     5) EchidnaTester.setPrice(72100039377333553285200231852034304471788766724978643708968246258805481443120) (block=53351, time=1118043, gas=12500000, gasprice=1, value=0, sender=0x0000000000000000000000000000000000020000)
     *     6) EchidnaTester.openCdp(2, 999999999999999999) (block=77228, time=1142454, gas=12500000, gasprice=1, value=0, sender=0x0000000000000000000000000000000000030000)
     *     7) EchidnaTester.setPrice(53613208255846312190970113690532613198662175001504036140235273976036627984403) (block=108595, time=1214284, gas=12500000, gasprice=1, value=0, sender=0x0000000000000000000000000000000000030000)
     *     8) EchidnaTester.setEthPerShare(53885036727293763953039497818137962919540408473654007727202467955943039934842) (block=135098, time=1414579, gas=12500000, gasprice=1, value=0, sender=0x0000000000000000000000000000000000020000)
     *     9) EchidnaTester.withdrawColl(64613413140793438003392705322981884782961011222878036826703269533463170986176, 9999999999744) (block=194809, time=1611187, gas=12500000, gasprice=1, value=0, sender=0x0000000000000000000000000000000000030000)
     *     10) EchidnaTester.setEthPerShare(38654105012746982034204530442925091332196750429568734891400199507115192250853) (block=196570, time=1788109, gas=12500000, gasprice=1, value=0, sender=0x0000000000000000000000000000000000030000)
     *     11) EchidnaTester.partialLiquidate(51745835282927565687010251523416875790034155913406312339604760725754223914917, 19) (block=228509, time=1844314, gas=12500000, gasprice=1, value=0, sender=0x0000000000000000000000000000000000030000)
     *     12) EchidnaTester.setEthPerShare(79832022615203712424393490440177025697015516400034287083326403000335384151815) (block=232929, time=2127507, gas=12500000, gasprice=1, value=0, sender=0x0000000000000000000000000000000000030000)
     *     13) EchidnaTester.partialLiquidate(257, 71149553722330727595372666179561318863321173766102370975927893395343749396843) (block=276132, time=2338894, gas=12500000, gasprice=1, value=0, sender=0x0000000000000000000000000000000000030000)
     */
    function testBrokenLiquidationLoc() public {
        setEthPerShare(645326474426547203313410069153905908525362434357);
        vm.warp(block.timestamp + cdpManager.recoveryModeGracePeriodDuration() + 1);
        setPrice(200);
        vm.warp(block.timestamp + cdpManager.recoveryModeGracePeriodDuration() + 1);
        bytes32 randomCdp = openCdp(
            15271506168544636618683946165347184908672584999956201311530805028234774281247,
            525600000
        );
        vm.warp(block.timestamp + cdpManager.recoveryModeGracePeriodDuration() + 1);
        setEthPerShare(
            34490286643335581993866445125615501807464041659106654042251963443032165120461
        );
        vm.warp(block.timestamp + cdpManager.recoveryModeGracePeriodDuration() + 1);
        setPrice(72100039377333553285200231852034304471788766724978643708968246258805481443120);
        vm.warp(block.timestamp + cdpManager.recoveryModeGracePeriodDuration() + 1);
        openCdp(2, 999999999999999999);
        vm.warp(block.timestamp + cdpManager.recoveryModeGracePeriodDuration() + 1);
        setPrice(53613208255846312190970113690532613198662175001504036140235273976036627984403);
        vm.warp(block.timestamp + cdpManager.recoveryModeGracePeriodDuration() + 1);
        setEthPerShare(
            53885036727293763953039497818137962919540408473654007727202467955943039934842
        );
        vm.warp(block.timestamp + cdpManager.recoveryModeGracePeriodDuration() + 1);
        withdrawColl(
            64613413140793438003392705322981884782961011222878036826703269533463170986176,
            9999999999744
        );
        vm.warp(block.timestamp + cdpManager.recoveryModeGracePeriodDuration() + 1);
        setEthPerShare(
            38654105012746982034204530442925091332196750429568734891400199507115192250853
        );
        vm.warp(block.timestamp + cdpManager.recoveryModeGracePeriodDuration() + 1);
        partialLiquidate(
            51745835282927565687010251523416875790034155913406312339604760725754223914917,
            19
        );
        vm.warp(block.timestamp + cdpManager.recoveryModeGracePeriodDuration() + 1);
        setEthPerShare(
            79832022615203712424393490440177025697015516400034287083326403000335384151815
        );
        vm.warp(block.timestamp + cdpManager.recoveryModeGracePeriodDuration() + 1);
        bytes32 cdpToTrack = _getRandomCdp(257);
        // Accrue here (will trigger recovery mode due to index change)
        // cdpManager.syncGlobalAccountingAndGracePeriod(); /// @audit: Issue with invariants is we need this to change
        _before(cdpToTrack);
        partialLiquidate(
            257,
            71149553722330727595372666179561318863321173766102370975927893395343749396843
        );
        _after(cdpToTrack);

        console2.log("vars.newIcrBefore", vars.newIcrBefore);
        console2.log("cdpManager.MCR()", cdpManager.MCR());

        console2.log("vars.newIcrBefore", vars.newIcrBefore);
        console2.log("cdpManager.CCR()", cdpManager.CCR());
        console2.log("vars.isRecoveryModeBefore", vars.isRecoveryModeBefore);

        assertTrue(
            vars.newIcrBefore < cdpManager.MCR() ||
                (vars.newIcrBefore < cdpManager.CCR() && vars.isRecoveryModeBefore),
            "Mcr, ccr"
        );
    }

    function testPartialLiquidationCanCloseCDPS() public {
        openCdp(67534042799335353648407647554112468697195277953615236438520200454730440793371, 8);
        openCdp(
            115792089237316195423570985008687907853269984665640564039457584007913129639931,
            1000000000000000900
        );
        setEthPerShare(
            48542174391735010270995007834653745032392815149632706327135797120960854131722
        );
        setEthPerShare(40);
        console2.log("cdpManager.getActiveCdpsCount()", cdpManager.getActiveCdpsCount());
        partialLiquidate(
            10055443073786697780288631944863873711310414440862685961782620523444705292193,
            0
        );
        console2.log("cdpManager.getActiveCdpsCount()", cdpManager.getActiveCdpsCount());
    }

    function testBrokenImprovementofNICR() public {
        bytes32 cdpId = openCdp(36, 1);
        setEthPerShare(
            115792089237316195423570985008687907853269984665640564039456334007913129639936
        );
        uint256 beforeNICR = crLens.quoteRealNICR(cdpId);
        addColl(1, 10);
        uint256 afterNICR = crLens.quoteRealNICR(cdpId);

        assertGe(afterNICR, beforeNICR, "BO-03: Must increase NICR");
    }

    /**
     * 1) EchidnaTester.setEthPerShare(31656099540918703381915350012813182642308405422272958668865762453755205317560) (block=3966, time=264453, gas=12500000, gasprice=1, value=0, sender=0x0000000000000000000000000000000000010000)
     *     2) EchidnaTester.openCdp(60831556551619617237480607135123444879160274018218144781759469227986909022036, 48) (block=8500, time=427094, gas=12500000, gasprice=1, value=0, sender=0x0000000000000000000000000000000000030000)
     *     3) EchidnaTester.setEthPerShare(1000000000000000000) (block=28684, time=979712, gas=12500000, gasprice=1, value=0, sender=0x0000000000000000000000000000000000010000)
     *     4) EchidnaTester.addColl(16, 115792089237316195423570985008687907853269984665640564039457584007913129508864) (block=54621, ti
     */

    function testBo03() public {
        setEthPerShare(
            31656099540918703381915350012813182642308405422272958668865762453755205317560
        );
        bytes32 firstCdp = openCdp(
            60831556551619617237480607135123444879160274018218144781759469227986909022036,
            48
        );
        setEthPerShare(1000000000000000000);
        // NO longer needs accrual here cause we check internal value
        // cdpManager.syncGlobalAccountingAndGracePeriod();
        _before(firstCdp);
        addColl(16, 115792089237316195423570985008687907853269984665640564039457584007913129508864);
        _after(firstCdp);
        assertGt(vars.nicrAfter, vars.nicrBefore, "GT");
    }

    /**
     * 1) EchidnaTester.openCdp(5, 9) (block=21034, time=230044, gas=12500000, gasprice=1, value=0, sender=0x0000000000000000000000000000000000030000)
     *     2) EchidnaTester.openCdp(84262773986715970128580444052678471626722414870282791794979066159115554213330, 1030000000000000000) (block=24528, time=400319, gas=12500000, gasprice=1, value=0, sender=0x0000000000000000000000000000000000010000)
     *     3) EchidnaTester.setPrice(62851218183508081866601323998844678683340852927274212763025381189284030175116) (block=36605, time=452175, gas=12500000, gasprice=1, value=0, sender=0x0000000000000000000000000000000000030000)
     *     4) EchidnaTester.setEthPerShare(106776231264650488527396238935264109957201160064867503889176542731952275025143) (block=36605, time=452175, gas=12500000, gasprice=1, value=0, sender=0x0000000000000000000000000000000000030000)
     *     5) EchidnaTester.openCdp(76780224446527678697820911257670310585293087149232760248922738678857400527227, 7428) (block=50619, time=633086, gas=12500000, gasprice=1, value=0, sender=0x0000000000000000000000000000000000020000)
     *     6) EchidnaTester.setEthPerShare(115792089237316195423570985008687907853269984665640564039457584007913129639917) (block=50619, time=633086, gas=12500000, gasprice=1, value=0, sender=0x0000000000000000000000000000000000020000)
     *     7) EchidnaTester.liquidateCdps(2) (block=74280, time=1191523, gas=12500000, gasprice=1, value=0, sender=0x0000000000000000000000000000000000010000)
     *     8) EchidnaTester.redeemCollateral(46569391515833093424627317458962525217707765577058029473090855375431272918988, 0, 14229479364104465894069837803513832929478804353344870192956752971009762732884, 84531756315918705342020165315694316831239657177696340854927806097286510294339) (block=130886, time=1730710, gas=12500000, gasprice=1, value=0, sender=0x0000000000000000000000000000000000010000)
     */

    function testCdpm04() public {
        bytes32 firstCdp = openCdp(1999999999998000000, 900);
        setEthPerShare(1250000000000000000);
        openCdp(8000000000000000000, 2000000000000000000);
        openCdp(9, 24);
        setEthPerShare(
            115792089237316195423570985008687907853269984665640564039457494007913129639936
        );
        setEthPerShare(
            49955707469362902507454157297736832118868343942642399513960811609542965143241
        );
        setEthPerShare(196608);
        uint256 valueBeforeLiq = _getValue();
        liquidateCdps(23427001867620538865025159276465004083966829863592832258101893764170212492148);
        uint256 valueBeforeRedeem = _getValue();

        // AP + Etc...
        uint256 count = sortedCdps.cdpCountOf(address(this));
        _before(firstCdp);
        redeemCollateral(
            115792089237316195423570985008687907853269984665640564039457584007913129639934,
            135941972438511685695082801964033710960734498785361969386688073429943393822,
            115792089237316195423570985008687907853269984665640564039457584007913129638361,
            23850712709987925641283238546894891155169667596125834416480726033458037299273
        );
        _after(firstCdp);
        uint256 countAfter = sortedCdps.cdpCountOf(address(this));
        uint256 endValue = _getValue();

        console2.log("count", count);
        console2.log("countAfter", countAfter);

        // Log values
        console2.log("valueBeforeLiq", valueBeforeLiq);
        console2.log("valueBeforeRedeem", valueBeforeRedeem);
        console2.log("endValue", endValue);

        assertGe(endValue, valueBeforeRedeem, "Value");
        assertTrue(invariant_CDPM_04(vars), "Cdp-04");
    }

    function testCdpm04AnotheAdditional() public {
        // https://fuzzy-fyi-output.s3.us-east-1.amazonaws.com/job/fe1496f7-cfb8-4376-b7e5-05ffa4ee7d6f/logs.txt?X-Amz-Algorithm=AWS4-HMAC-SHA256&X-Amz-Content-Sha256=UNSIGNED-PAYLOAD&X-Amz-Credential=AKIA46FZI5L426LZ5IFS%2F20231002%2Fus-east-1%2Fs3%2Faws4_request&X-Amz-Date=20231002T163253Z&X-Amz-Expires=3600&X-Amz-Signature=050d7e5fd68eb61a99b521314d454bbdf2732eee66c14ba09fe639db1fc29c17&X-Amz-SignedHeaders=host&x-id=GetObject

        setEthPerShare(
            23616972738430218693583668677955189858970801833460037124433618006874437290965
        );
        setEthPerShare(2989419041988439887121753128827724139087959435872810892689978202619186667695);
        openCdp(0, 1);
        // withdrawColl(0,12822405550995444841658104866515);
        setEthPerShare(0);
        setEthPerShare(0);
        addColl(
            50968176814569943267438244148340830381999672120914652414769163921298475367,
            10200800384557968531078276525531536582718865772597718390226839025308055544254
        );
        withdrawDebt(273760318116041220, 1);
        openCdp(
            7239597706248181732406841427528500623622848712137431728409551405830913454985,
            131091200944273154
        );
        redeemCollateral(
            532196406196528562753434746700243676344227539938048054616104670496,
            4890020780892971426953827393838177353120388721150155457442057090730,
            79351417069918029012441131522214482912497779320630528396640923848,
            721365069108257478864098679538511406284762242833640043187158267755
        );

        assertTrue(invariant_CDPM_04(vars), "Cdp-04");
    }

    function testCdpm04AnotherFalsePositive() public {
        // https://fuzzy-fyi-output.s3.us-east-1.amazonaws.com/job/4be81955-d57f-4cab-a2c1-17a1f4cb8905/logs.txt?X-Amz-Algorithm=AWS4-HMAC-SHA256&X-Amz-Content-Sha256=UNSIGNED-PAYLOAD&X-Amz-Credential=AKIA46FZI5L426LZ5IFS%2F20231002%2Fus-east-1%2Fs3%2Faws4_request&X-Amz-Date=20231002T163253Z&X-Amz-Expires=3600&X-Amz-Signature=234ab66b56a96bdc934c02f1cfe311502e0cc1dbb28ea9d43f8648b19963a0ea&X-Amz-SignedHeaders=host&x-id=GetObject

        setEthPerShare(
            23616972738430218693583668677955189858970801833460037124433618006874437290965
        );
        setEthPerShare(2989419041988439887121753128827724139087959435872810892689978202619186667695);
        openCdp(0, 1);
        setEthPerShare(0);
        setEthPerShare(0);
        addColl(
            48372588722475458336871280420998083314865307176782653091349042960126337674,
            6905847517024232365818322099823885743692319936861589798779382113699392850729
        );
        withdrawDebt(260972099767576353, 1);
        openCdp(
            8515157922397009703417557607681739958843134455800791473869353135908031450320,
            131251319846597049
        );
        redeemCollateral(
            289058276040013882279825268963168994859580940307359182338590061533,
            721412354899084084812938159596061041337963802121256850421410071451651,
            746364832991185847452451142827121750634362670833976451629299654241,
            1279293321452559466690908804649893886462942558282969306040083134065919
        );

        assertTrue(invariant_CDPM_04(vars), "Cdp-04");
    }

    function testCdpm04AFalsePositiveNew() public {
        // https://fuzzy-fyi-output.s3.us-east-1.amazonaws.com/job/4be81955-d57f-4cab-a2c1-17a1f4cb8905/logs.txt?X-Amz-Algorithm=AWS4-HMAC-SHA256&X-Amz-Content-Sha256=UNSIGNED-PAYLOAD&X-Amz-Credential=AKIA46FZI5L426LZ5IFS%2F20231002%2Fus-east-1%2Fs3%2Faws4_request&X-Amz-Date=20231002T163253Z&X-Amz-Expires=3600&X-Amz-Signature=234ab66b56a96bdc934c02f1cfe311502e0cc1dbb28ea9d43f8648b19963a0ea&X-Amz-SignedHeaders=host&x-id=GetObject
        setEthPerShare(
            23616972738430218693583668677955189858970801833460037124433618006874437290965
        );
        setEthPerShare(2989419041988439887121753128827724139087959435872810892689978202619186667695);
        openCdp(0, 1);
        setEthPerShare(0);
        setEthPerShare(0);
        addColl(
            48372588722475458336871280420998083314865307176782653091349042960126337674,
            6905847517024232365818322099823885743692319936861589798779382113699392850729
        );
        withdrawDebt(260972099767576353, 1);
        openCdp(
            8515157922397009703417557607681739958843134455800791473869353135908031450320,
            131251319846597049
        );

        console2.log("");
        console2.log("");
        console2.log("Before");
        bytes32 currentCdp = sortedCdps.getFirst();

        while (currentCdp != bytes32(0)) {
            (uint256 debtBefore, uint256 collBefore, ) = cdpManager.getDebtAndCollShares(currentCdp);
            console2.log("debtBefore", debtBefore);
            console2.log("collBefore", collBefore);

            currentCdp = sortedCdps.getNext(currentCdp);
        }

        /**
        PYTHON
        >>> activePoolCollBefore = 11166023933140299463
        >>> collSurplusPoolBefore = 0
        >>> feeRecipientTotalCollBefore = 0
        >>> activePoolDebtBefore = 392223419614173403
        >>> activePoolCollAfter = 8251456769332992047
        >>> collSurplusPoolAfter = 640951562503257069
        >>> feeRecipientTotalCollAfter = 441787493250854661
        >>> activePoolDebtAfter = 260972099767576354
         */

        redeemCollateral(
            289058276040013882279825268963168994859580940307359182338590061533,
            721412354899084084812938159596061041337963802121256850421410071451651,
            746364832991185847452451142827121750634362670833976451629299654241,
            1279293321452559466690908804649893886462942558282969306040083134065919
        );

        // Debug all CDPs
        console2.log("");
        console2.log("");
        console2.log("After");
        currentCdp = sortedCdps.getFirst();

        while (currentCdp != bytes32(0)) {
            (uint256 debtBefore, uint256 collBefore, ) = cdpManager.getDebtAndCollShares(currentCdp);
            console2.log("debtBefore", debtBefore);
            console2.log("collBefore", collBefore);

            currentCdp = sortedCdps.getNext(currentCdp);
        }

        assertTrue(invariant_CDPM_04(vars), "Cdp-04");

        uint256 beforeValue = ((vars.activePoolCollBefore +
            vars.collSurplusPoolBefore +
            vars.feeRecipientTotalCollBefore) * vars.priceBefore) /
            1e18 -
            vars.activePoolDebtBefore;

        uint256 afterValue = ((vars.activePoolCollAfter +
            vars.collSurplusPoolAfter +
            vars.feeRecipientTotalCollAfter) * vars.priceAfter) /
            1e18 -
            vars.activePoolDebtAfter;

        console2.log("vars.priceBefore", vars.priceBefore);
        console2.log("vars.priceAfter", vars.priceAfter);

        console2.log("vars.activePoolCollBefore", vars.activePoolCollBefore);
        console2.log("vars.collSurplusPoolBefore", vars.collSurplusPoolBefore);
        console2.log("vars.feeRecipientTotalCollBefore", vars.feeRecipientTotalCollBefore);
        console2.log("vars.activePoolDebtBefore", vars.activePoolDebtBefore);
        console2.log("beforeValue", beforeValue);

        console2.log("vars.activePoolCollAfter", vars.activePoolCollAfter);
        console2.log("vars.collSurplusPoolAfter", vars.collSurplusPoolAfter);
        console2.log("vars.feeRecipientTotalCollAfter", vars.feeRecipientTotalCollAfter);
        console2.log("vars.activePoolDebtAfter", vars.activePoolDebtAfter);
        console2.log("afterValue", afterValue);
    }

    function testEchidnaCdpm04() public {
        setEthPerShare(1000);
        openCdp(4524377229654262, 1);
        setEthPerShare(590);
        setPrice(62585740236349503659258829433448686991336332142246890573120200334913125020112);
        openCdp(2657952782541674, 1);
        openCdp(172506625533584, 9);
        openCdp(
            70904944448444413766718256551751006946686858338215426210784442951345040628276,
            233679843592838171
        );
        setEthPerShare(
            30760764109311844204706504954759457409868061391948563936927790118012690823836
        );
        setPrice(4);
        setEthPerShare(0);
        openCdp(4828486340510796, 2);
        closeCdp(1345287747116898108965462631934150381390299335717054913487485891514232193537);
        closeCdp(26877208931871548936656503713107409645415224744284780026010032151217117725615);
        setEthPerShare(60);
        liquidate(4);
        // TODO: ID
        _before(bytes32(0));
        redeemCollateral(
            2494964906324939450636487309639740620040425748472758226468879113711198275036,
            43,
            704006032010148001431895171996,
            1
        );
        _after(bytes32(0));
        // uint256 valueBeforeLiq = _getValue();

        assertTrue(invariant_CDPM_04(vars), "Cdp-04");
    }

    /**
        TODO: ECHIDNA
        setEthPerShare(1000) Time delay: 127761 seconds Block delay: 9880
    openCdp(4524377229654262,1)
    setEthPerShare(590)
    setPrice(62585740236349503659258829433448686991336332142246890573120200334913125020112) Time delay: 444463 seconds Block delay: 30040
    openCdp(2657952782541674,1)
    openCdp(172506625533584,9)
    openCdp(70904944448444413766718256551751006946686858338215426210784442951345040628276,233679843592838171)
    setEthPerShare(30760764109311844204706504954759457409868061391948563936927790118012690823836) Time delay: 504709 seconds Block delay: 43002
    setPrice(4)
    setEthPerShare(0)
    openCdp(4828486340510796,2)
    closeCdp(1345287747116898108965462631934150381390299335717054913487485891514232193537)
    closeCdp(26877208931871548936656503713107409645415224744284780026010032151217117725615)
    setEthPerShare(60)
    liquidate(4) Time delay: 19105 seconds Block delay: 183
    redeemCollateral(2494964906324939450636487309639740620040425748472758226468879113711198275036,43,704006032010148001431895171996,22212171859233866095593919364911988290126468271901060749390510031300370298087) Time delay: 119384 seconds Block delay: 23684

     */

    /**
     * 1) EchidnaTester.openCdp(61352334913724331844673735825348778692790231616991642409891756431271008690910, 3) (block=58171, time=241669, gas=12500000, gasprice=1, value=0, sender=0x0000000000000000000000000000000000030000)
     *     2) EchidnaTester.setPrice(53242692202139136259844779411728414198979339870792811349285416325947018641415) (block=94549, time=628711, gas=12500000, gasprice=1, value=0, sender=0x0000000000000000000000000000000000030000)
     *     3) EchidnaTester.setEthPerShare(19) (block=133367, time=1152871, gas=12500000, gasprice=1, value=0, sender=0x0000000000000000000000000000000000020000)
     *     4) EchidnaTester.setEthPerShare(1) (block=175121, time=1582898, gas=12500000, gasprice=1, value=0, sender=0x0000000000000000000000000000000000010000)
     *     5) EchidnaTester.setEthPerShare(3) (block=194749, time=1969716, gas=12500000, gasprice=1, value=0, sender=0x0000000000000000000000000000000000010000)
     *     6) EchidnaTester.openCdp(63481775631040330868488838440380883887548553786606511443800351945466791372972, 12) (block=206558, time=2073883, gas=12500000, gasprice=1, value=0, sender=0x0000000000000000000000000000000000030000)
     *     7) EchidnaTester.openCdp(115275689634636763471407553554696230511651534645337120528720836289775559173670, 3400000000000000000) (block=224043, time=2279568, gas=12500000, gasprice=1, value=0, sender=0x0000000000000000000000000000000000030000)
     *     8) EchidnaTester.setPrice(49955707469362902507454157297736832118868343942642399513960811609542965143241) (block=224080, time=2279608, gas=12500000, gasprice=1, value=0, sender=0x0000000000000000000000000000000000020000)
     *     9) EchidnaTester.setPrice(300) (block=245965, time=2827818, gas=12500000, gasprice=1, value=0, sender=0x0000000000000000000000000000000000020000)
     *     10) EchidnaTester.setPrice(115792089237316195423570985008687907853269984665640564039455484007913129639937) (block=245965, time=2827818, gas=12500000, gasprice=1, value=0, sender=0x0000000000000000000000000000000000020000)
     *     11) EchidnaTester.openCdp(115221720474780537866491969647886078644641607235938297017113192275671201037351, 13) (block=246061, time=3119917, gas=12500000, gasprice=1, value=0, sender=0x0000000000000000000000000000000000010000)
     *     12) EchidnaTester.setEthPerShare(10) (block=279881, time=3480526, gas=12500000, gasprice=1, value=0, sender=0x0000000000000000000000000000000000030000)
     *     13) EchidnaTester.liquidateCdps(81474231948216353665336502151292255308693665505215124358133307261506484044001) (block=318699, time=3552356, gas=12500000, gasprice=1, value=0, sender=0x0000000000000000000000000000000000030000)
     * 14) EchidnaTester.redeemCollateral(100000000000000000000, 44528197469369619828452631535878582533537470583240950950026051403192050331017, 102238259035789227257399501220130095402144821045197998782718521293354458806802, 109921003103601632895059323246440408018934276513278813998597458827588043910345
     */
    function testCdpm04NewBroken() public {
        bytes32 firstCdp = openCdp(
            61352334913724331844673735825348778692790231616991642409891756431271008690910,
            3
        );
        setPrice(53242692202139136259844779411728414198979339870792811349285416325947018641415);
        setEthPerShare(19);
        setEthPerShare(1);
        setEthPerShare(3);
        openCdp(63481775631040330868488838440380883887548553786606511443800351945466791372972, 12);
        openCdp(
            115275689634636763471407553554696230511651534645337120528720836289775559173670,
            3400000000000000000
        );
        setPrice(49955707469362902507454157297736832118868343942642399513960811609542965143241);
        setPrice(300);
        setPrice(115792089237316195423570985008687907853269984665640564039455484007913129639937);
        openCdp(115221720474780537866491969647886078644641607235938297017113192275671201037351, 13);
        setEthPerShare(10);
        vm.warp(block.timestamp + cdpManager.recoveryModeGracePeriodDuration() + 1);
        liquidateCdps(81474231948216353665336502151292255308693665505215124358133307261506484044001);
        vm.warp(block.timestamp + cdpManager.recoveryModeGracePeriodDuration() + 1);
        uint256 valueBeforeRedeem = _getValue();
        _before(firstCdp);
        redeemCollateral(
            100000000000000000000,
            44528197469369619828452631535878582533537470583240950950026051403192050331017,
            102238259035789227257399501220130095402144821045197998782718521293354458806802,
            109921003103601632895059323246440408018934276513278813998597458827588043910345
        );
        _after(firstCdp);
        uint256 endValue = _getValue();

        // Log values
        console2.log("valueBeforeRedeem", valueBeforeRedeem);
        console2.log("endValue", endValue);

        assertGe(endValue, valueBeforeRedeem, "Value");
        assertTrue(invariant_CDPM_04(vars), "Cdp-04");
    }

    // https://fuzzy-fyi-output.s3.us-east-1.amazonaws.com/job/5414c08a-742e-49c1-8ca4-40e53b0a339c/logs.txt?X-Amz-Algorithm=AWS4-HMAC-SHA256&X-Amz-Content-Sha256=UNSIGNED-PAYLOAD&X-Amz-Credential=AKIA46FZI5L426LZ5IFS%2F20230922%2Fus-east-1%2Fs3%2Faws4_request&X-Amz-Date=20230922T151344Z&X-Amz-Expires=3600&X-Amz-Signature=ec081f6d369188a914e2fad9bf9d5c505b7a7596b16fe18690fe711bed9da22d&X-Amz-SignedHeaders=host&x-id=GetObject
    function testCdpAgain() public {
        setEthPerShare(1000);
        openCdp(4524377229654262, 1);
        setEthPerShare(590);
        setPrice(62585740236349503659258829433448686991336332142246890573120200334913125020112);
        openCdp(2657952782541674, 1);
        openCdp(172506625533584, 9);
        openCdp(
            70904944448444413766718256551751006946686858338215426210784442951345040628276,
            233679843592838171
        );
        setEthPerShare(
            30760764109311844204706504954759457409868061391948563936927790118012690823836
        );
        setPrice(4);
        setEthPerShare(0);
        openCdp(4828486340510796, 2);
        closeCdp(1345287747116898108965462631934150381390299335717054913487485891514232193537);
        closeCdp(26877208931871548936656503713107409645415224744284780026010032151217117725615);
        setEthPerShare(60);
        liquidate(4);
        _before(_getRandomCdp(4));
        uint256 startValue = _getValue();
        redeemCollateral(
            2494964906324939450636487309639740620040425748472758226468879113711198275036,
            43,
            704006032010148001431895171996,
            22212171859233866095593919364911988290126468271901060749390510031300370298087
        );
        uint256 endValue = _getValue();
        _after(_getRandomCdp(4));

        console2.log("");
        console2.log("");
        console2.log("");
        console2.log("startValue", startValue);
        console2.log("endValue", endValue);
        assertTrue(invariant_CDPM_04(vars), "Cdp-04");
    }

    // https://app.fuzzy.fyi/dashboard/jobs/0d22a32b-5612-4b73-bad2-824dffb6549d
    function testCdpM04ThirdTimesTheCharm() public {
        openCdp(0, 1);
        setPrice(167381130243608416929425501779011646220066545286939311441885146324);
        openCdp(
            4980718136141618313160385753170286089323593151999767814947781318659447486,
            234907954466222134
        );
        setEthPerShare(0);
        openCdp(
            1473100926471622789265820750888494507940889343982425262601996032509121429131,
            25122460264649447
        );
        _before(_getRandomCdp(4));
        uint256 startValue = _getValue();
        redeemCollateral(
            2836130018220487240424649660515350581035271781043904753321251,
            1303662118734886403439420394944695180633540216476340,
            718387314243405812531259987954424393104777196278117421089,
            1
        );
        uint256 endValue = _getValue();
        _after(_getRandomCdp(4));

        console2.log("");
        console2.log("");
        console2.log("");
        console2.log("startValue", startValue);
        console2.log("endValue", endValue);
        assertTrue(invariant_CDPM_04(vars), "Cdp-04");
    }

    /**
     * 1) EchidnaTester.setEthPerShare(86688896451552136001225523381455512999487671226724657278887281953146484774479) (block=32358, time=34290, gas=12500000, gasprice=1, value=0, sender=0x0000000000000000000000000000000000030000)
     *     2) EchidnaTester.setEthPerShare(2) (block=33152, time=35290, gas=12500000, gasprice=1, value=0, sender=0x0000000000000000000000000000000000020000)
     *     3) EchidnaTester.setPrice(53242692202139136259844779411728414198979339870792811349285416325947018641415) (block=69530, time=422332, gas=12500000, gasprice=1, value=0, sender=0x0000000000000000000000000000000000030000)
     *     4) EchidnaTester.setEthPerShare(19) (block=108348, time=946492, gas=12500000, gasprice=1, value=0, sender=0x0000000000000000000000000000000000020000)
     *     5) EchidnaTester.setEthPerShare(3) (block=127976, time=1333310, gas=12500000, gasprice=1, value=0, sender=0x0000000000000000000000000000000000010000)
     *     6) EchidnaTester.openCdp(63481775631040330868488838440380883887548553786606511443800351945466791372972, 12) (block=139785, time=1437477, gas=12500000, gasprice=1, value=0, sender=0x0000000000000000000000000000000000030000)
     *     7) EchidnaTester.openCdp(115275689634636763471407553554696230511651534645337120528720836289775559173670, 3400000000000000000) (block=157270, time=1643162, gas=12500000, gasprice=1, value=0, sender=0x0000000000000000000000000000000000030000)
     *     8) EchidnaTester.setPrice(49955707469362902507454157297736832118868343942642399513960811609542965143241) (block=157307, time=1643202, gas=12500000, gasprice=1, value=0, sender=0x0000000000000000000000000000000000020000)
     *     9) EchidnaTester.setEthPerShare(115792089237316195423570985008687907853269984665640564039457584007913129639935) (block=181185, time=1975696, gas=12500000, gasprice=1, value=0, sender=0x0000000000000000000000000000000000010000)
     *     10) EchidnaTester.setPrice(115792089237316195423570985008687907853269984665640564039456584970154295856934) (block=181410, time=2328893, gas=12500000, gasprice=1, value=0, sender=0x0000000000000000000000000000000000010000)
     *     11) EchidnaTester.setEthPerShare(2) (block=205279, time=2387142, gas=12500000, gasprice=1, value=0, sender=0x0000000000000000000000000000000000010000)
     *     12) EchidnaTester.liquidateCdps(15271506168544636618683946165347184908672584999956201311530805028234774281247) (block=205385, time=2672544, gas=12500000, gasprice=1, value=0, sender=0x0000000000000000000000000000000000030000)
     *     13) EchidnaTester.openCdp(110953018886617049369109243176193885383860427032951825314358709007138889273943, 4) (block=205390, time=2672554, gas=12500000, gasprice=1, value=0, sender=0x0000000000000000000000000000000000010000)
     *     14) EchidnaTester.closeCdp(57413278564244504453191656087298467315431246439675010725238485654181166168124) (block=228276, time=3033171, gas=12500000, gasprice=1, value=0, sender=0x0000000000000000000000000000000000030000)
     */

    function testBrokenInvariantFive() external {
        setEthPerShare(
            86688896451552136001225523381455512999487671226724657278887281953146484774479
        );
        setEthPerShare(2);
        setPrice(53242692202139136259844779411728414198979339870792811349285416325947018641415);
        setEthPerShare(19);
        setEthPerShare(3);
        openCdp(63481775631040330868488838440380883887548553786606511443800351945466791372972, 12);
        openCdp(
            115275689634636763471407553554696230511651534645337120528720836289775559173670,
            3400000000000000000
        );
        setPrice(49955707469362902507454157297736832118868343942642399513960811609542965143241);
        setEthPerShare(
            115792089237316195423570985008687907853269984665640564039457584007913129639935
        );
        setPrice(115792089237316195423570985008687907853269984665640564039456584970154295856934);
        setEthPerShare(2);
        vm.warp(block.timestamp + cdpManager.recoveryModeGracePeriodDuration() + 1);
        console.log("B4 Liquidation");
        console.log("B4 Liquidation");
        console.log("B4 Liquidation");
        console.log("B4 Liquidation");
        console.log("B4 Liquidation");
        console.log("B4 Liquidation");
        liquidateCdps(15271506168544636618683946165347184908672584999956201311530805028234774281247); // Redistribution here
        console.log("After Liquidation");
        console.log("After Liquidation");
        console.log("After Liquidation");
        console.log("After Liquidation");
        console.log("After Liquidation");
        console.log("After Liquidation");
        openCdp(110953018886617049369109243176193885383860427032951825314358709007138889273943, 4); // After this open you have 2 CDPs
        console.log("Before Close");
        console.log("Before Close");
        console.log("Before Close");
        console.log("Before Close");
        console.log("Before Close");
        closeCdp(57413278564244504453191656087298467315431246439675010725238485654181166168124); // After this you only have 1 CDP left
        console.log("After Close");

        // Accrue all cdps
        for (uint256 i; i < sortedCdps.cdpCountOf(address(actor)); i++) {
            cdpManager.syncAccounting(_getRandomCdp(i));
        }

        console.log("lastEBTCDebtErrorRedistribution", cdpManager.lastEBTCDebtErrorRedistribution());
        // 0.000000000002e18 = diff_tollerance
        assertTrue(invariant_AP_05(cdpManager, 1e10), "5");
    }

    function test_12_third() public {
        openCdp(115792089237316195423570985008687907853269984665640564039457584007913129443328, 96);
        setEthPerShare(4);
        openCdp(
            33368919118782005608721287363227282769956823662243832624194025284013169799183,
            1000000000000000000
        );
        setEthPerShare(4);
        setEthPerShare(5);
        setEthPerShare(5);
        bytes32 cdpId = _getRandomCdp(1);
        _before(cdpId);
        liquidateCdps(1209600);
        _after(cdpId);

        // Fails if done with 0
        // Passes if done with 1
        // if (
        //     vars.newIcrBefore >= cdpManager.LICR() // 103% else liquidating locks in bad debt | // This fixes the check
        // ) {
        //     assertGe(vars.newTcrAfter, vars.newTcrBefore, "l_12_expected"); // This invariant should break (because it's underwater)
        // }
    }

    function test_12_echidna() public {
        openCdp(377643985018801171895083631724856447701596730093, 1);
        openCdp(91089814, 691043319023089930);
        setPrice(0);
        setPrice(1879);
        setPrice(0);
        setPrice(26763297809616538244014300302511745532211487653003070172849205502011);
        setEthPerShare(0);
        setPrice(0);

        uint256 preCastTcr = crLens.quoteRealTCR();
        console2.log("preCastTcr", preCastTcr);

        bytes32 targetCdpId = _getRandomCdp(1);
        uint256 precastIcr = crLens.quoteRealICR(targetCdpId);
        console2.log("precastIcr", precastIcr);

        _before(targetCdpId);
        // // Trigger RM
        // cdpManager.syncGlobalAccountingAndGracePeriod();
        // vm.warp(block.timestamp + cdpManager.recoveryModeGracePeriodDuration() + 1);
        partialLiquidate(1, 73813787571110962545934699418512877744225252688696);
        _after(targetCdpId);

        console2.log("vars.newTcrAfter", vars.newTcrAfter);
        console2.log("vars.newTcrBefore", vars.newTcrBefore);

        console2.log("vars.newIcrBefore", vars.newIcrBefore);

        if (
            vars.newIcrBefore >= cdpManager.LICR() // 103% else liquidating locks in bad debt | // This fixes the check
        ) {
            assertGe(vars.newTcrAfter, vars.newTcrBefore, "l_12_expected"); // This invariant should break (because it's underwater)
        }
    }

    function test_12_another() public {
        setEthPerShare(
            88579253913579105526224682439871956245251055820069560960533630083319393319956
        );
        openCdp(0, 1);
        setEthPerShare(0);
        setEthPerShare(284895597005704535247502731285036474904903416448491451905968026529048971064);
        openCdp(0, 1222182215362783394);
        setEthPerShare(8638659756498750496833243577353157099794911949450027267768114415513163468546);
        setEthPerShare(145549758451909858);
        setEthPerShare(1817115128564573399596756316693876822239412011203157237758517879834095793);
        bytes32 targetCdpId = _getRandomCdp(1);

        _before(targetCdpId);
        // // Trigger RM
        // cdpManager.syncGlobalAccountingAndGracePeriod();
        // vm.warp(block.timestamp + cdpManager.recoveryModeGracePeriodDuration() + 1);
        partialLiquidate(1, 77);
        _after(targetCdpId);

        if (
            vars.newIcrBefore >= cdpManager.LICR() // 103% else liquidating locks in bad debt | // This fixes the check
        ) {
            assertGe(vars.newTcrAfter, vars.newTcrBefore, "l_12_expected"); // This invariant should break (because it's underwater)
        }
    }

    function testCdpm05() public {
        // Solved
        /**
         * 1) EchidnaTester.setPrice(34051283353441948537783721195918380744632616820013704574804095343781505350319) (block=3085, time=3584, gas=12500000, gasprice=1, value=0, sender=0x0000000000000000000000000000000000030000)
         *     2) EchidnaTester.setPrice(34051283353441948537783721195918380744632616820013704574804095343781505350319) (block=6169, time=7167, gas=12500000, gasprice=1, value=0, sender=0x0000000000000000000000000000000000030000)
         *     3) EchidnaTester.openCdp(35249873508603838970923917239059411282999141349869438512391489011181002963691, 131092) (block=33052, time=174742, gas=12500000, gasprice=1, value=0, sender=0x0000000000000000000000000000000000020000)
         *     4) EchidnaTester.openCdp(35249873508603838970923917239059411282999141349869438512391489011181002963691, 131092) (block=59935, time=342317, gas=12500000, gasprice=1, value=0, sender=0x0000000000000000000000000000000000020000)
         *     5) EchidnaTester.openCdp(59995130856179578012753964916304385582098201770011658156865798823036230046284, 1030000000000000000) (block=71744, time=934712, gas=12500000, gasprice=1, value=0, sender=0x0000000000000000000000000000000000010000)
         *     6) EchidnaTester.openCdp(59995130856179578012753964916304385582098201770011658156865798823036230046284, 1030000000000000000) (block=83553, time=1527107, gas=12500000, gasprice=1, value=0, sender=0x0000000000000000000000000000000000010000)
         *     7) EchidnaTester.setEthPerShare(102306107605456699406774569057307260912721427228498938043330144895537147074023) (block=138760, time=1887730, gas=12500000, gasprice=1, value=0, sender=0x0000000000000000000000000000000000020000)
         *     8) EchidnaTester.setEthPerShare(102306107605456699406774569057307260912721427228498938043330144895537147074023) (block=193967, time=2248353, gas=12500000, gasprice=1, value=0, sender=0x0000000000000000000000000000000000020000)
         *     9) EchidnaTester.setEthPerShare(12) (block=195307, time=2410416, gas=12500000, gasprice=1, value=0, sender=0x0000000000000000000000000000000000020000)
         *     10) EchidnaTester.setEthPerShare(12) (block=196647, time=2572479, gas=12500000, gasprice=1, value=0, sender=0x0000000000000000000000000000000000020000)
         *     11) EchidnaTester.liquidate(115792089237316195423570985008687907853269984665640564039457334248473421194186) (block=253087, time=2862985, gas=12500000, gasprice=1, value=0, sender=0x0000000000000000000000000000000000010000)
         *     12) EchidnaTester.setEthPerShare(114585921641094151721242120581514075479798422325373474830713234174497367872855) (block=254911, time=3182269, gas=12500000, gasprice=1, value=0, sender=0x0000000000000000000000000000000000030000)
         *     13) EchidnaTester.setEthPerShare(115792089237316195423570985008687907853269984665640564039457584007913129639917) (block=285219, time=3710528, gas=12500000, gasprice=1, value=0, sender=0x0000000000000000000000000000000000010000)
         *     14) EchidnaTester.redeemCollateral(115792089237316195423570985008687907853269984665640564039457584007913129639804, 0, 80249580005923426999017426291550598604072605825515246012521238124436083823501, 3257859594493584007631716565564259005791797157466827520714009080874875672245)
         */

        // CDPM-05:
        setPrice(34051283353441948537783721195918380744632616820013704574804095343781505350319);
        setPrice(34051283353441948537783721195918380744632616820013704574804095343781505350319);
        openCdp(
            35249873508603838970923917239059411282999141349869438512391489011181002963691,
            131092
        );
        openCdp(
            35249873508603838970923917239059411282999141349869438512391489011181002963691,
            131092
        );
        openCdp(
            59995130856179578012753964916304385582098201770011658156865798823036230046284,
            1030000000000000000
        );
        bytes32 lastCdp = openCdp(
            59995130856179578012753964916304385582098201770011658156865798823036230046284,
            1030000000000000000
        );
        setEthPerShare(
            102306107605456699406774569057307260912721427228498938043330144895537147074023
        );
        setEthPerShare(
            102306107605456699406774569057307260912721427228498938043330144895537147074023
        );
        setEthPerShare(12);
        setEthPerShare(12);
        liquidate(115792089237316195423570985008687907853269984665640564039457334248473421194186);
        setEthPerShare(
            114585921641094151721242120581514075479798422325373474830713234174497367872855
        );
        setEthPerShare(
            115792089237316195423570985008687907853269984665640564039457584007913129639917
        );
        _before(lastCdp);
        redeemCollateral(
            115792089237316195423570985008687907853269984665640564039457584007913129639804,
            0,
            80249580005923426999017426291550598604072605825515246012521238124436083823501,
            3257859594493584007631716565564259005791797157466827520714009080874875672245
        );
        _after(lastCdp);

        // Global debt is fixed
        assertGe(vars.activePoolDebtBefore, vars.activePoolDebtAfter, "CDPM_05_GLOBAL");
    }

    function testGeneral14() public {
        setEthPerShare(12);
        openCdp(
            115792089237316195423570985008687907853269984665640564039457584007913129639935,
            6383
        );

        assertTrue(invariant_GENERAL_14(crLens, cdpManager, sortedCdps), "G-14");
    }

    /// @dev Debunk false positives for L-15
    ///     These will happen because of the desynch if nobody calls, it is what it is
    // function testL15Debunk() public {
    //     openCdp(67534042799335353648407647554112468697195277953615236438520200454730440793371, 8);
    //     openCdp(
    //         115792089237316195423570985008687907853269984665640564039457584007913129639931,
    //         1000000000000000900
    //     );
    //     setPrice(1324275793822189518402623021008446576244702559577);
    //     setEthPerShare(
    //         48542174391735010270995007834653745032392815149632706327135797120960854131722
    //     );
    //     setEthPerShare(40);
    //     partialLiquidate(
    //         48286268184227095156290128211489441036242155783962558196294945633758974303757,
    //         115792089237316195423570985008687907853269984665640564039457574007913129639736
    //     );
    //     _before(bytes32(0));
    //     setPrice(115792089237316195423570985007766067547234912789326764283000208828074618977599);
    //     _after(bytes32(0));
    //     _before(bytes32(0));
    //     redeemCollateral(
    //         999999999999999999,
    //         55466683072102056944478843133004903753885086444364839670214645639376128222361,
    //         68,
    //         26404592988528753382516565589028978384076848812021257892050088220355054183615
    //     );
    //     _after(bytes32(0));

    //     if (!vars.isRecoveryModeBefore && vars.isRecoveryModeAfter) {
    //         t(
    //             !vars.lastGracePeriodStartTimestampIsSetBefore &&
    //                 vars.lastGracePeriodStartTimestampIsSetAfter,
    //             L_15
    //         );
    //     }
    // }

    /// @dev Debunk false positives for L-12
    ///     These will happen exclusively if all CDPs are Underwater, and instead of liquidating the riskiest, the one above is liquidated
    // function testL12Debunk() public {
    //     openCdp(92917081472816941941184964779154375129173708512214393931667457813751914161634, 20);
    //     openCdp(
    //         14357740897988057106500935390524526462940912496206879728999588820331360643957,
    //         1000000000000000256
    //     );
    //     openCdp(
    //         14357740897988057106500935390524526462940912496206879728999588820331360643957,
    //         1000000000000000256
    //     );
    //     setPrice(74629061016018350331730450585755319739830762911693635404016285330120218663634);
    //     setEthPerShare(
    //         69007891472983439489040112860682059911742470146824120203672378698503585549508
    //     );
    //     withdrawColl(
    //         2000000,
    //         49955707469362902507454157299064623548400035506668976771172421598874183583296
    //     );
    //     setPrice(0);
    //     closeCdp(79284842807605095858149520102903844594789751342105937047923718189601373042235);
    //     setEthPerShare(0);
    //     setPrice(3);
    //     bytes32 cdpId = _getRandomCdp(
    //         115792089237316195423570985008193886025822902127156998188347748450894401986382
    //     );

    //     console2.log("vars.newTcrBefore", vars.newTcrBefore);
    //     console2.log("vars.newTcrAfter", vars.newTcrAfter);

    //     uint256 newIcr;
    //     bytes32 currentCdp = sortedCdps.getFirst();

    //     while (currentCdp != bytes32(0)) {
    //         console2.log("ICR ICR", crLens.quoteRealICR(currentCdp));
    //         currentCdp = sortedCdps.getNext(currentCdp);
    //     }

    //     _before(cdpId);
    //     liquidate(115792089237316195423570985008193886025822902127156998188347748450894401986382);
    //     _after(cdpId);

    //     // If every CDP is liquidatable
    //     // Then you liquidate the 2nd
    //     // And break the invariant

    //     if (
    //         vars.newIcrBefore >= cdpManager.LICR() // 103% else liquidating locks in bad debt
    //     ) {
    //         // https://github.com/Badger-Finance/ebtc-fuzz-review/issues/5
    //         gte(vars.newTcrAfter, vars.newTcrBefore, L_12);
    //     }
    // }

    function testGeneral08() public {
        openCdp(72782931752105455104411619997485041164599478189648810093633428138496255693523, 544);
        addColl(
            1100000000000000000000000000000000000000,
            115792089237316195423570985008687907853269984665640564039457584007913129639935
        );
        setEthPerShare(
            56373508540503437814647566068284858699061461229979853420083514714791232396417
        );
        repayDebt(8929450416115957309093038580112496615268409790537290379189142570379833892626, 256);

        assertTrue(invariant_GENERAL_08(cdpManager, sortedCdps, priceFeedMock, collateral), "G-08");
    }

    function testLiquidate() public {
        bytes32 _cdpId1 = openCdp(0, 1);
        bytes32 _cdpId2 = openCdp(0, 138503371414274893);
        setEthPerShare(25767972494220010983395751604996338730092976238166499268284213460476321971);
        setEthPerShare(6227937557915401158291460378146315744099125361417328696236621337846631);
        setPrice(0);
        uint256 _price = priceFeedMock.getPrice();
        console2.log(
            "\tCR before",
            cdpManager.getTCR(_price),
            cdpManager.getICR(_cdpId1, _price),
            cdpManager.getICR(_cdpId2, _price)
        );
        console2.log(
            "CDP1",
            uint256(sortedCdps.getFirst()),
            cdpManager.getICR(sortedCdps.getFirst(), _price)
        );
        liquidateCdps(18144554526834239235);
        console2.log(
            "CDP1",
            uint256(sortedCdps.getFirst()),
            cdpManager.getICR(sortedCdps.getFirst(), _price)
        );
    }

    function testTcrMustIncreaseAfterRepayment() public {
        openCdp(13981380896748761892053706028661380888937876551972584966356379645, 23);
        setEthPerShare(55516200804822679866310029419499170992281118179349982013988952907);
        repayDebt(1, 509846657665200610349434642309205663062);
    }

    function testCDPM04Again() public {
        skip(255508);
        openCdp(0, 1);
        skip(448552);
        setPrice(167381130243608416929425501779011646220066545286939311441885146324);
        openCdp(
            4980718136141618313160385753170286089323593151999767814947781318659447486,
            234907954466222134
        );
        setEthPerShare(0);
        skip(315973);
        openCdp(
            1473100926471622789265820750888494507940889343982425262601996032509121429131,
            25122460264649447
        );
        setEthPerShare(0);
        skip(195123);
        bytes32 _cdpId = _getFirstCdpWithIcrGteMcr();
        _before(_cdpId);
        uint256 valueBeforeLiq = _getValue();
        redeemCollateral(
            2836130018220487240424649660515350581035271781043904753321251,
            1303662118734886403439420394944695180633540216476340,
            718387314243405812531259987954424393104777196278117421089,
            1
        );
        uint256 valueAfterLiq = _getValue();
        _after(_cdpId);
        uint256 beforeValue = ((vars.activePoolCollBefore +
            // vars.liquidatorRewardSharesBefore +
            vars.collSurplusPoolBefore +
            vars.feeRecipientTotalCollBefore) * vars.priceBefore) /
            1e18 -
            vars.activePoolDebtBefore;

        uint256 afterValue = ((vars.activePoolCollAfter +
            // vars.liquidatorRewardSharesAfter +
            vars.collSurplusPoolAfter +
            vars.feeRecipientTotalCollAfter) * vars.priceAfter) /
            1e18 -
            vars.activePoolDebtAfter;
        console2.log(_diff());
        console2.log(beforeValue, afterValue);
        console2.log("valueBeforeLiq", valueBeforeLiq);
        console2.log("valueAfterLiq", valueAfterLiq);
        assertGt(valueAfterLiq, valueBeforeLiq, "Value rises");
        assertTrue(invariant_CDPM_04(vars), CDPM_04);
    }

    // https://github.com/Badger-Finance/ebtc-fuzz-review/issues/15
    // function testPropertySL05() public {
    //     setEthPerShare(
    //         12137138735364853393659783413495902950573335538668689540776328203983925215811
    //     );
    //     setEthPerShare(30631887070343426798280082917191654654292863364863423646265020494943238699);
    //     setEthPerShare(776978999485790388950919620588735464671614128565904936170116473650448744381);
    //     openCdp(168266871339698218615133335629239858353993370046701339713750467499, 1);
    //     setEthPerShare(
    //         18259119993128374494182960141815059756667443030056035825036320914502997177865
    //     );
    //     addColl(
    //         7128974394460579557571027269632372427504086125697185719639350284139296986,
    //         53241717733798681974905139247559310444497207854177943207741265181147256271
    //     );
    //     openCdp(
    //         37635557627948612150381079279416828011988176534495127519810996522075020800647,
    //         136472217300866767
    //     );
    //     setEthPerShare(445556188509986934837462424);
    //     openCdp(12181230440821352134148880356120823470441483581757, 1);
    //     setEthPerShare(612268882000635712391494911936034158156169162782123690926313314401353750575);
    //     vm.warp(block.timestamp + cdpManager.recoveryModeGracePeriodDuration() + 1);
    //     bytes32 currentCdp = sortedCdps.getFirst();
    //     uint256 i = 0;
    //     uint256 _price = priceFeedMock.getPrice();
    //     console2.log("\tbefore");

    //     uint256 newIcr;

    //     while (currentCdp != bytes32(0)) {
    //         newIcr = crLens.quoteRealICR(currentCdp);

    //         console2.log("\t", i++, cdpManager.getICR(currentCdp, _price), newIcr);
    //         currentCdp = sortedCdps.getNext(currentCdp);
    //     }
    //     _before(bytes32(0));
    //     liquidateCdps(0);
    //     _after(bytes32(0));
    //     console2.log(_diff());
    //     console2.log("\tafter");
    //     i = 0;
    //     currentCdp = sortedCdps.getFirst();
    //     while (currentCdp != bytes32(0)) {
    //         newIcr = crLens.quoteRealICR(currentCdp);

    //         console2.log("\t", i++, cdpManager.getICR(currentCdp, _price), newIcr);
    //         currentCdp = sortedCdps.getNext(currentCdp);
    //     }
    //     assertTrue(invariant_SL_05(crLens, cdpManager, priceFeedMock, sortedCdps), SL_05);
    // }

    function testPropertyCSP01() public {
        openCdp(4875031885513970860143576544506802817390763544834983767953988765, 2);
        setEthPerShare(165751067651587426758928329439401399262641793);
        openCdp(0, 1);
        repayDebt(365894549068404535662610420582951074074566619457568347292095201808, 22293884342);
        _before(bytes32(0));
        console2.log(
            "CSP",
            collateral.sharesOf(address(collSurplusPool)),
            collSurplusPool.getTotalSurplusCollShares()
        );
        redeemCollateral(
            457124696465624691469821009088209599710133263214077681392799765737718,
            109056029728595120081267952673704432671053472351341847857754147758,
            40494814561017944903952057713046004326662485653288253330497571770,
            0
        );
        console2.log(
            "CSP",
            collateral.sharesOf(address(collSurplusPool)),
            collSurplusPool.getTotalSurplusCollShares()
        );
        _after(bytes32(0));
        console2.log(_diff());
        assertTrue(invariant_CSP_01(collateral, collSurplusPool), CSP_01);
    }

    function testF01() public {
        openCdp(98395894838500698392817722927941537132848065121834445032333865318330537647396, 8);
        setEthPerShare(
            115792089237316195423570985008687907853269984665640564039417584007913129639936
        );

        vm.stopPrank(); // NOTE: NEcessary to avoid prank error
        setGovernanceParameters(
            26867618863262410052765999477726257874446598077054247881181555941856098176126,
            80691838055579444843664038389770275836658310912423649719692389195983842013783
        );

        // TODO: stop prank again?
        setGovernanceParameters(
            1273085944690585089466618884538704481757146938342,
            73117119168387963680367060438159427411497267004306122806373332532305103240544
        );

        gte(vars.feeRecipientTotalCollAfter, vars.feeRecipientTotalCollBefore, "F-12 as");
    }

    function get_cdp(uint256 _i) internal returns (bytes32) {
        uint256 numberOfCdps = sortedCdps.cdpCountOf(address(actor));

        _i = between(_i, 0, numberOfCdps - 1);
        bytes32 _cdpId = sortedCdps.cdpOfOwnerByIndex(address(actor), _i);

        return _cdpId;
    }

<<<<<<< HEAD
    function repayDebt(uint256 _amount, uint256 _i) internal {
        uint256 numberOfCdps = sortedCdps.cdpCountOf(user);

        _i = clampBetween(_i, 0, numberOfCdps - 1);
        bytes32 _cdpId = sortedCdps.cdpOfOwnerByIndex(user, _i);

        (uint256 entireDebt, ) = cdpManager.getSyncedDebtAndCollShares(_cdpId);
        _amount = clampBetween(_amount, 0, entireDebt);

        console2.log("repayDebt", _amount, _i);
        borrowerOperations.repayDebt(_cdpId, _amount, _cdpId, _cdpId);
    }

    function redeemCollateral(
        uint256 _EBTCAmount,
        uint256 _partialRedemptionHintNICR,
        uint256 _maxFeePercentage,
        uint256 _maxIterations
    ) internal {
        _EBTCAmount = clampBetween(_EBTCAmount, 0, eBTCToken.balanceOf(address(user)));
        _maxIterations = clampBetween(_maxIterations, 0, 1);

        _maxFeePercentage = clampBetween(
            _maxFeePercentage,
            cdpManager.redemptionFeeFloor(),
            cdpManager.DECIMAL_PRECISION()
        );

        console2.log("redeemCollateral", _EBTCAmount, _partialRedemptionHintNICR, _maxFeePercentage);
        console2.log("\t\t\t", _maxIterations);
        cdpManager.redeemCollateral(
            _EBTCAmount,
            bytes32(0),
            bytes32(0),
            bytes32(0),
            _partialRedemptionHintNICR,
            _maxIterations,
            _maxFeePercentage
        );
    }

    function liquidateCdps(uint256 _n) internal {
        _n = clampBetween(_n, 1, cdpManager.getActiveCdpsCount());

        console2.log("liquidateCdps", _n);
        _liquidateCdps(_n);
    }

    function liquidate(uint256 _i) internal returns (bytes32 _cdpId) {
        require(cdpManager.getActiveCdpsCount() > 1, "Cannot liquidate last CDP");

        _cdpId = _getRandomCdp(_i);

        (uint256 entireDebt, ) = cdpManager.getSyncedDebtAndCollShares(_cdpId);
        require(entireDebt > 0, "CDP must have debt");

        console2.log("liquidate", _i % cdpManager.getActiveCdpsCount());
        cdpManager.liquidate(_cdpId);
    }

    function partialLiquidate(uint256 _i, uint256 _partialAmount) internal returns (bytes32 _cdpId) {
        require(cdpManager.getActiveCdpsCount() > 1, "Cannot liquidate last CDP");

        _cdpId = _getRandomCdp(_i);

        (uint256 entireDebt, ) = cdpManager.getSyncedDebtAndCollShares(_cdpId);
        require(entireDebt > 0, "CDP must have debt");

        _partialAmount = clampBetween(_partialAmount, 1, entireDebt - 1);

        console2.log("partiallyLiquidate", _i % cdpManager.getActiveCdpsCount(), _partialAmount);
        cdpManager.partiallyLiquidate(_cdpId, _partialAmount, _cdpId, _cdpId);
    }

    function flashLoanColl(uint256 _amount) internal {
        _amount = clampBetween(_amount, 0, activePool.maxFlashLoan(address(collateral)));

        console2.log("flashLoanColl", _amount);

        uint256 _balBefore = collateral.balanceOf(activePool.feeRecipientAddress());
        uint256 _fee = activePool.flashFee(address(collateral), _amount);
        activePool.flashLoan(
            IERC3156FlashBorrower(address(this)),
            address(collateral),
            _amount,
            _getFlashLoanActions(_amount)
        );
        uint256 _balAfter = collateral.balanceOf(activePool.feeRecipientAddress());
        console.log("\tbalances", _balBefore, _balAfter);
        console.log("\tfee", _fee);
    }

    function flashLoanEBTC(uint256 _amount) internal {
        _amount = clampBetween(_amount, 0, borrowerOperations.maxFlashLoan(address(eBTCToken)));

        console2.log("flashLoanEBTC", _amount);

        uint256 _balBefore = eBTCToken.balanceOf(borrowerOperations.feeRecipientAddress());
        uint256 _fee = borrowerOperations.flashFee(address(eBTCToken), _amount);
        borrowerOperations.flashLoan(
            IERC3156FlashBorrower(address(this)),
            address(eBTCToken),
            _amount,
            _getFlashLoanActions(_amount)
        );
        uint256 _balAfter = eBTCToken.balanceOf(borrowerOperations.feeRecipientAddress());
        console.log("\tbalances", _balBefore, _balAfter);
        console.log("\tfee", _fee);
    }

    function _getFlashLoanActions(uint256 value) internal returns (bytes memory) {
        uint256 _actions = clampBetween(value, 1, MAX_FLASHLOAN_ACTIONS);
        uint256 _EBTCAmount = clampBetween(value, 1, eBTCToken.totalSupply() / 2);
        uint256 _col = clampBetween(value, 1, cdpManager.getSystemCollShares() / 2);
        uint256 _n = clampBetween(value, 1, cdpManager.getActiveCdpsCount());

        uint256 numberOfCdps = sortedCdps.cdpCountOf(address(user));
        require(numberOfCdps > 0, "Actor must have at least one CDP open");
        uint256 _i = clampBetween(value, 0, numberOfCdps - 1);
        bytes32 _cdpId = sortedCdps.cdpOfOwnerByIndex(address(user), _i);
        assert(_cdpId != bytes32(0));

        address[] memory _targets = new address[](_actions);
        bytes[] memory _calldatas = new bytes[](_actions);

        address[] memory _allTargets = new address[](7);
        bytes[] memory _allCalldatas = new bytes[](7);

        _allTargets[0] = address(borrowerOperations);
        _allCalldatas[0] = abi.encodeWithSelector(
            borrowerOperations.openCdp.selector,
            _EBTCAmount,
            bytes32(0),
            bytes32(0),
            _col
        );

        _allTargets[1] = address(borrowerOperations);
        _allCalldatas[1] = abi.encodeWithSelector(borrowerOperations.closeCdp.selector, _cdpId);

        _allTargets[2] = address(borrowerOperations);
        _allCalldatas[2] = abi.encodeWithSelector(
            borrowerOperations.addColl.selector,
            _cdpId,
            _cdpId,
            _cdpId,
            _col
        );

        _allTargets[3] = address(borrowerOperations);
        _allCalldatas[3] = abi.encodeWithSelector(
            borrowerOperations.withdrawColl.selector,
            _cdpId,
            _col,
            _cdpId,
            _cdpId
        );

        _allTargets[4] = address(borrowerOperations);
        _allCalldatas[4] = abi.encodeWithSelector(
            borrowerOperations.withdrawDebt.selector,
            _cdpId,
            _EBTCAmount,
            _cdpId,
            _cdpId
        );

        _allTargets[5] = address(borrowerOperations);
        _allCalldatas[5] = abi.encodeWithSelector(
            borrowerOperations.repayDebt.selector,
            _cdpId,
            _EBTCAmount,
            _cdpId,
            _cdpId
        );

        _allTargets[6] = address(cdpManager);
        bytes32[] memory _batch = liquidationSequencer.sequenceLiqToBatchLiqWithPrice(
            _n,
            priceFeedMock.getPrice()
        );
        _allCalldatas[6] = abi.encodeWithSelector(cdpManager.batchLiquidateCdps.selector, _batch);

        for (uint256 _j = 0; _j < _actions; ++_j) {
            _i = uint256(keccak256(abi.encodePacked(value, _j, _i))) % _allTargets.length;
            console2.log("\taction", _i);

            _targets[_j] = _allTargets[_i];
            _calldatas[_j] = _allCalldatas[_i];
        }

        return abi.encode(_targets, _calldatas);
    }

=======
>>>>>>> f0473887
    // callback for flashloan
    function onFlashLoan(
        address initiator,
        address token,
        uint256 amount,
        uint256 fee,
        bytes calldata data
    ) external override returns (bytes32) {
        if (data.length != 0) {
            (address[] memory _targets, bytes[] memory _calldatas) = abi.decode(
                data,
                (address[], bytes[])
            );
            for (uint256 i = 0; i < _targets.length; ++i) {
                (bool success, bytes memory returnData) = address(_targets[i]).call(_calldatas[i]);
                require(success, _getRevertMsg(returnData));
            }
        }

        IERC20(token).approve(msg.sender, amount + fee);

        return keccak256("ERC3156FlashBorrower.onFlashLoan");
    }
}<|MERGE_RESOLUTION|>--- conflicted
+++ resolved
@@ -1191,203 +1191,6 @@
         return _cdpId;
     }
 
-<<<<<<< HEAD
-    function repayDebt(uint256 _amount, uint256 _i) internal {
-        uint256 numberOfCdps = sortedCdps.cdpCountOf(user);
-
-        _i = clampBetween(_i, 0, numberOfCdps - 1);
-        bytes32 _cdpId = sortedCdps.cdpOfOwnerByIndex(user, _i);
-
-        (uint256 entireDebt, ) = cdpManager.getSyncedDebtAndCollShares(_cdpId);
-        _amount = clampBetween(_amount, 0, entireDebt);
-
-        console2.log("repayDebt", _amount, _i);
-        borrowerOperations.repayDebt(_cdpId, _amount, _cdpId, _cdpId);
-    }
-
-    function redeemCollateral(
-        uint256 _EBTCAmount,
-        uint256 _partialRedemptionHintNICR,
-        uint256 _maxFeePercentage,
-        uint256 _maxIterations
-    ) internal {
-        _EBTCAmount = clampBetween(_EBTCAmount, 0, eBTCToken.balanceOf(address(user)));
-        _maxIterations = clampBetween(_maxIterations, 0, 1);
-
-        _maxFeePercentage = clampBetween(
-            _maxFeePercentage,
-            cdpManager.redemptionFeeFloor(),
-            cdpManager.DECIMAL_PRECISION()
-        );
-
-        console2.log("redeemCollateral", _EBTCAmount, _partialRedemptionHintNICR, _maxFeePercentage);
-        console2.log("\t\t\t", _maxIterations);
-        cdpManager.redeemCollateral(
-            _EBTCAmount,
-            bytes32(0),
-            bytes32(0),
-            bytes32(0),
-            _partialRedemptionHintNICR,
-            _maxIterations,
-            _maxFeePercentage
-        );
-    }
-
-    function liquidateCdps(uint256 _n) internal {
-        _n = clampBetween(_n, 1, cdpManager.getActiveCdpsCount());
-
-        console2.log("liquidateCdps", _n);
-        _liquidateCdps(_n);
-    }
-
-    function liquidate(uint256 _i) internal returns (bytes32 _cdpId) {
-        require(cdpManager.getActiveCdpsCount() > 1, "Cannot liquidate last CDP");
-
-        _cdpId = _getRandomCdp(_i);
-
-        (uint256 entireDebt, ) = cdpManager.getSyncedDebtAndCollShares(_cdpId);
-        require(entireDebt > 0, "CDP must have debt");
-
-        console2.log("liquidate", _i % cdpManager.getActiveCdpsCount());
-        cdpManager.liquidate(_cdpId);
-    }
-
-    function partialLiquidate(uint256 _i, uint256 _partialAmount) internal returns (bytes32 _cdpId) {
-        require(cdpManager.getActiveCdpsCount() > 1, "Cannot liquidate last CDP");
-
-        _cdpId = _getRandomCdp(_i);
-
-        (uint256 entireDebt, ) = cdpManager.getSyncedDebtAndCollShares(_cdpId);
-        require(entireDebt > 0, "CDP must have debt");
-
-        _partialAmount = clampBetween(_partialAmount, 1, entireDebt - 1);
-
-        console2.log("partiallyLiquidate", _i % cdpManager.getActiveCdpsCount(), _partialAmount);
-        cdpManager.partiallyLiquidate(_cdpId, _partialAmount, _cdpId, _cdpId);
-    }
-
-    function flashLoanColl(uint256 _amount) internal {
-        _amount = clampBetween(_amount, 0, activePool.maxFlashLoan(address(collateral)));
-
-        console2.log("flashLoanColl", _amount);
-
-        uint256 _balBefore = collateral.balanceOf(activePool.feeRecipientAddress());
-        uint256 _fee = activePool.flashFee(address(collateral), _amount);
-        activePool.flashLoan(
-            IERC3156FlashBorrower(address(this)),
-            address(collateral),
-            _amount,
-            _getFlashLoanActions(_amount)
-        );
-        uint256 _balAfter = collateral.balanceOf(activePool.feeRecipientAddress());
-        console.log("\tbalances", _balBefore, _balAfter);
-        console.log("\tfee", _fee);
-    }
-
-    function flashLoanEBTC(uint256 _amount) internal {
-        _amount = clampBetween(_amount, 0, borrowerOperations.maxFlashLoan(address(eBTCToken)));
-
-        console2.log("flashLoanEBTC", _amount);
-
-        uint256 _balBefore = eBTCToken.balanceOf(borrowerOperations.feeRecipientAddress());
-        uint256 _fee = borrowerOperations.flashFee(address(eBTCToken), _amount);
-        borrowerOperations.flashLoan(
-            IERC3156FlashBorrower(address(this)),
-            address(eBTCToken),
-            _amount,
-            _getFlashLoanActions(_amount)
-        );
-        uint256 _balAfter = eBTCToken.balanceOf(borrowerOperations.feeRecipientAddress());
-        console.log("\tbalances", _balBefore, _balAfter);
-        console.log("\tfee", _fee);
-    }
-
-    function _getFlashLoanActions(uint256 value) internal returns (bytes memory) {
-        uint256 _actions = clampBetween(value, 1, MAX_FLASHLOAN_ACTIONS);
-        uint256 _EBTCAmount = clampBetween(value, 1, eBTCToken.totalSupply() / 2);
-        uint256 _col = clampBetween(value, 1, cdpManager.getSystemCollShares() / 2);
-        uint256 _n = clampBetween(value, 1, cdpManager.getActiveCdpsCount());
-
-        uint256 numberOfCdps = sortedCdps.cdpCountOf(address(user));
-        require(numberOfCdps > 0, "Actor must have at least one CDP open");
-        uint256 _i = clampBetween(value, 0, numberOfCdps - 1);
-        bytes32 _cdpId = sortedCdps.cdpOfOwnerByIndex(address(user), _i);
-        assert(_cdpId != bytes32(0));
-
-        address[] memory _targets = new address[](_actions);
-        bytes[] memory _calldatas = new bytes[](_actions);
-
-        address[] memory _allTargets = new address[](7);
-        bytes[] memory _allCalldatas = new bytes[](7);
-
-        _allTargets[0] = address(borrowerOperations);
-        _allCalldatas[0] = abi.encodeWithSelector(
-            borrowerOperations.openCdp.selector,
-            _EBTCAmount,
-            bytes32(0),
-            bytes32(0),
-            _col
-        );
-
-        _allTargets[1] = address(borrowerOperations);
-        _allCalldatas[1] = abi.encodeWithSelector(borrowerOperations.closeCdp.selector, _cdpId);
-
-        _allTargets[2] = address(borrowerOperations);
-        _allCalldatas[2] = abi.encodeWithSelector(
-            borrowerOperations.addColl.selector,
-            _cdpId,
-            _cdpId,
-            _cdpId,
-            _col
-        );
-
-        _allTargets[3] = address(borrowerOperations);
-        _allCalldatas[3] = abi.encodeWithSelector(
-            borrowerOperations.withdrawColl.selector,
-            _cdpId,
-            _col,
-            _cdpId,
-            _cdpId
-        );
-
-        _allTargets[4] = address(borrowerOperations);
-        _allCalldatas[4] = abi.encodeWithSelector(
-            borrowerOperations.withdrawDebt.selector,
-            _cdpId,
-            _EBTCAmount,
-            _cdpId,
-            _cdpId
-        );
-
-        _allTargets[5] = address(borrowerOperations);
-        _allCalldatas[5] = abi.encodeWithSelector(
-            borrowerOperations.repayDebt.selector,
-            _cdpId,
-            _EBTCAmount,
-            _cdpId,
-            _cdpId
-        );
-
-        _allTargets[6] = address(cdpManager);
-        bytes32[] memory _batch = liquidationSequencer.sequenceLiqToBatchLiqWithPrice(
-            _n,
-            priceFeedMock.getPrice()
-        );
-        _allCalldatas[6] = abi.encodeWithSelector(cdpManager.batchLiquidateCdps.selector, _batch);
-
-        for (uint256 _j = 0; _j < _actions; ++_j) {
-            _i = uint256(keccak256(abi.encodePacked(value, _j, _i))) % _allTargets.length;
-            console2.log("\taction", _i);
-
-            _targets[_j] = _allTargets[_i];
-            _calldatas[_j] = _allCalldatas[_i];
-        }
-
-        return abi.encode(_targets, _calldatas);
-    }
-
-=======
->>>>>>> f0473887
     // callback for flashloan
     function onFlashLoan(
         address initiator,
