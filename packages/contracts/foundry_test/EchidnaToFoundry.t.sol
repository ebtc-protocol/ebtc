--- conflicted
+++ resolved
@@ -781,83 +781,6 @@
         repayDebt(1, 509846657665200610349434642309205663062);
     }
 
-<<<<<<< HEAD
-    function testCDPM04Again() public {
-        skip(255508);
-        openCdp(0, 1);
-        skip(448552);
-        setPrice(167381130243608416929425501779011646220066545286939311441885146324);
-        openCdp(
-            4980718136141618313160385753170286089323593151999767814947781318659447486,
-            234907954466222134
-        );
-        setEthPerShare(0);
-        skip(315973);
-        openCdp(
-            1473100926471622789265820750888494507940889343982425262601996032509121429131,
-            25122460264649447
-        );
-        setEthPerShare(0);
-        skip(195123);
-        bytes32 _cdpId = _getFirstCdpWithIcrGteMcr();
-        _before(_cdpId);
-        uint256 valueBeforeLiq = _getValue();
-        redeemCollateral(
-            2836130018220487240424649660515350581035271781043904753321251,
-            1303662118734886403439420394944695180633540216476340,
-            718387314243405812531259987954424393104777196278117421089,
-            1
-        );
-        uint256 valueAfterLiq = _getValue();
-        _after(_cdpId);
-        uint256 beforeValue = ((vars.activePoolCollBefore +
-            // vars.liquidatorRewardSharesBefore +
-            vars.collSurplusPoolBefore +
-            vars.feeRecipientTotalCollBefore) * vars.priceBefore) /
-            1e18 -
-            vars.activePoolDebtBefore;
-
-        uint256 afterValue = ((vars.activePoolCollAfter +
-            // vars.liquidatorRewardSharesAfter +
-            vars.collSurplusPoolAfter +
-            vars.feeRecipientTotalCollAfter) * vars.priceAfter) /
-            1e18 -
-            vars.activePoolDebtAfter;
-        console2.log(_diff());
-        console2.log(beforeValue, afterValue);
-        console2.log("valueBeforeLiq", valueBeforeLiq);
-        console2.log("valueAfterLiq", valueAfterLiq);
-        assertGt(valueAfterLiq, valueBeforeLiq, "Value rises");
-        assertTrue(invariant_CDPM_04(vars), CDPM_04);
-    }
-
-    function testPropertyCSP01() public {
-        openCdp(4875031885513970860143576544506802817390763544834983767953988765, 2);
-        setEthPerShare(165751067651587426758928329439401399262641793);
-        openCdp(0, 1);
-        repayDebt(365894549068404535662610420582951074074566619457568347292095201808, 22293884342);
-        _before(bytes32(0));
-        console2.log(
-            "CSP",
-            collateral.sharesOf(address(collSurplusPool)),
-            collSurplusPool.getTotalSurplusCollShares()
-        );
-        redeemCollateral(
-            457124696465624691469821009088209599710133263214077681392799765737718,
-            109056029728595120081267952673704432671053472351341847857754147758,
-            40494814561017944903952057713046004326662485653288253330497571770,
-            0
-        );
-        console2.log(
-            "CSP",
-            collateral.sharesOf(address(collSurplusPool)),
-            collSurplusPool.getTotalSurplusCollShares()
-        );
-        _after(bytes32(0));
-        console2.log(_diff());
-        assertTrue(invariant_CSP_01(collateral, collSurplusPool), CSP_01);
-    }
-=======
     // https://github.com/Badger-Finance/ebtc-fuzz-review/issues/15
     // function testPropertySL05() public {
     //     setEthPerShare(
@@ -909,7 +832,6 @@
     //     }
     //     assertTrue(invariant_SL_05(crLens, cdpManager, priceFeedMock, sortedCdps), SL_05);
     // }
->>>>>>> 298fe3d2
 
     function testF01() public {
         openCdp(98395894838500698392817722927941537132848065121834445032333865318330537647396, 8);
