--- conflicted
+++ resolved
@@ -414,159 +414,6 @@
         _ensureSystemInvariants();
     }
 
-<<<<<<< HEAD
-    function testLiquidationPrecondition() public {
-        address user = _utils.getNextUserAddress();
-
-        vm.startPrank(user);
-        vm.deal(user, type(uint96).max);
-        collateral.approve(address(borrowerOperations), type(uint256).max);
-        collateral.deposit{value: 100 ether}();
-
-        collateral.setEthPerShare(1088704246636946029);
-        collateral.setEthPerShare(1139591179277319409);
-        collateral.setEthPerShare(1072186404582250158);
-
-        bytes32 _cdpId1 = borrowerOperations.openCdp(1, HINT, HINT, 2200000000000000016);
-        bytes32 _cdpId2 = borrowerOperations.openCdp(
-            939336331742640342,
-            HINT,
-            HINT,
-            15807356148065433865
-        );
-        collateral.setEthPerShare(1057654250579485462);
-        collateral.setEthPerShare(961503864163168601);
-
-        uint256 _price = priceFeedMock.getPrice();
-
-        uint256 icrBefore1 = cdpManager.getCurrentICR(_cdpId1, _price);
-        uint256 icrBefore2 = cdpManager.getCurrentICR(_cdpId2, _price);
-        bool isRecoveryModeBefore = cdpManager.checkRecoveryMode(_price);
-        console.log("before", icrBefore1, icrBefore2, isRecoveryModeBefore);
-
-        cdpManager.liquidateCdps(2);
-
-        uint256 status1 = cdpManager.getCdpStatus(_cdpId1);
-        uint256 status2 = cdpManager.getCdpStatus(_cdpId2);
-        bool isRecoveryModeAfter = cdpManager.checkRecoveryMode(_price);
-        console.log("after", status1, status2, isRecoveryModeAfter);
-
-        if (status1 == 3) {
-            assertTrue(
-                icrBefore1 < cdpManager.MCR() ||
-                    (icrBefore1 < cdpManager.CCR() && isRecoveryModeBefore),
-                L_01
-            );
-        } else if (status2 == 3) {
-            assertTrue(
-                icrBefore2 < cdpManager.MCR() ||
-                    (icrBefore2 < cdpManager.CCR() && isRecoveryModeBefore),
-                L_01
-            );
-        } else {
-            assertTrue(false, "Exactly 1 CDP must have been liquidated");
-        }
-    }
-
-    function testTCRMustIncreaseAfterLiquidation() public {
-        address user = _utils.getNextUserAddress();
-
-        vm.startPrank(user);
-        vm.deal(user, type(uint96).max);
-        collateral.approve(address(borrowerOperations), type(uint256).max);
-        collateral.deposit{value: 100 ether}();
-
-        collateral.setEthPerShare(982343204100130190);
-        bytes32 _cdpId = borrowerOperations.openCdp(1, HINT, HINT, 2200000000000000016);
-        borrowerOperations.withdrawColl(_cdpId, 1640157506641381371, _cdpId, _cdpId);
-        bytes32 _cdpId2 = borrowerOperations.openCdp(
-            132673875684216277,
-            HINT,
-            HINT,
-            2232664843905093514
-        );
-        collateral.setEthPerShare(893039276454663809);
-        collateral.setEthPerShare(820056407903603577);
-        collateral.setEthPerShare(745505825366912342);
-
-        uint256 _price = priceFeedMock.getPrice();
-
-        uint256 tcrBefore = cdpManager.getTCR(_price);
-        console.log(
-            "icr",
-            cdpManager.getCurrentICR(_cdpId, _price),
-            cdpManager.getCurrentICR(_cdpId2, _price)
-        );
-        console.log("b0", tcrBefore);
-        console.log(
-            "b1",
-            collateral.getPooledEthByShares(cdpManager.getEntireSystemColl()),
-            cdpManager.getEntireSystemColl(),
-            cdpManager.getEntireSystemDebt()
-        );
-
-        cdpManager.liquidateCdps(1);
-
-        uint256 tcrAfter = cdpManager.getTCR(_price);
-
-        console.log("a0", tcrAfter);
-        console.log(
-            "a1",
-            collateral.getPooledEthByShares(cdpManager.getEntireSystemColl()),
-            cdpManager.getEntireSystemColl(),
-            cdpManager.getEntireSystemDebt()
-        );
-
-        assertGt(tcrAfter, tcrBefore, L_12);
-    }
-
-    function testTCRMustIncreaseAfterLiquidationGoogleSheetsPOC() public {
-        address user = _utils.getNextUserAddress();
-        uint256 _price;
-
-        vm.startPrank(user);
-        vm.deal(user, type(uint96).max);
-        collateral.approve(address(borrowerOperations), type(uint256).max);
-        collateral.deposit{value: 500 * 1e18}();
-
-        priceFeedMock.setPrice(1 * 1e18);
-        _price = priceFeedMock.getPrice();
-
-        bytes32 _cdpId = borrowerOperations.openCdp(100 * 1e18, HINT, HINT, 250 * 1e18);
-        bytes32 _cdpId2 = borrowerOperations.openCdp(100 * 1e18, HINT, HINT, 120 * 1e18);
-
-        console.log(
-            "Initial state",
-            cdpManager.getCurrentICR(_cdpId, _price),
-            cdpManager.getCurrentICR(_cdpId2, _price),
-            cdpManager.getTCR(_price)
-        );
-
-        priceFeedMock.setPrice((priceFeedMock.getPrice() * 10) / 19);
-        _price = priceFeedMock.getPrice();
-
-        console.log(
-            "Price drops",
-            cdpManager.getCurrentICR(_cdpId, _price),
-            cdpManager.getCurrentICR(_cdpId2, _price),
-            cdpManager.getTCR(_price)
-        );
-
-        uint256 tcrBefore = cdpManager.getTCR(_price);
-
-        cdpManager.liquidateCdps(1);
-
-        uint256 tcrAfter = cdpManager.getTCR(_price);
-
-        console.log(
-            "CDP2 is liquidated and its debt is redistributed",
-            cdpManager.getCurrentICR(_cdpId, _price),
-            cdpManager.getCurrentICR(_cdpId2, _price),
-            cdpManager.getTCR(_price)
-        );
-
-        assertGt(tcrAfter, tcrBefore, L_12);
-=======
     /// @dev Test a sequence of liquidations where RM is exited during the sequence
     /// @dev All subsequent CDPs in the sequence that are only liquidatable in RM should be skipped
     function test_SequenceLiqRecoveryModeSwitch() public {
@@ -871,7 +718,6 @@
             _liquidatorBalBefore + _expectedReward,
             "Liquidator balance mismatch after fuzz-premium single CDP liquidation!!!"
         );
->>>>>>> 73f744ec
     }
 
     function testFullLiquidation() public {
