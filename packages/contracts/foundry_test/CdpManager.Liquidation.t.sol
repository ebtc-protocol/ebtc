// SPDX-License-Identifier: UNLICENSED
pragma solidity 0.8.17;

import {console2 as console} from "forge-std/console2.sol";

import {eBTCBaseInvariants} from "./BaseInvariants.sol";

contract CdpManagerLiquidationTest is eBTCBaseInvariants {
    address payable[] users;

    mapping(bytes32 => bool) private _cdpLeftActive;
    uint private ICR_COMPARE_TOLERANCE = 1000000; //in the scale of 1e18

    ////////////////////////////////////////////////////////////////////////////
    // Liquidation Invariants for ebtc system
    // - cdp_manager_liq1： total collateral snapshot is equal to whatever in active pool
    // - cdp_manager_liq2： total collateral snapshot is equal to sum of individual CDP accounting number
    ////////////////////////////////////////////////////////////////////////////

    function _assert_cdp_manager_invariant_liq1() internal {
        assertEq(
            cdpManager.totalCollateralSnapshot(),
            activePool.getStEthColl(),
            "System Invariant: cdp_manager_liq1"
        );
    }

    function _assert_cdp_manager_invariant_liq2() internal {
        uint _sumColl;
        for (uint i = 0; i < cdpManager.getCdpIdsCount(); ++i) {
            bytes32 _cdpId = cdpManager.CdpIds(i);
            (, uint _coll, , , , ) = cdpManager.Cdps(_cdpId);
            _sumColl = _sumColl + _coll;
        }
        assertEq(
            cdpManager.totalCollateralSnapshot(),
            _sumColl,
            "System Invariant: cdp_manager_liq2"
        );
    }

    function _ensureSystemInvariants_Liquidation() internal {
        _assert_cdp_manager_invariant_liq1();
        _assert_cdp_manager_invariant_liq2();
    }

    ////////////////////////////////////////////////////////////////////////////
    // Tests
    ////////////////////////////////////////////////////////////////////////////

    function setUp() public override {
        super.setUp();

        connectCoreContracts();
        connectLQTYContractsToCore();

        users = _utils.createUsers(4);
    }

    function _ensureDebtAmountValidity(uint _debtAmt) internal pure {
        vm.assume(_debtAmt > 1e18);
        vm.assume(_debtAmt < 10000e18);
    }

    function _ensureCollAmountValidity(uint _collAmt) internal pure {
        vm.assume(_collAmt > 22e17);
        vm.assume(_collAmt < 10000e18);
    }

    function _checkAvailableToLiq(bytes32 _cdpId, uint _price) internal view returns (bool) {
        uint _TCR = cdpManager.getTCR(_price);
        uint _ICR = cdpManager.getCurrentICR(_cdpId, _price);
        bool _recoveryMode = _TCR < cdpManager.CCR();
        return (_ICR < cdpManager.MCR() || (_recoveryMode && _ICR < _TCR));
    }

    // Test single CDP liquidation with price fluctuation
    function testLiquidateSingleCDP(uint256 price, uint256 debtAmt) public {
        _ensureDebtAmountValidity(debtAmt);

        uint _curPrice = priceFeedMock.getPrice();
        vm.assume(price > _curPrice / 10000);
        vm.assume(_curPrice / 2 > price);

        uint256 coll1 = _utils.calculateCollAmount(debtAmt, _curPrice, 297e16);

        vm.assume(coll1 > 22e17); // Must reach minimum coll threshold

        vm.prank(users[0]);
        collateral.approve(address(borrowerOperations), type(uint256).max);

        _openTestCDP(users[0], 10000 ether, 2e17);
        bytes32 cdpId1 = _openTestCDP(users[0], coll1, debtAmt);

        // get original debt upon CDP open
        CdpState memory _cdpState0 = _getEntireDebtAndColl(cdpId1);

        // Price falls
        priceFeedMock.setPrice(price);

        _ensureSystemInvariants();

        // Liquidate cdp1
        bool _availableToLiq1 = _checkAvailableToLiq(cdpId1, price);
        if (_availableToLiq1) {
            CdpState memory _cdpState = _getEntireDebtAndColl(cdpId1);
            assertEq(_cdpState.debt, _cdpState0.debt, "!interest should not accrue");

            uint _ICR = cdpManager.getCurrentICR(cdpId1, price);
            uint _expectedLiqDebt = _ICR > cdpManager.LICR()
                ? _cdpState.debt
                : ((_cdpState.coll * price) / cdpManager.LICR());

            deal(address(eBTCToken), users[0], _cdpState.debt); // sugardaddy liquidator
            uint _debtLiquidatorBefore = eBTCToken.balanceOf(users[0]);
            uint _debtSystemBefore = cdpManager.getEntireSystemDebt();

            _waitUntilRMColldown();

            vm.prank(users[0]);
            cdpManager.liquidate(cdpId1);
            uint _debtLiquidatorAfter = eBTCToken.balanceOf(users[0]);
            uint _debtSystemAfter = cdpManager.getEntireSystemDebt();
            assertEq(
                _expectedLiqDebt,
                _debtLiquidatorBefore - _debtLiquidatorAfter,
                "!liquidator repayment"
            );
            assertEq(
                _expectedLiqDebt,
                _debtSystemBefore - _debtSystemAfter,
                "!system debt reduction"
            );

            // target CDP got liquidated
            assertFalse(sortedCdps.contains(cdpId1));

            // check state is closedByLiquidation
            assertTrue(cdpManager.getCdpStatus(cdpId1) == 3);
            _ensureSystemInvariants_Liquidation();
        }

        _ensureSystemInvariants();
    }

    struct LocalVar_PartialLiq {
        uint _ratio;
        uint _repaidDebt;
        uint _collToLiquidator;
    }

    // Test single CDP partial liquidation with variable ratio for partial repayment:
    // - when its ICR is higher than LICR then the collateral to liquidator is (repaidDebt * LICR) / price
    // - when its ICR is lower than LICR then the collateral to liquidator is (repaidDebt * ICR) / price
    function testPartiallyLiquidateSingleCDP(uint debtAmt, uint partialRatioBps) public {
        _ensureDebtAmountValidity(debtAmt);
        vm.assume(partialRatioBps < 10000);
        vm.assume(partialRatioBps > 0);

        uint _curPrice = priceFeedMock.getPrice();

        // in this test, simply use if debtAmt is a multiple of 2 to simulate two scenarios
        bool _icrGtLICR = (debtAmt % 2 == 0) ? true : false;
        uint256 coll1 = _utils.calculateCollAmount(debtAmt, _curPrice, _icrGtLICR ? 249e16 : 205e16);

        vm.prank(users[0]);
        collateral.approve(address(borrowerOperations), type(uint256).max);
        _openTestCDP(users[0], 10000 ether, 2e17);
        bytes32 cdpId1 = _openTestCDP(users[0], coll1, debtAmt);

        // get original debt upon CDP open
        CdpState memory _cdpState0 = _getEntireDebtAndColl(cdpId1);

        // Price falls
        uint _newPrice = _curPrice / 2;
        priceFeedMock.setPrice(_newPrice);

        _ensureSystemInvariants();

        // Partially Liquidate cdp1
        bool _availableToLiq1 = _checkAvailableToLiq(cdpId1, _newPrice);
        if (_availableToLiq1) {
            CdpState memory _cdpState = _getEntireDebtAndColl(cdpId1);
            assertEq(_cdpState.debt, _cdpState0.debt, "!interest should not accrue");

            LocalVar_PartialLiq memory _partialLiq;
            _partialLiq._ratio = _icrGtLICR ? cdpManager.MCR() : cdpManager.LICR();
            _partialLiq._repaidDebt = (_cdpState.debt * partialRatioBps) / 10000;
            if (
                (_cdpState.coll - cdpManager.MIN_NET_COLL()) <=
                ((_partialLiq._repaidDebt * _partialLiq._ratio) / _newPrice)
            ) {
                _partialLiq._repaidDebt =
                    ((_cdpState.coll - cdpManager.MIN_NET_COLL() * 3) * _newPrice) /
                    _partialLiq._ratio;
                if (_partialLiq._repaidDebt >= 2) {
                    _partialLiq._repaidDebt = _partialLiq._repaidDebt - 1;
                }
            }
            _partialLiq._collToLiquidator =
                (_partialLiq._repaidDebt * _partialLiq._ratio) /
                _newPrice;

            // fully liquidate instead
            uint _expectedLiqDebt = _partialLiq._repaidDebt;
            bool _fully = _partialLiq._collToLiquidator >= _cdpState.coll;
            if (_fully) {
                _partialLiq._collToLiquidator = _cdpState.coll;
                _expectedLiqDebt = (_partialLiq._collToLiquidator * _newPrice) / cdpManager.LICR();
            }

            deal(address(eBTCToken), users[0], _cdpState.debt); // sugardaddy liquidator
            {
                uint _debtLiquidatorBefore = eBTCToken.balanceOf(users[0]);
                uint _debtSystemBefore = cdpManager.getEntireSystemDebt();
                uint _collSystemBefore = cdpManager.getEntireSystemColl();
                _waitUntilRMColldown();
                vm.prank(users[0]);

                cdpManager.partiallyLiquidate(cdpId1, _partialLiq._repaidDebt, cdpId1, cdpId1);
                uint _debtLiquidatorAfter = eBTCToken.balanceOf(users[0]);
                uint _debtSystemAfter = cdpManager.getEntireSystemDebt();
                uint _collSystemAfter = cdpManager.getEntireSystemColl();
                assertEq(
                    _expectedLiqDebt,
                    _debtLiquidatorBefore - _debtLiquidatorAfter,
                    "!liquidator repayment"
                );
                assertEq(
                    _expectedLiqDebt,
                    _debtSystemBefore - _debtSystemAfter,
                    "!system debt reduction"
                );
                assertEq(
                    _partialLiq._collToLiquidator,
                    _collSystemBefore - _collSystemAfter,
                    "!system coll reduction"
                );
            }

            // target CDP got partially liquidated but still active
            // OR target CDP got fully liquidated
            if (_fully) {
                assertFalse(sortedCdps.contains(cdpId1));
                assertTrue(cdpManager.getCdpStatus(cdpId1) == 3);

                _assertCdpClosed(cdpId1, 3);
                _assertCdpNotInSortedCdps(cdpId1);
            } else {
                assertTrue(sortedCdps.contains(cdpId1));
                assertTrue(cdpManager.getCdpStatus(cdpId1) == 1);
            }

            // check invariants
            _ensureSystemInvariants_Liquidation();
        }

        _ensureSystemInvariants();
    }

    function _checkCdpStatus(bytes32 _cdpId) internal {
        assertTrue(sortedCdps.contains(_cdpId) == _cdpLeftActive[_cdpId]);
        assertTrue(cdpManager.getCdpStatus(_cdpId) == (_cdpLeftActive[_cdpId] ? 1 : 3));
    }

    function _multipleCDPsLiq(uint _n, bytes32[] memory _cdps, address _liquidator) internal {
        /// entire systme debt = activePool
        uint _debtSystemBefore = cdpManager.getEntireSystemDebt();

        deal(address(eBTCToken), _liquidator, _debtSystemBefore); // sugardaddy liquidator
        uint _debtLiquidatorBefore = eBTCToken.balanceOf(_liquidator);

        _waitUntilRMColldown();

        vm.prank(_liquidator);
        if (_n > 0) {
            cdpManager.liquidateCdps(_n);
        } else {
            cdpManager.batchLiquidateCdps(_cdps);
        }

        uint _debtLiquidatorAfter = eBTCToken.balanceOf(_liquidator);
        uint _debtSystemAfter = cdpManager.getEntireSystemDebt();

        // calc debt in system by summing up all CDPs debt
        uint _leftTotalDebt;
        for (uint i = 0; i < cdpManager.getCdpIdsCount(); ++i) {
            (uint _cdpDebt, , ) = cdpManager.getEntireDebtAndColl(cdpManager.CdpIds(i));
            _leftTotalDebt = (_leftTotalDebt + _cdpDebt);
            _cdpLeftActive[cdpManager.CdpIds(i)] = true;
        }

        console.log("_leftTotalDebt from system", _leftTotalDebt);

        uint _liquidatedDebt = (_debtSystemBefore - _debtSystemAfter);

        console.log("_debtSystemBefore", _debtSystemBefore);
        console.log("_debtLiquidatorBefore", _debtLiquidatorBefore);
        console.log("_debtSystemAfter", _debtSystemAfter);
        console.log("_debtLiquidatorAfter", _debtLiquidatorAfter);
        console.log("_leftTotalDebt", _leftTotalDebt);
        console.log("activePool.getEBTCDebt()", activePool.getEBTCDebt());
        console.log("_liquidatedDebt", _liquidatedDebt);

        assertEq(
            _liquidatedDebt,
            (_debtLiquidatorBefore - _debtLiquidatorAfter),
            "!liquidator repayment"
        );
        _utils.assertApproximateEq(_leftTotalDebt, _debtSystemAfter, 1e6); //compared to 1e18
    }

    // Test multiple CDPs sequence liquidation with price fluctuation
    function testSequenceLiquidateMultipleCDPs(
        uint256 price,
        uint256 debtAmt1,
        uint256 debtAmt2
    ) public {
        _ensureDebtAmountValidity(debtAmt1);
        _ensureDebtAmountValidity(debtAmt2);

        uint _curPrice = priceFeedMock.getPrice();
        vm.assume(price > _curPrice / 10000);
        vm.assume(_curPrice / 2 > price);

        uint256 coll1 = _utils.calculateCollAmount(debtAmt1, _curPrice, 297e16);
        uint256 coll2 = _utils.calculateCollAmount(debtAmt2, _curPrice, 297e16);

        vm.prank(users[1]);
        collateral.approve(address(borrowerOperations), type(uint256).max);
        vm.prank(users[2]);
        collateral.approve(address(borrowerOperations), type(uint256).max);

        _openTestCDP(users[0], 10000 ether, 2e17);
        bytes32 cdpId1 = _openTestCDP(users[1], coll1, debtAmt1);
        bytes32 cdpId2 = _openTestCDP(users[2], coll2, debtAmt2);

        // Price falls
        priceFeedMock.setPrice(price);

        _ensureSystemInvariants();

        // Liquidate All eligible cdps
        bool _availableToLiq1 = _checkAvailableToLiq(cdpId1, price);
        bool _availableToLiq2 = _checkAvailableToLiq(cdpId2, price);
        if (_availableToLiq1 || _availableToLiq2) {
            // get original debt
            CdpState memory _cdpState1 = _getEntireDebtAndColl(cdpId1);
            CdpState memory _cdpState2 = _getEntireDebtAndColl(cdpId2);

            bytes32[] memory _emptyCdps;
            _multipleCDPsLiq(2, _emptyCdps, users[0]);

            // check if CDP got liquidated
            _checkCdpStatus(cdpId1);
            _checkCdpStatus(cdpId2);

            _ensureSystemInvariants_Liquidation();
        }

        _ensureSystemInvariants();
    }

    // Test multiple CDPs batch liquidation with price fluctuation
    function testBatchLiquidateMultipleCDPs(
        uint256 price,
        uint256 debtAmt1,
        uint256 debtAmt2
    ) public {
        _ensureDebtAmountValidity(debtAmt1);
        _ensureDebtAmountValidity(debtAmt2);

        uint _curPrice = priceFeedMock.getPrice();
        vm.assume(price > _curPrice / 10000);
        vm.assume(_curPrice / 2 > price);

        uint256 coll1 = _utils.calculateCollAmount(debtAmt1, _curPrice, 297e16);
        uint256 coll2 = _utils.calculateCollAmount(debtAmt2, _curPrice, 297e16);

        vm.prank(users[1]);
        collateral.approve(address(borrowerOperations), type(uint256).max);
        vm.prank(users[2]);
        collateral.approve(address(borrowerOperations), type(uint256).max);

        _openTestCDP(users[0], 10000 ether, 2e17);
        bytes32 cdpId1 = _openTestCDP(users[1], coll1, debtAmt1);
        bytes32 cdpId2 = _openTestCDP(users[2], coll2, debtAmt2);

        // Price falls
        priceFeedMock.setPrice(price);

        _ensureSystemInvariants();

        // Liquidate All eligible cdps
        bool _availableToLiq1 = _checkAvailableToLiq(cdpId1, price);
        bool _availableToLiq2 = _checkAvailableToLiq(cdpId2, price);
        if (_availableToLiq1 || _availableToLiq2) {
            // get original debt
            CdpState memory _cdpState1 = _getEntireDebtAndColl(cdpId1);
            CdpState memory _cdpState2 = _getEntireDebtAndColl(cdpId2);

            bytes32[] memory _cdps = new bytes32[](2);
            _cdps[0] = cdpId1;
            _cdps[1] = cdpId2;
            _multipleCDPsLiq(0, _cdps, users[0]);

            // check if CDP got liquidated
            _checkCdpStatus(cdpId1);
            _checkCdpStatus(cdpId2);

            _ensureSystemInvariants_Liquidation();
        }

        _ensureSystemInvariants();
    }

    /// @dev Test a sequence of liquidations where RM is exited during the sequence
    /// @dev All subsequent CDPs in the sequence that are only liquidatable in RM should be skipped
    function test_SequenceLiqRecoveryModeSwitch() public {
        (bytes32[] memory cdpIds, uint _newPrice) = _sequenceRecoveryModeSwitchSetup();

        // ensure we are in RM now
        uint _currentTCR = cdpManager.getTCR(_newPrice);
        assertTrue(_currentTCR < cdpManager.CCR());

        // prepare sequence liquidation
        address _liquidator = users[users.length - 1];
        deal(address(eBTCToken), _liquidator, cdpManager.getEntireSystemDebt()); // sugardaddy liquidator
<<<<<<< HEAD
        // FIXME _waitUntilRMColldown();
=======
        _waitUntilRMColldown();
>>>>>>> 03bac6a9

        uint _liquidatorBalBefore = collateral.balanceOf(_liquidator);
        uint _expectedReward = cdpManager.getCdpColl(cdpIds[0]) +
            cdpManager.getCdpLiquidatorRewardShares(cdpIds[0]) +
            ((cdpManager.getCdpDebt(cdpIds[1]) * (cdpManager.getCurrentICR(cdpIds[1], _newPrice))) /
                _newPrice) +
            cdpManager.getCdpLiquidatorRewardShares(cdpIds[1]);

        vm.prank(_liquidator);
        cdpManager.liquidateCdps(4);
        assertTrue(sortedCdps.contains(cdpIds[0]) == false);
        assertTrue(sortedCdps.contains(cdpIds[1]) == false);
        assertTrue(sortedCdps.contains(cdpIds[2]) == true);
        assertTrue(sortedCdps.contains(cdpIds[3]) == true);

        // ensure RM is exited
        assertTrue(cdpManager.getTCR(_newPrice) > cdpManager.CCR());
        uint _liquidatorBalAfter = collateral.balanceOf(_liquidator);
        assertEq(
            _liquidatorBalAfter,
            _liquidatorBalBefore + _expectedReward,
            "Liquidator balance mismatch after sequence liquidation in RM!!!"
        );
    }

    /// @dev Test a batch of liquidations where RM is exited during the batch
    /// @dev All subsequent CDPs in the batch that are only liquidatable in RM should be skipped
    function test_BatchLiqRecoveryModeSwitch() public {
        (bytes32[] memory cdpIds, uint _newPrice) = _sequenceRecoveryModeSwitchSetup();

        // ensure we are in RM now
        uint _currentTCR = cdpManager.getTCR(_newPrice);
        assertTrue(_currentTCR < cdpManager.CCR());

        // prepare batch liquidation
        address _liquidator = users[users.length - 1];
        deal(address(eBTCToken), _liquidator, cdpManager.getEntireSystemDebt()); // sugardaddy liquidator
        // FIXME _waitUntilRMColldown();

        uint _liquidatorBalBefore = collateral.balanceOf(_liquidator);
        uint _expectedReward = cdpManager.getCdpColl(cdpIds[0]) +
            cdpManager.getCdpLiquidatorRewardShares(cdpIds[0]) +
            ((cdpManager.getCdpDebt(cdpIds[1]) * (cdpManager.getCurrentICR(cdpIds[1], _newPrice))) /
                _newPrice) +
            cdpManager.getCdpLiquidatorRewardShares(cdpIds[1]);

        vm.prank(_liquidator);
        cdpManager.batchLiquidateCdps(cdpIds);
        assertTrue(sortedCdps.contains(cdpIds[0]) == false);
        assertTrue(sortedCdps.contains(cdpIds[1]) == false);
        assertTrue(sortedCdps.contains(cdpIds[2]) == true);
        assertTrue(sortedCdps.contains(cdpIds[3]) == true);

        // ensure RM is exited
        assertTrue(cdpManager.getTCR(_newPrice) > cdpManager.CCR());
        uint _liquidatorBalAfter = collateral.balanceOf(_liquidator);
        assertEq(
            _liquidatorBalAfter,
            _liquidatorBalBefore + _expectedReward,
            "Liquidator balance mismatch after sequence liquidation in RM!!!"
        );
    }

    /// @dev Cdp ICR below 100%
    /// @dev premium = 3%
    /// @dev bad debt redistribution
    function test_LiqPremiumWithCdpUndercollaterlized() public {
        // ensure there is more than one CDP
        _singleCdpSetup(users[0], 126e16);
        (address user, bytes32 userCdpid) = _singleCdpSetup(users[0], 130e16);

        // price drop
        uint _originalPrice = priceFeedMock.fetchPrice();
        uint _newPrice = (_originalPrice * 1e18) / 130e16;
        priceFeedMock.setPrice(_newPrice);
        _utils.assertApproximateEq(
            cdpManager.getCurrentICR(userCdpid, _newPrice),
            1e18,
            ICR_COMPARE_TOLERANCE
        );

        // prepare liquidation
        address _liquidator = users[users.length - 1];
        deal(address(eBTCToken), _liquidator, cdpManager.getCdpDebt(userCdpid)); // sugardaddy liquidator

        uint _liquidatorBalBefore = collateral.balanceOf(_liquidator);
        uint _expectedReward = cdpManager.getCdpColl(userCdpid) +
            cdpManager.getCdpLiquidatorRewardShares(userCdpid);

        vm.prank(_liquidator);
        cdpManager.liquidate(userCdpid);
        assertTrue(sortedCdps.contains(userCdpid) == false);
        uint _liquidatorBalAfter = collateral.balanceOf(_liquidator);
        assertEq(
            _liquidatorBalAfter,
            _liquidatorBalBefore + _expectedReward,
            "Liquidator balance mismatch after Deeply-Under-Collaterlized CDP liquidation!!!"
        );
    }

    /// @dev Cdp ICR below 3%
    /// @dev premium = 3%
    /// @dev bad debt redistribution
    function test_LiqPremiumWithCdpDeeplyUndercollateralized_BelowMinPremium() public {
        // ensure there is more than one CDP
        _singleCdpSetup(users[0], 126e16);
        (address user, bytes32 userCdpid) = _singleCdpSetup(users[0], 130e16);

        // price drop
        uint _originalPrice = priceFeedMock.fetchPrice();
        uint _newPrice = (_originalPrice * 3e16) / 130e16;
        priceFeedMock.setPrice(_newPrice);
        _utils.assertApproximateEq(
            cdpManager.getCurrentICR(userCdpid, _newPrice),
            3e16,
            ICR_COMPARE_TOLERANCE
        );

        // prepare liquidation
        address _liquidator = users[users.length - 1];
        deal(address(eBTCToken), _liquidator, cdpManager.getCdpDebt(userCdpid)); // sugardaddy liquidator

        uint _liquidatorBalBefore = collateral.balanceOf(_liquidator);
        uint _expectedReward = cdpManager.getCdpColl(userCdpid) +
            cdpManager.getCdpLiquidatorRewardShares(userCdpid);

        vm.prank(_liquidator);
        cdpManager.liquidate(userCdpid);
        assertTrue(sortedCdps.contains(userCdpid) == false);
        uint _liquidatorBalAfter = collateral.balanceOf(_liquidator);
        assertEq(
            _liquidatorBalAfter,
            _liquidatorBalBefore + _expectedReward,
            "Liquidator balance mismatch after Under-Collaterlized CDP liquidation!!!"
        );
    }

    /// @dev Cdp ICR between 110% (MCR) and 100%
    /// @dev premium = ICR-100%
    function test_LiqPremiumWithCdpOvercollateralized_BelowMaxPremium(uint ICR) public {
        vm.assume(ICR > cdpManager.MCR());
        vm.assume(ICR <= cdpManager.CCR());

        // ensure there is more than one CDP
        _singleCdpSetup(users[0], 156e16);
        (address user, bytes32 userCdpid) = _singleCdpSetup(users[0], ICR);

        // price drop
        uint _originalPrice = priceFeedMock.fetchPrice();
        uint _newPrice = (_originalPrice * 105e16) / ICR;
        priceFeedMock.setPrice(_newPrice);
        uint _currentICR = cdpManager.getCurrentICR(userCdpid, _newPrice);
        _utils.assertApproximateEq(_currentICR, 105e16, ICR_COMPARE_TOLERANCE);
        assertTrue(_currentICR > 103e16);

        // prepare liquidation
        address _liquidator = users[users.length - 1];
        deal(address(eBTCToken), _liquidator, cdpManager.getCdpDebt(userCdpid)); // sugardaddy liquidator

        uint _liquidatorBalBefore = collateral.balanceOf(_liquidator);
        uint _expectedReward = ((cdpManager.getCdpDebt(userCdpid) * _currentICR) / _newPrice) +
            cdpManager.getCdpLiquidatorRewardShares(userCdpid);

        vm.prank(_liquidator);
        cdpManager.liquidate(userCdpid);
        uint _liquidatorBalAfter = collateral.balanceOf(_liquidator);
        assertTrue(sortedCdps.contains(userCdpid) == false);
        assertEq(
            _liquidatorBalAfter,
            _liquidatorBalBefore + _expectedReward,
            "Liquidator balance mismatch after Over-Collaterlized CDP liquidation!!!"
        );
    }

    /// @dev Cdp ICR between 125% (CCR) and 110% (MCR)
    /// @dev premium = 110%
    function test_LiqPremiumWithCdpOvercollateralized_AboveMaxPremium(uint ICR) public {
        vm.assume(ICR >= 111e16);
        vm.assume(ICR <= 120e16);

        // ensure there is more than one CDP
        _singleCdpSetup(users[0], 170e16);
        _singleCdpSetup(users[0], ICR);
        (, bytes32 userCdpid) = _singleCdpSetup(users[0], ICR);

        // price drop to trigger RM
        uint _originalPrice = priceFeedMock.fetchPrice();
        uint _newPrice = (_originalPrice * 1102e15) / ICR;
        priceFeedMock.setPrice(_newPrice);
        uint _currentICR = cdpManager.getCurrentICR(userCdpid, _newPrice);
        _utils.assertApproximateEq(_currentICR, 1102e15, ICR_COMPARE_TOLERANCE);
        uint _currentTCR = cdpManager.getTCR(_newPrice);
        assertTrue(_currentTCR < cdpManager.CCR());
        assertTrue(_currentICR < _currentTCR);

        // prepare liquidation
        address _liquidator = users[users.length - 1];
        deal(address(eBTCToken), _liquidator, cdpManager.getCdpDebt(userCdpid)); // sugardaddy liquidator
<<<<<<< HEAD
        // FIXME _waitUntilRMColldown();
=======
        _waitUntilRMColldown();
>>>>>>> 03bac6a9

        uint _liquidatorBalBefore = collateral.balanceOf(_liquidator);
        uint _expectedReward = ((cdpManager.getCdpDebt(userCdpid) * cdpManager.MCR()) / _newPrice) +
            cdpManager.getCdpLiquidatorRewardShares(userCdpid);

        vm.prank(_liquidator);
        cdpManager.liquidate(userCdpid);
        uint _liquidatorBalAfter = collateral.balanceOf(_liquidator);
        assertTrue(sortedCdps.contains(userCdpid) == false);
        assertEq(
            _liquidatorBalAfter,
            _liquidatorBalBefore + _expectedReward,
            "Liquidator balance mismatch after Over-Collaterlized CDP liquidation in RM!!!"
        );
    }

<<<<<<< HEAD
    /// @dev open Cdp then with price change to a fuzzed _liqICR
    /// @dev According to the specific range for given _liqICR
    /// @dev full liquidation premium should match expected calculation:
    /// @dev Cdps <3% ICR: all Coll as incentive, all debt redistributed
    /// @dev Cdps [3% < ICR < 100%]: 3% as incentive, all remaining debt redistributed
    /// @dev Cdps [100% <= ICR < 110%]: min(3%, 110%-ICR) as incentive, all remaining debt redistributed if below 103%
    /// @dev Cdps [110% <= ICR < TCR]: 10% as Incentive, no debt redistribution
    function test_SingleLiqPremiumFuzz(uint _liqICR) public {
        uint _goodICR = 135e16;
        uint _belowCCR = 124e16;

        // ensure liquidation ICR falls in reasonable range
        vm.assume(_liqICR >= 1e15);
        vm.assume(_liqICR < _belowCCR);

        // ensure price change would give expected fuzz ICR
        uint _originalPrice = priceFeedMock.fetchPrice();
        uint _newPrice = (_originalPrice * _liqICR) / _goodICR;
        (address user, bytes32 userCdpid) = _singleCdpSetup(users[0], _goodICR);
        bool _noNeedRM = _liqICR < cdpManager.MCR();

        // ensure more than one CDP
        uint _userColl = cdpManager.getCdpColl(userCdpid);
        uint _userDebt = cdpManager.getCdpDebt(userCdpid);
        if (_noNeedRM) {
            _singleCdpSetup(users[0], 8000e16);
        } else {
            uint _debt = ((_userColl * 2 * _newPrice) / _belowCCR) - _userDebt;
            _openTestCDP(users[0], _userColl + cdpManager.LIQUIDATOR_REWARD(), _debt);
        }

        // price drop
        priceFeedMock.setPrice(_newPrice);
        _utils.assertApproximateEq(
            cdpManager.getCurrentICR(userCdpid, _newPrice),
            _liqICR,
            ICR_COMPARE_TOLERANCE
        );

        if (!_noNeedRM) {
            assertTrue(cdpManager.getTCR(_newPrice) < cdpManager.CCR());
            // FIXME _waitUntilRMColldown();
        }

        // prepare liquidation
        address _liquidator = users[users.length - 1];
        deal(address(eBTCToken), _liquidator, cdpManager.getCdpDebt(userCdpid)); // sugardaddy liquidator

        uint _liquidatorBalBefore = collateral.balanceOf(_liquidator);
        uint _liqStipend = cdpManager.getCdpLiquidatorRewardShares(userCdpid);
        uint _maxReward = _userColl + _liqStipend;
        uint _expectedReward;
        if (_noNeedRM) {
            _expectedReward = _maxReward;
        } else {
            _expectedReward = _liqStipend + ((_userDebt * cdpManager.MCR()) / _newPrice);
            if (_expectedReward > _maxReward) {
                _expectedReward = _maxReward;
            }
        }

        vm.prank(_liquidator);
        if (_liqICR % 2 == 0) {
            cdpManager.liquidate(userCdpid);
        } else {
            bytes32[] memory _cids = new bytes32[](1);
            _cids[0] = userCdpid;
            cdpManager.batchLiquidateCdps(_cids);
        }
        assertTrue(sortedCdps.contains(userCdpid) == false);
        uint _liquidatorBalAfter = collateral.balanceOf(_liquidator);
        assertEq(
            _liquidatorBalAfter,
            _liquidatorBalBefore + _expectedReward,
            "Liquidator balance mismatch after fuzz-premium single CDP liquidation!!!"
        );
    }

=======
>>>>>>> 03bac6a9
    function testFullLiquidation() public {
        // Set up a test case where the CDP is fully liquidated, with ICR below MCR or TCR in recovery mode
        // Call _liquidateSingleCDP with the appropriate arguments
        // Assert that the correct total debt was burned, collateral was sent, and any remaining debt was redistributed
    }

    function testPartialLiquidation() public {
        // Set up a test case where the CDP is only partially liquidated using HintHelper, with ICR below MCR or TCR in recovery mode
        // Call _liquidateSingleCDP with the appropriate arguments
        // Assert that the correct total debt was burned and collateral was sent, and that no remaining debt was redistributed
    }

    function testRetryFullLiquidation() public {
        // Set up a test case where the CDP is partially liquidated but the amount of collateral sent is 0, resulting in a retry with full liquidation
        // Call _liquidateSingleCDP with the appropriate arguments
        // Assert that the correct total debt was burned, collateral was sent, and any remaining debt was redistributed
    }

    function _singleCdpSetup(address _usr, uint _icr) internal returns (address, bytes32) {
        uint _price = priceFeedMock.fetchPrice();
        uint _coll = cdpManager.MIN_NET_COLL() * 2;
        uint _debt = (_coll * _price) / _icr;
        bytes32 _cdpId = _openTestCDP(_usr, _coll + cdpManager.LIQUIDATOR_REWARD(), _debt);
        uint _cdpICR = cdpManager.getCurrentICR(_cdpId, _price);
        _utils.assertApproximateEq(_icr, _cdpICR, ICR_COMPARE_TOLERANCE); // in the scale of 1e18
        return (_usr, _cdpId);
    }

    function _sequenceRecoveryModeSwitchSetup() internal returns (bytes32[] memory, uint) {
        address user = users[0];
        bytes32[] memory cdpIds = new bytes32[](4);

        /** 
            open a sequence of Cdps. once we enter recovery mode, they will have the following status:

            [1] < 100%
            [2] < MCR
            ...
			
            once a few CDPs are liquidated, the system should _switch_ to normal mode. the rest CDP should therefore not be liquidated from the sequence
        */
        uint _price = priceFeedMock.fetchPrice();

        // [1] 190%
        (, cdpIds[0]) = _singleCdpSetup(user, 190e16);
        _utils.assertApproximateEq(
            cdpManager.getCurrentICR(cdpIds[0], _price),
            190e16,
            ICR_COMPARE_TOLERANCE
        );

        // [2] 210%
        (, cdpIds[1]) = _singleCdpSetup(user, 210e16);
        _utils.assertApproximateEq(
            cdpManager.getCurrentICR(cdpIds[1], _price),
            210e16,
            ICR_COMPARE_TOLERANCE
        );

        // [3] 270%
        (, cdpIds[2]) = _singleCdpSetup(user, 270e16);
        _utils.assertApproximateEq(
            cdpManager.getCurrentICR(cdpIds[2], _price),
            270e16,
            ICR_COMPARE_TOLERANCE
        );

        // [4] 290%
        (, cdpIds[3]) = _singleCdpSetup(user, 290e16);
        _utils.assertApproximateEq(
            cdpManager.getCurrentICR(cdpIds[3], _price),
            290e16,
            ICR_COMPARE_TOLERANCE
        );

        // price drop to half
        uint _newPrice = _price / 2;
        priceFeedMock.setPrice(_newPrice);

        return (cdpIds, _newPrice);
    }
}<|MERGE_RESOLUTION|>--- conflicted
+++ resolved
@@ -426,11 +426,7 @@
         // prepare sequence liquidation
         address _liquidator = users[users.length - 1];
         deal(address(eBTCToken), _liquidator, cdpManager.getEntireSystemDebt()); // sugardaddy liquidator
-<<<<<<< HEAD
-        // FIXME _waitUntilRMColldown();
-=======
         _waitUntilRMColldown();
->>>>>>> 03bac6a9
 
         uint _liquidatorBalBefore = collateral.balanceOf(_liquidator);
         uint _expectedReward = cdpManager.getCdpColl(cdpIds[0]) +
@@ -629,11 +625,7 @@
         // prepare liquidation
         address _liquidator = users[users.length - 1];
         deal(address(eBTCToken), _liquidator, cdpManager.getCdpDebt(userCdpid)); // sugardaddy liquidator
-<<<<<<< HEAD
-        // FIXME _waitUntilRMColldown();
-=======
         _waitUntilRMColldown();
->>>>>>> 03bac6a9
 
         uint _liquidatorBalBefore = collateral.balanceOf(_liquidator);
         uint _expectedReward = ((cdpManager.getCdpDebt(userCdpid) * cdpManager.MCR()) / _newPrice) +
@@ -650,7 +642,6 @@
         );
     }
 
-<<<<<<< HEAD
     /// @dev open Cdp then with price change to a fuzzed _liqICR
     /// @dev According to the specific range for given _liqICR
     /// @dev full liquidation premium should match expected calculation:
@@ -729,8 +720,6 @@
         );
     }
 
-=======
->>>>>>> 03bac6a9
     function testFullLiquidation() public {
         // Set up a test case where the CDP is fully liquidated, with ICR below MCR or TCR in recovery mode
         // Call _liquidateSingleCDP with the appropriate arguments
