// SPDX-License-Identifier: UNLICENSED
pragma solidity 0.6.11;
pragma experimental ABIEncoderV2;
<<<<<<< HEAD

=======
>>>>>>> 8b915152
import {console2 as console} from "forge-std/console2.sol";

import {eBTCBaseFixture} from "./BaseFixture.sol";
import {Utilities} from "./utils/Utilities.sol";

contract CdpManagerLiquidationTest is eBTCBaseFixture {
    struct CdpState {
        uint256 debt;
        uint256 coll;
        uint256 pendingEBTCDebtReward;
        uint256 pendingEBTCInterest;
        uint256 pendingETHReward;
    }

    address payable[] users;

    Utilities internal _utils;

    uint public constant DECIMAL_PRECISION = 1e18;

    ////////////////////////////////////////////////////////////////////////////
    // Helper functions
    ////////////////////////////////////////////////////////////////////////////

    function _getEntireDebtAndColl(bytes32 cdpId) internal view returns (CdpState memory) {
        (
            uint256 debt,
            uint256 coll,
            uint256 pendingEBTCDebtReward,
            uint256 pendingEBTCDebtInterest,
            uint256 pendingETHReward
        ) = cdpManager.getEntireDebtAndColl(cdpId);
        return
            CdpState(debt, coll, pendingEBTCDebtReward, pendingEBTCDebtInterest, pendingETHReward);
    }

    ////////////////////////////////////////////////////////////////////////////
    // Invariants for ebtc system
    // - active_pool_1： collateral balance in active pool is greater than or equal to its accounting number
    // - active_pool_2： EBTC debt accounting number in active pool is less than or equal to EBTC total supply
    // - active_pool_3： sum of EBTC debt accounting numbers in active pool & default pool is equal to EBTC total supply
    // - cdp_manager_1： count of active CDPs is equal to SortedCdp list length
    // - cdp_manager_2： total collateral snapshot is equal to whatever in active pool & default pool
    // - cdp_manager_3： total collateral snapshot is equal to sum of individual CDP accounting number
    ////////////////////////////////////////////////////////////////////////////

    function _assert_active_pool_invariant_1() internal {
        assertGe(
            address(activePool).balance,
            activePool.getETH(),
            "System Invariant: active_pool_1"
        );
    }

    function _assert_active_pool_invariant_2() internal {
        assertGe(
            eBTCToken.totalSupply(),
            activePool.getEBTCDebt(),
            "System Invariant: active_pool_2"
        );
    }

    function _assert_active_pool_invariant_3() internal {
        assertEq(
            eBTCToken.totalSupply(),
            activePool.getEBTCDebt().add(defaultPool.getEBTCDebt()),
            "System Invariant: active_pool_3"
        );
    }

    function _assert_cdp_manager_invariant_1() internal {
        assertEq(
            cdpManager.getCdpIdsCount(),
            sortedCdps.getSize(),
            "System Invariant: cdp_manager_1"
        );
    }

    function _assert_cdp_manager_invariant_2() internal {
        assertEq(
            cdpManager.totalCollateralSnapshot(),
            activePool.getETH().add(defaultPool.getETH()),
            "System Invariant: cdp_manager_2"
        );
    }

    function _assert_cdp_manager_invariant_3() internal {
        uint _sumColl;
        for (uint i = 0; i < cdpManager.getCdpIdsCount(); ++i) {
            bytes32 _cdpId = cdpManager.CdpIds(i);
            (uint _debt, uint _coll, , , ) = cdpManager.Cdps(_cdpId);
            _sumColl = _sumColl.add(_coll);
        }
        assertEq(cdpManager.totalCollateralSnapshot(), _sumColl, "System Invariant: cdp_manager_3");
    }

    function _ensureSystemInvariants() internal {
        _assert_active_pool_invariant_1();
        _assert_active_pool_invariant_2();
        _assert_active_pool_invariant_3();
        _assert_cdp_manager_invariant_1();
    }

    function _ensureSystemInvariants_Liquidation() internal {
        _assert_cdp_manager_invariant_2();
        _assert_cdp_manager_invariant_3();
    }

    ////////////////////////////////////////////////////////////////////////////
    // Tests
    ////////////////////////////////////////////////////////////////////////////

    function setUp() public override {
        eBTCBaseFixture.setUp();

        eBTCBaseFixture.connectLQTYContracts();
        eBTCBaseFixture.connectCoreContracts();
        eBTCBaseFixture.connectLQTYContractsToCore();

        _utils = new Utilities();
        users = _utils.createUsers(1);
    }

    // Test single CDP liquidation with price fluctuation
    function testLiquidateSingleCDP(uint256 price, uint256 debtAmt) public {
        vm.assume(debtAmt > 1e18);
        vm.assume(debtAmt < 10000e18);

        uint _curPrice = priceFeedMock.getPrice();
        vm.assume(price > _curPrice / 10000);
        vm.assume(_curPrice > price * 2);

        uint256 coll1 = _utils.calculateCollAmount(debtAmt, _curPrice, 297e16);

        vm.startPrank(users[0]);
        borrowerOperations.openCdp{value: 10000 ether}(
            DECIMAL_PRECISION,
            _utils.calculateBorrowAmountFromDebt(
                2e17,
                cdpManager.EBTC_GAS_COMPENSATION(),
                cdpManager.getBorrowingRateWithDecay()
            ),
            bytes32(0),
            bytes32(0)
        );
        bytes32 cdpId1 = borrowerOperations.openCdp{value: coll1}(
            DECIMAL_PRECISION,
            debtAmt,
            bytes32(0),
            bytes32(0)
        );
        vm.stopPrank();

        // get original debt upon CDP open
        CdpState memory _cdpState0 = _getEntireDebtAndColl(cdpId1);

        // accrue some interest before liquidation
        skip(365 days);

        // Price falls
        priceFeedMock.setPrice(price);

        _ensureSystemInvariants();

        // Liquidate cdp1
        uint _TCR = cdpManager.getTCR(price);
        uint _ICR = cdpManager.getCurrentICR(cdpId1, price);
        bool _recoveryMode = _TCR < cdpManager.CCR();
        if (_ICR < cdpManager.MCR() || (_recoveryMode && _ICR < _TCR)) {
            CdpState memory _cdpState = _getEntireDebtAndColl(cdpId1);
            assertGt(_cdpState.debt, _cdpState0.debt, "!interest should accrue");

            deal(address(eBTCToken), users[0], _cdpState.debt); // sugardaddy liquidator
            uint _debtLiquidatorBefore = eBTCToken.balanceOf(users[0]);
            uint _debtSystemBefore = cdpManager.getEntireSystemDebt();
            vm.prank(users[0]);
            cdpManager.liquidate(cdpId1);
            uint _debtLiquidatorAfter = eBTCToken.balanceOf(users[0]);
            uint _debtSystemAfter = cdpManager.getEntireSystemDebt();
            assertEq(
                _cdpState.debt,
                _debtLiquidatorBefore.sub(_debtLiquidatorAfter),
                "!liquidator repayment"
            );
            assertEq(
                _cdpState.debt,
                _debtSystemBefore.sub(_debtSystemAfter),
                "!system debt reduction"
            );

            // target CDP got liquidated
            assertFalse(sortedCdps.contains(cdpId1));

            // check state is closedByLiquidation
            assertTrue(cdpManager.getCdpStatus(cdpId1) == 3);
            _ensureSystemInvariants_Liquidation();
<<<<<<< HEAD
        }

        _ensureSystemInvariants();
    }

    struct LocalVar_PartialLiq {
        uint _ratio;
        uint _repaidDebt;
        uint _collToLiquidator;
    }

    // Test single CDP partial liquidation with variable ratio for partial repayment:
    // - when its ICR is higher than LICR then the collateral to liquidator is (repaidDebt * LICR) / price
    // - when its ICR is lower than LICR then the collateral to liquidator is (repaidDebt * ICR) / price
    function testPartiallyLiquidateSingleCDP(uint256 debtAmt, uint256 partialRatioBps) public {
        vm.assume(debtAmt > 1e18);
        vm.assume(debtAmt < 10000e18);
        vm.assume(partialRatioBps < 10000);
        vm.assume(partialRatioBps > 0);

        uint _curPrice = priceFeedMock.getPrice();

        // in this test, simply use if debtAmt is a multiple of 2 to simulate two scenarios
        bool _icrGtLICR = (debtAmt % 2 == 0) ? true : false;
        uint256 coll1 = _utils.calculateCollAmount(debtAmt, _curPrice, _icrGtLICR ? 297e16 : 206e16);

        vm.startPrank(users[0]);
        borrowerOperations.openCdp{value: 10000 ether}(
            DECIMAL_PRECISION,
            _utils.calculateBorrowAmountFromDebt(
                2e17,
                cdpManager.EBTC_GAS_COMPENSATION(),
                cdpManager.getBorrowingRateWithDecay()
            ),
            bytes32(0),
            bytes32(0)
        );
        bytes32 cdpId1 = borrowerOperations.openCdp{value: coll1}(
            DECIMAL_PRECISION,
            debtAmt,
            bytes32(0),
            bytes32(0)
        );
        vm.stopPrank();

        // get original debt upon CDP open
        CdpState memory _cdpState0 = _getEntireDebtAndColl(cdpId1);

        // accrue some interest before liquidation
        skip(365 days);

        // Price falls
        uint _newPrice = _curPrice / 2;
        priceFeedMock.setPrice(_newPrice);

        _ensureSystemInvariants();

        // Partially Liquidate cdp1
        uint _ICR = cdpManager.getCurrentICR(cdpId1, _newPrice);
        uint _TCR = cdpManager.getTCR(_newPrice);
        bool _recoveryMode = _TCR < cdpManager.CCR();
        if (_ICR < cdpManager.MCR() || (_recoveryMode && _ICR < _TCR)) {
            CdpState memory _cdpState = _getEntireDebtAndColl(cdpId1);
            assertGt(_cdpState.debt, _cdpState0.debt, "!interest should accrue");

            LocalVar_PartialLiq memory _partialLiq;
            _partialLiq._ratio = _icrGtLICR ? cdpManager.LICR() : _ICR;
            _partialLiq._repaidDebt = (_cdpState.debt * partialRatioBps) / 10000;
            if (
                (_cdpState.debt - _partialLiq._repaidDebt) <
                ((cdpManager.MIN_NET_DEBT() * _newPrice) / 1e18)
            ) {
                _partialLiq._repaidDebt =
                    _cdpState.debt -
                    ((cdpManager.MIN_NET_DEBT() * _newPrice) / 1e18);
                if (_partialLiq._repaidDebt >= 2) {
                    _partialLiq._repaidDebt = _partialLiq._repaidDebt - 1;
                }
            }
            _partialLiq._collToLiquidator =
                (_partialLiq._repaidDebt * _partialLiq._ratio) /
                _newPrice;

            deal(address(eBTCToken), users[0], _cdpState.debt); // sugardaddy liquidator
            {
                uint _debtLiquidatorBefore = eBTCToken.balanceOf(users[0]);
                uint _debtSystemBefore = cdpManager.getEntireSystemDebt();
                uint _collSystemBefore = cdpManager.getEntireSystemColl();
                vm.prank(users[0]);
                cdpManager.partiallyLiquidate(cdpId1, _partialLiq._repaidDebt, cdpId1, cdpId1);
                uint _debtLiquidatorAfter = eBTCToken.balanceOf(users[0]);
                uint _debtSystemAfter = cdpManager.getEntireSystemDebt();
                uint _collSystemAfter = cdpManager.getEntireSystemColl();
                assertEq(
                    _partialLiq._repaidDebt,
                    _debtLiquidatorBefore.sub(_debtLiquidatorAfter),
                    "!liquidator repayment"
                );
                assertEq(
                    _partialLiq._repaidDebt,
                    _debtSystemBefore.sub(_debtSystemAfter),
                    "!system debt reduction"
                );
                assertEq(
                    _partialLiq._collToLiquidator,
                    _collSystemBefore.sub(_collSystemAfter),
                    "!system coll reduction"
                );
            }

            // target CDP got partially liquidated but still active
            assertTrue(sortedCdps.contains(cdpId1));

            // check state is active
            assertTrue(cdpManager.getCdpStatus(cdpId1) == 1);
            _ensureSystemInvariants_Liquidation();
=======
>>>>>>> 8b915152
        }

        _ensureSystemInvariants();
    }
}<|MERGE_RESOLUTION|>--- conflicted
+++ resolved
@@ -1,10 +1,6 @@
 // SPDX-License-Identifier: UNLICENSED
 pragma solidity 0.6.11;
 pragma experimental ABIEncoderV2;
-<<<<<<< HEAD
-
-=======
->>>>>>> 8b915152
 import {console2 as console} from "forge-std/console2.sol";
 
 import {eBTCBaseFixture} from "./BaseFixture.sol";
@@ -201,7 +197,6 @@
             // check state is closedByLiquidation
             assertTrue(cdpManager.getCdpStatus(cdpId1) == 3);
             _ensureSystemInvariants_Liquidation();
-<<<<<<< HEAD
         }
 
         _ensureSystemInvariants();
@@ -318,8 +313,6 @@
             // check state is active
             assertTrue(cdpManager.getCdpStatus(cdpId1) == 1);
             _ensureSystemInvariants_Liquidation();
-=======
->>>>>>> 8b915152
         }
 
         _ensureSystemInvariants();
