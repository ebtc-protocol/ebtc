// SPDX-License-Identifier: UNLICENSED
pragma solidity 0.8.17;

import "forge-std/Test.sol";
import "forge-std/console2.sol";
import "../contracts/Dependencies/EbtcMath.sol";
import {eBTCBaseFixture} from "./BaseFixture.sol";

/*
  Tests around GracePeriod
 */
contract GracePeriodBaseTests is eBTCBaseFixture {
    event TCRNotified(uint256 TCR); /// NOTE: Mostly for debugging to ensure synch

    function setUp() public override {
        eBTCBaseFixture.setUp();
        eBTCBaseFixture.connectCoreContracts();
        eBTCBaseFixture.connectLQTYContractsToCore();
    }

    address liquidator;
    address safeUser;
    address degen;
    address risky;

    function testBasicSynchOnEachOperation() public {
        uint256 price = priceFeedMock.fetchPrice();

        // SKIPPED CAUSE BORING AF
        // == Open CDP == //
        console2.log("Open");
        uint256 openSnap = vm.snapshot();

        {
            _openSafeCdp();
            uint256 EXPECTED_OPEN_TCR = cdpManager.getTCR(price);
            vm.revertTo(openSnap);

            // NOTE: Ported the same code of open because foundry doesn't find the event
            address payable[] memory users;
            users = _utils.createUsers(1);
            safeUser = users[0];

            uint256 debt1 = 1000e18;
            uint256 coll1 = _utils.calculateCollAmount(debt1, price, 1.30e18); // Comfy unliquidatable
            dealCollateral(safeUser, coll1);
            vm.startPrank(safeUser);
            collateral.approve(address(borrowerOperations), type(uint256).max);
            vm.expectEmit(false, false, false, true);
            emit TCRNotified(EXPECTED_OPEN_TCR);
            bytes32 safeId = borrowerOperations.openCdp(debt1, bytes32(0), bytes32(0), coll1);
            vm.stopPrank();

            // == Adjust CDP == //
            console2.log("Adjust");

            dealCollateral(safeUser, 12345);
            uint256 adjustSnap = vm.snapshot();

            vm.startPrank(safeUser);
            borrowerOperations.addColl(safeId, ZERO_ID, ZERO_ID, 123);
            uint256 EXPECTED_ADJUST_TCR = cdpManager.getTCR(price);
            vm.revertTo(adjustSnap);

            vm.expectEmit(false, false, false, true);
            emit TCRNotified(EXPECTED_ADJUST_TCR);
            borrowerOperations.addColl(safeId, ZERO_ID, ZERO_ID, 123);
            vm.stopPrank();
            vm.revertTo(adjustSnap);
        }

        // == Close CDP == //
        {
            console2.log("Close");
            uint256 closeSnapshot = vm.snapshot();
            // Open another so we can close it
            bytes32 safeIdSecond = _openSafeCdp();

            vm.startPrank(safeUser);
            borrowerOperations.closeCdp(safeIdSecond);
            uint256 EXPECTED_CLOSE_TCR = cdpManager.getTCR(price);
            vm.revertTo(closeSnapshot);
            vm.stopPrank();

            // Open another so we can close it
            safeIdSecond = _openSafeCdp();

            vm.startPrank(safeUser);
            vm.expectEmit(false, false, false, true);
            emit TCRNotified(EXPECTED_CLOSE_TCR);
            borrowerOperations.closeCdp(safeIdSecond);
            vm.stopPrank();
        }

        // Revert back to here
        vm.revertTo(openSnap);

        // Do the rest (Redemptions and liquidations)
        _openSafeCdp();

        bytes32[] memory cdps = _openRiskyCdps(1);

        // == Redemptions == //
        // Get TCR after Redeem
        // Snapshot back
        // Then expect it to work

        uint256 biggerSnap = vm.snapshot();
        vm.startPrank(safeUser);
        _partialRedemption(1e17, price);
        // Get TCR here
        uint256 EXPECTED_REDEMPTION_TCR = cdpManager.getTCR(price);
        vm.revertTo(biggerSnap);

        vm.expectEmit(false, false, false, true);
        emit TCRNotified(EXPECTED_REDEMPTION_TCR);
        _partialRedemption(1e17, price);

        // Trigger Liquidations via Split (so price is constant)
        _triggerRMViaSplit();
<<<<<<< HEAD
        cdpManager.syncGracePeriod();
        vm.warp(block.timestamp + cdpManager.recoveryModeGracePeriodDuration() + 1);
=======
        _waitUntilRMColldown();
>>>>>>> 2fbd71ee
        vm.stopPrank();

        // Liquidate 4x
        vm.startPrank(safeUser);
        uint256 liquidationSnapshotId = vm.snapshot(); // New snap for liquidations

        // == Liquidation 1 == //
        {
            console.log("Liq 1");

            // Try liquidating a cdp
            cdpManager.liquidate(cdps[0]);
            // Get TCR after Liquidation
            uint256 EXPECTED_TCR_FIRST_LIQ_TCR = cdpManager.getTCR(price);
            // Revert so we can verify Event
            vm.revertTo(liquidationSnapshotId);
            // since revertTo() deletes the snapshot and all snapshots taken after the given snapshot id
            liquidationSnapshotId = vm.snapshot();

            // Verify it worked
            vm.expectEmit(false, false, false, true);
            emit TCRNotified(EXPECTED_TCR_FIRST_LIQ_TCR);
            cdpManager.liquidate(cdps[0]);
        }

        // == Liquidate 2 == //
        {
            console.log("Liq 2");

            // Re-revert for next Op
            vm.revertTo(liquidationSnapshotId);
            // since revertTo() deletes the snapshot and all snapshots taken after the given snapshot id
            liquidationSnapshotId = vm.snapshot();

            // Try liquidating a cdp partially
            cdpManager.partiallyLiquidate(cdps[0], 1e18, cdps[0], cdps[0]);
            uint256 EXPECTED_TCR_SECOND_LIQ_TCR = cdpManager.getTCR(price);
            vm.revertTo(liquidationSnapshotId);
            // since revertTo() deletes the snapshot and all snapshots taken after the given snapshot id
            liquidationSnapshotId = vm.snapshot();

            // Verify it worked
            vm.expectEmit(false, false, false, true);
            emit TCRNotified(EXPECTED_TCR_SECOND_LIQ_TCR);
            cdpManager.partiallyLiquidate(cdps[0], 1e18, cdps[0], cdps[0]);
        }

        // == Liquidate 3 == //
        {
            console.log("Liq 3");

            // Re-revert for next Op
            vm.revertTo(liquidationSnapshotId);
            // since revertTo() deletes the snapshot and all snapshots taken after the given snapshot id
            liquidationSnapshotId = vm.snapshot();

            // Try liquidating a cdp via the list (1)
            _liquidateCdps(1);
            uint256 EXPECTED_TCR_THIRD_LIQ_TCR = cdpManager.getTCR(price);
            vm.revertTo(liquidationSnapshotId);
            // since revertTo() deletes the snapshot and all snapshots taken after the given snapshot id
            liquidationSnapshotId = vm.snapshot();

            // Verify it worked
            bytes32[] memory batch = _sequenceLiqToBatchLiqWithPrice(1);
            vm.expectEmit(false, false, false, true);
            emit TCRNotified(EXPECTED_TCR_THIRD_LIQ_TCR);
            cdpManager.batchLiquidateCdps(batch);
        }

        // == Liquidate 4 == //
        {
            console.log("Liq 4");

            // Re-revert for next Op
            vm.revertTo(liquidationSnapshotId);
            // since revertTo() deletes the snapshot and all snapshots taken after the given snapshot id
            liquidationSnapshotId = vm.snapshot();

            // Try liquidating a cdp via the list (2)
            bytes32[] memory cdpsToLiquidateBatch = new bytes32[](1);
            cdpsToLiquidateBatch[0] = cdps[0];
            cdpManager.batchLiquidateCdps(cdpsToLiquidateBatch);
            uint256 EXPECTED_TCR_FOURTH_LIQ_TCR = cdpManager.getTCR(price);
            vm.revertTo(liquidationSnapshotId);
            // since revertTo() deletes the snapshot and all snapshots taken after the given snapshot id
            liquidationSnapshotId = vm.snapshot();

            vm.expectEmit(false, false, false, true);
            emit TCRNotified(EXPECTED_TCR_FOURTH_LIQ_TCR);
            cdpManager.batchLiquidateCdps(cdpsToLiquidateBatch);
            vm.revertTo(liquidationSnapshotId);
        }

        vm.stopPrank();
    }

    function _partialRedemption(uint256 toRedeem, uint256 price) internal {
        //redemption
        (
            bytes32 firstRedemptionHint,
            uint256 partialRedemptionHintNICR,
            uint256 truncatedEBTCamount,
            uint256 partialRedemptionNewColl
        ) = hintHelpers.getRedemptionHints(toRedeem, price, 0);
        cdpManager.redeemCollateral(
            toRedeem,
            firstRedemptionHint,
            ZERO_ID,
            ZERO_ID,
            partialRedemptionHintNICR,
            0,
            1e18
        );
    }

    function _openSafeCdp() internal returns (bytes32) {
        address payable[] memory users;
        users = _utils.createUsers(1);
        safeUser = users[0];

        // Deposit a big CDP, not at risk
        uint256 _curPrice = priceFeedMock.getPrice();
        uint256 debt1 = 1000e18;
        uint256 coll1 = _utils.calculateCollAmount(debt1, _curPrice, 1.30e18); // Comfy unliquidatable

        return _openTestCDP(safeUser, coll1, debt1);
    }

    function _openRiskyCdps(uint256 numberOfCdpsAtRisk) internal returns (bytes32[] memory) {
        address payable[] memory users;
        users = _utils.createUsers(1);

        uint256 _curPrice = priceFeedMock.getPrice();

        bytes32[] memory cdps = new bytes32[](numberOfCdpsAtRisk);

        // At risk CDPs (small CDPs)
        for (uint256 i; i < numberOfCdpsAtRisk; i++) {
            uint256 debt2 = 2e18;
            uint256 coll2 = _utils.calculateCollAmount(debt2, _curPrice, 1.15e18); // Fairly risky
            cdps[i] = _openTestCDP(users[0], coll2, debt2);
        }

        uint256 TCR = cdpManager.getTCR(_curPrice);
        assertGt(TCR, CCR);

        return cdps;
    }

    function _triggerRMViaSplit() internal {
        // 4% Downward Price will trigger RM but not Liquidations
        collateral.setEthPerShare((collateral.getSharesByPooledEth(1e18) * 96) / 100); // 4% downturn, 5% should be enough to liquidate in-spite of RM
        uint256 price = priceFeedMock.getPrice();

        // Check if we are in RM
        uint256 TCR = cdpManager.getTCR(price);
        assertLt(TCR, 1.25e18, "!RM");
    }
}<|MERGE_RESOLUTION|>--- conflicted
+++ resolved
@@ -118,12 +118,7 @@
 
         // Trigger Liquidations via Split (so price is constant)
         _triggerRMViaSplit();
-<<<<<<< HEAD
-        cdpManager.syncGracePeriod();
-        vm.warp(block.timestamp + cdpManager.recoveryModeGracePeriodDuration() + 1);
-=======
         _waitUntilRMColldown();
->>>>>>> 2fbd71ee
         vm.stopPrank();
 
         // Liquidate 4x
