pragma solidity 0.8.17;

import {eBTCBaseFixture} from "./BaseFixture.sol";
import {Utilities} from "./utils/Utilities.sol";
import {Properties} from "../contracts/TestContracts/invariants/Properties.sol";

<<<<<<< HEAD
contract eBTCBaseInvariants is eBTCBaseFixture, Properties {
    uint public _tolerance = 2000000; //compared to 1e18
=======
contract eBTCBaseInvariants is eBTCBaseFixture {
    uint256 public _tolerance = 2000000; //compared to 1e18
>>>>>>> 2f759ab7

    ////////////////////////////////////////////////////////////////////////////
    // See PROPERTIES.md for the invariants of the eBTC system
    ////////////////////////////////////////////////////////////////////////////
<<<<<<< HEAD
=======

    function _assert_active_pool_invariant_1() internal {
        assertGe(
            collateral.sharesOf(address(activePool)),
            activePool.getSystemCollShares(),
            "System Invariant: active_pool_1"
        );
    }

    function _assert_active_pool_invariant_2() internal {
        assertGe(
            eBTCToken.totalSupply(),
            activePool.getSystemDebt(),
            "System Invariant: active_pool_2"
        );
    }

    function _assert_active_pool_invariant_3() internal {
        assertEq(
            eBTCToken.totalSupply(),
            (activePool.getSystemDebt()),
            "System Invariant: active_pool_3"
        );
    }

    function _assert_active_pool_invariant_4() internal view {
        uint256 _cdpCount = cdpManager.getActiveCdpsCount();
        uint256 _sum;
        for (uint256 i = 0; i < _cdpCount; ++i) {
            CdpState memory _cdpState = _getDebtAndCollShares(cdpManager.CdpIds(i));
            _sum = (_sum + _cdpState.coll);
        }
        require(
            _utils.assertApproximateEq(activePool.getSystemCollShares(), _sum, _tolerance),
            "System Invariant: active_pool_4"
        );
    }

    function _assert_active_pool_invariant_5() internal view {
        uint256 _cdpCount = cdpManager.getActiveCdpsCount();
        uint256 _sum;
        for (uint256 i = 0; i < _cdpCount; ++i) {
            (uint256 _debt, , ) = cdpManager.getDebtAndCollShares(cdpManager.CdpIds(i));
            _sum = _sum + _debt;
        }
        require(
            _utils.assertApproximateEq(_sum, cdpManager.getEntireSystemDebt(), _tolerance),
            "System Invariant: active_pool_5"
        );
    }

    function _assert_cdp_manager_invariant_1() internal {
        assertEq(
            cdpManager.getActiveCdpsCount(),
            sortedCdps.getSize(),
            "System Invariant: cdp_manager_1"
        );
    }

    function _assert_cdp_manager_invariant_2() internal {
        uint256 _cdpCount = cdpManager.getActiveCdpsCount();
        uint256 _sum;
        for (uint256 i = 0; i < _cdpCount; ++i) {
            _sum = (_sum + cdpManager.getCdpStake(cdpManager.CdpIds(i)));
        }
        assertEq(_sum, cdpManager.totalStakes(), "System Invariant: cdp_manager_2");
    }

    function _assert_cdp_manager_invariant_3() internal {
        uint256 _cdpCount = cdpManager.getActiveCdpsCount();
        uint256 _systemStEthFeePerUnitIndex = cdpManager.systemStEthFeePerUnitIndex();
        for (uint256 i = 0; i < _cdpCount; ++i) {
            assertGe(
                _systemStEthFeePerUnitIndex,
                cdpManager.stFeePerUnitIndex(cdpManager.CdpIds(i)),
                "System Invariant: cdp_manager_3"
            );
        }
    }

    function _assert_cdp_manager_invariant_4() internal {
        assertEq(
            cdpManager.stEthIndex(),
            collateral.getPooledEthByShares(1e18),
            "System Invariant: stEthIndex is not synced to real collateral index"
        );
    }

    function _assert_coll_surplus_pool_invariant_1() internal {
        assertGe(
            collateral.sharesOf(address(collSurplusPool)),
            collSurplusPool.getTotalSurplusCollShares(),
            "System Invariant: coll_surplus_pool_1"
        );
    }

    function _assert_sorted_list_invariant_1() internal {
        bytes32 _prev = sortedCdps.getFirst();
        bytes32 _next = sortedCdps.getNext(_prev);
        while (_prev != sortedCdps.dummyId() && _next != sortedCdps.dummyId() && _prev != _next) {
            assertGe(
                cdpManager.getNominalICR(_prev),
                cdpManager.getNominalICR(_next),
                "System Invariant: sorted_list_1"
            );

            _prev = _next;
            _next = sortedCdps.getNext(_prev);
        }
    }

    function _assert_sorted_list_invariant_2() internal {
        bytes32 _first = sortedCdps.getFirst();
        uint256 _price = priceFeedMock.getPrice();
        if (_first != sortedCdps.dummyId() && _price > 0) {
            assertGe(
                cdpManager.getICR(_first, _price),
                cdpManager.getTCR(_price),
                "System Invariant: sorted_list_2"
            );
        }
    }

>>>>>>> 2f759ab7
    function _ensureSystemInvariants() internal {
        assertTrue(invariant_AP_01(collateral, activePool), AP_01);
        assertTrue(invariant_AP_03(eBTCToken, activePool), AP_03);
        assertTrue(invariant_AP_04(cdpManager, activePool, _tolerance), AP_04);
        assertTrue(invariant_AP_05(cdpManager, _tolerance), AP_05);
        assertTrue(invariant_CDPM_01(cdpManager, sortedCdps), CDPM_01);
        assertTrue(invariant_CDPM_02(cdpManager), CDPM_02);
        assertTrue(invariant_CDPM_03(cdpManager), CDPM_03);
        assertTrue(invariant_CSP_01(collateral, collSurplusPool), CSP_01);
        assertTrue(invariant_SL_01(cdpManager, sortedCdps, 0.01e18), SL_01);
        assertTrue(invariant_SL_02(cdpManager, sortedCdps, priceFeedMock, 0.01e18), SL_02);
    }
}<|MERGE_RESOLUTION|>--- conflicted
+++ resolved
@@ -4,143 +4,12 @@
 import {Utilities} from "./utils/Utilities.sol";
 import {Properties} from "../contracts/TestContracts/invariants/Properties.sol";
 
-<<<<<<< HEAD
 contract eBTCBaseInvariants is eBTCBaseFixture, Properties {
-    uint public _tolerance = 2000000; //compared to 1e18
-=======
-contract eBTCBaseInvariants is eBTCBaseFixture {
     uint256 public _tolerance = 2000000; //compared to 1e18
->>>>>>> 2f759ab7
 
     ////////////////////////////////////////////////////////////////////////////
     // See PROPERTIES.md for the invariants of the eBTC system
     ////////////////////////////////////////////////////////////////////////////
-<<<<<<< HEAD
-=======
-
-    function _assert_active_pool_invariant_1() internal {
-        assertGe(
-            collateral.sharesOf(address(activePool)),
-            activePool.getSystemCollShares(),
-            "System Invariant: active_pool_1"
-        );
-    }
-
-    function _assert_active_pool_invariant_2() internal {
-        assertGe(
-            eBTCToken.totalSupply(),
-            activePool.getSystemDebt(),
-            "System Invariant: active_pool_2"
-        );
-    }
-
-    function _assert_active_pool_invariant_3() internal {
-        assertEq(
-            eBTCToken.totalSupply(),
-            (activePool.getSystemDebt()),
-            "System Invariant: active_pool_3"
-        );
-    }
-
-    function _assert_active_pool_invariant_4() internal view {
-        uint256 _cdpCount = cdpManager.getActiveCdpsCount();
-        uint256 _sum;
-        for (uint256 i = 0; i < _cdpCount; ++i) {
-            CdpState memory _cdpState = _getDebtAndCollShares(cdpManager.CdpIds(i));
-            _sum = (_sum + _cdpState.coll);
-        }
-        require(
-            _utils.assertApproximateEq(activePool.getSystemCollShares(), _sum, _tolerance),
-            "System Invariant: active_pool_4"
-        );
-    }
-
-    function _assert_active_pool_invariant_5() internal view {
-        uint256 _cdpCount = cdpManager.getActiveCdpsCount();
-        uint256 _sum;
-        for (uint256 i = 0; i < _cdpCount; ++i) {
-            (uint256 _debt, , ) = cdpManager.getDebtAndCollShares(cdpManager.CdpIds(i));
-            _sum = _sum + _debt;
-        }
-        require(
-            _utils.assertApproximateEq(_sum, cdpManager.getEntireSystemDebt(), _tolerance),
-            "System Invariant: active_pool_5"
-        );
-    }
-
-    function _assert_cdp_manager_invariant_1() internal {
-        assertEq(
-            cdpManager.getActiveCdpsCount(),
-            sortedCdps.getSize(),
-            "System Invariant: cdp_manager_1"
-        );
-    }
-
-    function _assert_cdp_manager_invariant_2() internal {
-        uint256 _cdpCount = cdpManager.getActiveCdpsCount();
-        uint256 _sum;
-        for (uint256 i = 0; i < _cdpCount; ++i) {
-            _sum = (_sum + cdpManager.getCdpStake(cdpManager.CdpIds(i)));
-        }
-        assertEq(_sum, cdpManager.totalStakes(), "System Invariant: cdp_manager_2");
-    }
-
-    function _assert_cdp_manager_invariant_3() internal {
-        uint256 _cdpCount = cdpManager.getActiveCdpsCount();
-        uint256 _systemStEthFeePerUnitIndex = cdpManager.systemStEthFeePerUnitIndex();
-        for (uint256 i = 0; i < _cdpCount; ++i) {
-            assertGe(
-                _systemStEthFeePerUnitIndex,
-                cdpManager.stFeePerUnitIndex(cdpManager.CdpIds(i)),
-                "System Invariant: cdp_manager_3"
-            );
-        }
-    }
-
-    function _assert_cdp_manager_invariant_4() internal {
-        assertEq(
-            cdpManager.stEthIndex(),
-            collateral.getPooledEthByShares(1e18),
-            "System Invariant: stEthIndex is not synced to real collateral index"
-        );
-    }
-
-    function _assert_coll_surplus_pool_invariant_1() internal {
-        assertGe(
-            collateral.sharesOf(address(collSurplusPool)),
-            collSurplusPool.getTotalSurplusCollShares(),
-            "System Invariant: coll_surplus_pool_1"
-        );
-    }
-
-    function _assert_sorted_list_invariant_1() internal {
-        bytes32 _prev = sortedCdps.getFirst();
-        bytes32 _next = sortedCdps.getNext(_prev);
-        while (_prev != sortedCdps.dummyId() && _next != sortedCdps.dummyId() && _prev != _next) {
-            assertGe(
-                cdpManager.getNominalICR(_prev),
-                cdpManager.getNominalICR(_next),
-                "System Invariant: sorted_list_1"
-            );
-
-            _prev = _next;
-            _next = sortedCdps.getNext(_prev);
-        }
-    }
-
-    function _assert_sorted_list_invariant_2() internal {
-        bytes32 _first = sortedCdps.getFirst();
-        uint256 _price = priceFeedMock.getPrice();
-        if (_first != sortedCdps.dummyId() && _price > 0) {
-            assertGe(
-                cdpManager.getICR(_first, _price),
-                cdpManager.getTCR(_price),
-                "System Invariant: sorted_list_2"
-            );
-        }
-    }
-
->>>>>>> 2f759ab7
     function _ensureSystemInvariants() internal {
         assertTrue(invariant_AP_01(collateral, activePool), AP_01);
         assertTrue(invariant_AP_03(eBTCToken, activePool), AP_03);
