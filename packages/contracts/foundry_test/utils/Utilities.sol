--- conflicted
+++ resolved
@@ -21,11 +21,7 @@
         return user;
     }
 
-<<<<<<< HEAD
-    //create users with 100 ether balance
-=======
     //create users with 10000000 ether balance
->>>>>>> fcd51c1d
     function createUsers(uint256 userNum) public returns (address payable[] memory) {
         address payable[] memory users = new address payable[](userNum);
         for (uint256 i = 0; i < userNum; i++) {
@@ -83,13 +79,10 @@
 
         // Use the modulo operator to constrain the random number to the desired range
         uint result = (randomNumber % (max - min + 1)) + min;
-<<<<<<< HEAD
-=======
         // Randomly shrink random number
         if (result % 4 == 0) {
             result /= 100;
         }
->>>>>>> fcd51c1d
         return result;
     }
 
