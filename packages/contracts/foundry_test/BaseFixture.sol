// SPDX-License-Identifier: UNLICENSED
pragma solidity 0.8.17;

import "forge-std/Test.sol";
import {WETH9} from "../contracts/TestContracts/WETH9.sol";
import {BorrowerOperations} from "../contracts/BorrowerOperations.sol";
import {PriceFeedTestnet} from "../contracts/TestContracts/testnet/PriceFeedTestnet.sol";
import {SortedCdps} from "../contracts/SortedCdps.sol";
import {CdpManager} from "../contracts/CdpManager.sol";
import {LiquidationLibrary} from "../contracts/LiquidationLibrary.sol";
import {LiquidationSequencer} from "../contracts/LiquidationSequencer.sol";
import {ActivePool} from "../contracts/ActivePool.sol";
import {HintHelpers} from "../contracts/HintHelpers.sol";
import {FeeRecipient} from "../contracts/FeeRecipient.sol";
import {EBTCToken} from "../contracts/EBTCToken.sol";
import {CollSurplusPool} from "../contracts/CollSurplusPool.sol";
import {MultiCdpGetter} from "../contracts/MultiCdpGetter.sol";
import {FunctionCaller} from "../contracts/TestContracts/FunctionCaller.sol";
import {CollateralTokenTester} from "../contracts/TestContracts/CollateralTokenTester.sol";
import {Governor} from "../contracts/Governor.sol";
import {EBTCDeployer} from "../contracts/EBTCDeployer.sol";
import {Utilities} from "./utils/Utilities.sol";
import {LogUtils} from "./utils/LogUtils.sol";
import {BytecodeReader} from "./utils/BytecodeReader.sol";
import {IERC3156FlashLender} from "../contracts/Interfaces/IERC3156FlashLender.sol";
import {BaseStorageVariables} from "../contracts/TestContracts/BaseStorageVariables.sol";
import {Actor} from "../contracts/TestContracts/invariants/Actor.sol";
import {CRLens} from "../contracts/CRLens.sol";
import {BeforeAfter} from "../contracts/TestContracts/invariants/BeforeAfter.sol";

contract eBTCBaseFixture is Test, BaseStorageVariables, BeforeAfter, BytecodeReader, LogUtils {
    uint256 internal constant FEE = 5e15; // 0.5%
    uint256 internal constant MINIMAL_COLLATERAL_RATIO = 110e16; // MCR: 110%
    uint256 public constant CCR = 125e16; // 125%
    uint256 internal constant COLLATERAL_RATIO = 160e16; // 160%: take higher CR as CCR is 150%
    uint256 internal constant COLLATERAL_RATIO_DEFENSIVE = 200e16; // 200% - defensive CR
    uint256 internal constant MIN_NET_DEBT = 1e17; // Subject to changes once CL is changed
    // TODO: Modify these constants to increase/decrease amount of users
    uint256 internal constant AMOUNT_OF_USERS = 100;
    uint256 internal constant AMOUNT_OF_CDPS = 3;
    uint256 internal DECIMAL_PRECISION = 1e18;
    bytes32 public constant ZERO_ID = bytes32(0);

    uint256 internal constant MAX_BPS = 10000;
    uint256 private ICR_COMPARE_TOLERANCE = 1000000; //in the scale of 1e18

    enum CapabilityFlag {
        None,
        Public,
        Burned
    }

    // -- Permissioned Function Signatures for Authority --
    // CDPManager
    bytes4 public constant SET_STAKING_REWARD_SPLIT_SIG =
        bytes4(keccak256(bytes("setStakingRewardSplit(uint256)")));
    bytes4 private constant SET_REDEMPTION_FEE_FLOOR_SIG =
        bytes4(keccak256(bytes("setRedemptionFeeFloor(uint256)")));
    bytes4 private constant SET_MINUTE_DECAY_FACTOR_SIG =
        bytes4(keccak256(bytes("setMinuteDecayFactor(uint256)")));
    bytes4 private constant SET_BETA_SIG = bytes4(keccak256(bytes("setBeta(uint256)")));
    bytes4 private constant SET_REDEMPETIONS_PAUSED_SIG =
        bytes4(keccak256(bytes("setRedemptionsPaused(bool)")));
    bytes4 private constant SET_GRACE_PERIOD_SIG =
        bytes4(keccak256(bytes("setGracePeriod(uint128)")));

    // EBTCToken
    bytes4 public constant MINT_SIG = bytes4(keccak256(bytes("mint(address,uint256)")));
    bytes4 public constant BURN_SIG = bytes4(keccak256(bytes("burn(address,uint256)")));

    // PriceFeed
    bytes4 public constant SET_FALLBACK_CALLER_SIG =
        bytes4(keccak256(bytes("setFallbackCaller(address)")));

    // Flash Lender
    bytes4 internal constant SET_FEE_BPS_SIG = bytes4(keccak256(bytes("setFeeBps(uint256)")));
    bytes4 internal constant SET_FLASH_LOANS_PAUSED_SIG =
        bytes4(keccak256(bytes("setFlashLoansPaused(bool)")));
    bytes4 internal constant SET_MAX_FEE_BPS_SIG = bytes4(keccak256(bytes("setMaxFeeBps(uint256)")));

    // ActivePool
    bytes4 private constant SWEEP_TOKEN_SIG =
        bytes4(keccak256(bytes("sweepToken(address,uint256)")));
    bytes4 private constant CLAIM_FEE_RECIPIENT_COLL_SIG =
        bytes4(keccak256(bytes("claimFeeRecipientCollShares(uint256)")));

    // Fee Recipient
    bytes4 internal constant SET_FEE_RECIPIENT_ADDRESS_SIG =
        bytes4(keccak256(bytes("setFeeRecipientAddress(address)")));

    event FlashFeeSet(address _setter, uint256 _oldFee, uint256 _newFee);
    event MaxFlashFeeSet(address _setter, uint256 _oldMaxFee, uint256 _newMaxFee);

    uint256 constant maxBytes32 = type(uint256).max;
    bytes32 constant HINT = "hint";

    MultiCdpGetter internal cdpGetter;
    Utilities internal _utils;

    address[] internal emptyAddresses;

    ////////////////////////////////////////////////////////////////////////////
    // Structs
    ////////////////////////////////////////////////////////////////////////////
    struct CdpState {
        uint256 debt;
        uint256 coll;
        uint256 pendingEBTCDebtReward;
    }

    /* setUp() - basic function to call when setting up new Foundry test suite
    Use in pair with connectCoreContracts to wire up infrastructure

    Consider overriding this function if in need of custom setup
    */
    function setUp() public virtual {
        _utils = new Utilities();

        defaultGovernance = _utils.getNextSpecialAddress();

        vm.prank(defaultGovernance);
        ebtcDeployer = new EBTCDeployer();

        // Default governance is deployer
        // vm.prank(defaultGovernance);

        collateral = new CollateralTokenTester();
        weth = new WETH9();
        functionCaller = new FunctionCaller();

        /** @dev The order is as follows:
            0: authority
            1: liquidationLibrary
            2: cdpManager
            3: borrowerOperations
            4: priceFeed
            5; sortedCdps
            6: activePool
            7: collSurplusPool
            8: hintHelpers
            9: eBTCToken
            10: feeRecipient
            11: multiCdpGetter
        */

        EBTCDeployer.EbtcAddresses memory addr = ebtcDeployer.getFutureEbtcAddresses();

        {
            bytes memory creationCode;
            bytes memory args;

            // Use EBTCDeployer to deploy all contracts at determistic addresses

            // Authority
            creationCode = type(Governor).creationCode;
            args = abi.encode(defaultGovernance);

            authority = Governor(
                ebtcDeployer.deploy(ebtcDeployer.AUTHORITY(), abi.encodePacked(creationCode, args))
            );

            // Liquidation Library
            creationCode = type(LiquidationLibrary).creationCode;
            args = abi.encode(
                addr.borrowerOperationsAddress,
                addr.collSurplusPoolAddress,
                addr.ebtcTokenAddress,
                addr.sortedCdpsAddress,
                addr.activePoolAddress,
                addr.priceFeedAddress,
                address(collateral)
            );

            liqudationLibrary = LiquidationLibrary(
                ebtcDeployer.deploy(
                    ebtcDeployer.LIQUIDATION_LIBRARY(),
                    abi.encodePacked(creationCode, args)
                )
            );

            // CDP Manager
            creationCode = type(CdpManager).creationCode;
            args = abi.encode(
                addr.liquidationLibraryAddress,
                addr.authorityAddress,
                addr.borrowerOperationsAddress,
                addr.collSurplusPoolAddress,
                addr.ebtcTokenAddress,
                addr.sortedCdpsAddress,
                addr.activePoolAddress,
                addr.priceFeedAddress,
                address(collateral)
            );

            cdpManager = CdpManager(
                ebtcDeployer.deploy(ebtcDeployer.CDP_MANAGER(), abi.encodePacked(creationCode, args))
            );

            // Borrower Operations
            creationCode = type(BorrowerOperations).creationCode;
            args = abi.encode(
                addr.cdpManagerAddress,
                addr.activePoolAddress,
                addr.collSurplusPoolAddress,
                addr.priceFeedAddress,
                addr.sortedCdpsAddress,
                addr.ebtcTokenAddress,
                addr.feeRecipientAddress,
                address(collateral)
            );

            borrowerOperations = BorrowerOperations(
                ebtcDeployer.deploy(
                    ebtcDeployer.BORROWER_OPERATIONS(),
                    abi.encodePacked(creationCode, args)
                )
            );

            // Price Feed Mock
            creationCode = type(PriceFeedTestnet).creationCode;
            args = abi.encode(addr.authorityAddress);

            priceFeedMock = PriceFeedTestnet(
                ebtcDeployer.deploy(ebtcDeployer.PRICE_FEED(), abi.encodePacked(creationCode, args))
            );

            // Sorted CDPS
            creationCode = type(SortedCdps).creationCode;
            args = abi.encode(maxBytes32, addr.cdpManagerAddress, addr.borrowerOperationsAddress);

            sortedCdps = SortedCdps(
                ebtcDeployer.deploy(ebtcDeployer.SORTED_CDPS(), abi.encodePacked(creationCode, args))
            );

            // Active Pool
            creationCode = type(ActivePool).creationCode;
            args = abi.encode(
                addr.borrowerOperationsAddress,
                addr.cdpManagerAddress,
                address(collateral),
                addr.collSurplusPoolAddress,
                addr.feeRecipientAddress
            );

            activePool = ActivePool(
                ebtcDeployer.deploy(ebtcDeployer.ACTIVE_POOL(), abi.encodePacked(creationCode, args))
            );

            // Coll Surplus Pool
            creationCode = type(CollSurplusPool).creationCode;
            args = abi.encode(
                addr.borrowerOperationsAddress,
                addr.cdpManagerAddress,
                addr.activePoolAddress,
                address(collateral)
            );

            collSurplusPool = CollSurplusPool(
                ebtcDeployer.deploy(
                    ebtcDeployer.COLL_SURPLUS_POOL(),
                    abi.encodePacked(creationCode, args)
                )
            );

            // Hint Helpers
            creationCode = type(HintHelpers).creationCode;
            args = abi.encode(
                addr.sortedCdpsAddress,
                addr.cdpManagerAddress,
                address(collateral),
                addr.activePoolAddress,
                addr.priceFeedAddress
            );

            hintHelpers = HintHelpers(
                ebtcDeployer.deploy(
                    ebtcDeployer.HINT_HELPERS(),
                    abi.encodePacked(creationCode, args)
                )
            );

            // eBTC Token
            creationCode = type(EBTCToken).creationCode;
            args = abi.encode(
                addr.cdpManagerAddress,
                addr.borrowerOperationsAddress,
                addr.authorityAddress
            );

            eBTCToken = EBTCToken(
                ebtcDeployer.deploy(ebtcDeployer.EBTC_TOKEN(), abi.encodePacked(creationCode, args))
            );

            // Fee Recipient
            creationCode = type(FeeRecipient).creationCode;
            args = abi.encode(defaultGovernance, addr.authorityAddress);

            feeRecipient = FeeRecipient(
                ebtcDeployer.deploy(
                    ebtcDeployer.FEE_RECIPIENT(),
                    abi.encodePacked(creationCode, args)
                )
            );

            // Multi Cdp Getter
            creationCode = type(MultiCdpGetter).creationCode;
            args = abi.encode(addr.cdpManagerAddress, addr.sortedCdpsAddress);

            cdpGetter = MultiCdpGetter(
                ebtcDeployer.deploy(
                    ebtcDeployer.MULTI_CDP_GETTER(),
                    abi.encodePacked(creationCode, args)
                )
            );
        }

        // Set up initial permissions and then renounce global owner role
        vm.startPrank(defaultGovernance);
        authority.setRoleName(0, "Admin");
        authority.setRoleName(1, "eBTCToken: mint");
        authority.setRoleName(2, "eBTCToken: burn");
        authority.setRoleName(3, "CDPManager: all");
        authority.setRoleName(4, "PriceFeed: setFallbackCaller");
        authority.setRoleName(
            5,
            "BorrowerOperations+ActivePool: setFeeBps, setFlashLoansPaused, setFeeRecipientAddress"
        );
        authority.setRoleName(6, "ActivePool: sweep tokens & claim fee recipient coll");

        // TODO: Admin should be granted all permissions on the authority contract to manage it if / when owner is renounced.

        authority.setRoleCapability(1, address(eBTCToken), MINT_SIG, true);
        authority.setRoleCapability(2, address(eBTCToken), BURN_SIG, true);

        authority.setRoleCapability(3, address(cdpManager), SET_STAKING_REWARD_SPLIT_SIG, true);
        authority.setRoleCapability(3, address(cdpManager), SET_REDEMPTION_FEE_FLOOR_SIG, true);
        authority.setRoleCapability(3, address(cdpManager), SET_MINUTE_DECAY_FACTOR_SIG, true);
        authority.setRoleCapability(3, address(cdpManager), SET_BETA_SIG, true);
        authority.setRoleCapability(3, address(cdpManager), SET_REDEMPETIONS_PAUSED_SIG, true);
        authority.setRoleCapability(3, address(cdpManager), SET_GRACE_PERIOD_SIG, true);

        authority.setRoleCapability(4, address(priceFeedMock), SET_FALLBACK_CALLER_SIG, true);

        authority.setRoleCapability(5, address(borrowerOperations), SET_FEE_BPS_SIG, true);
        authority.setRoleCapability(
            5,
            address(borrowerOperations),
            SET_FLASH_LOANS_PAUSED_SIG,
            true
        );
        authority.setRoleCapability(
            5,
            address(borrowerOperations),
            SET_FEE_RECIPIENT_ADDRESS_SIG,
            true
        );

        authority.setRoleCapability(5, address(activePool), SET_FEE_BPS_SIG, true);
        authority.setRoleCapability(5, address(activePool), SET_FLASH_LOANS_PAUSED_SIG, true);
        authority.setRoleCapability(5, address(activePool), SET_FEE_RECIPIENT_ADDRESS_SIG, true);

        authority.setRoleCapability(6, address(activePool), SWEEP_TOKEN_SIG, true);
        authority.setRoleCapability(6, address(activePool), CLAIM_FEE_RECIPIENT_COLL_SIG, true);

        authority.setUserRole(defaultGovernance, 0, true);
        authority.setUserRole(defaultGovernance, 1, true);
        authority.setUserRole(defaultGovernance, 2, true);
        authority.setUserRole(defaultGovernance, 3, true);
        authority.setUserRole(defaultGovernance, 4, true);
        authority.setUserRole(defaultGovernance, 5, true);
        authority.setUserRole(defaultGovernance, 6, true);

        crLens = new CRLens(address(cdpManager), address(priceFeedMock));
        liquidationSequencer = new LiquidationSequencer(
            address(cdpManager),
            address(sortedCdps),
            address(priceFeedMock),
            address(activePool),
            address(collateral)
        );

        vm.stopPrank();
    }

    /* connectCoreContracts() - wiring up deployed contracts and setting up infrastructure
     */
    function connectCoreContracts() public virtual {
        skip(86400);
    }

    /* connectLQTYContractsToCore() - connect LQTY contracts to core contracts
     */
    function connectLQTYContractsToCore() public virtual {}

    /////////////////////////////////////////////////////////////////
    // Helper functions
    ////////////////////////////////////////////////////////////////////////////

    function _getDebtAndCollShares(bytes32 cdpId) internal view returns (CdpState memory) {
        (uint256 debt, uint256 coll, uint256 pendingEBTCDebtReward) = cdpManager
            .getDebtAndCollShares(cdpId);
        return CdpState(debt, coll, pendingEBTCDebtReward);
    }

    function dealCollateral(address _recipient, uint256 _amount) public virtual returns (uint256) {
        vm.deal(_recipient, _amount);
        uint256 _balBefore = collateral.balanceOf(_recipient);

        vm.prank(_recipient);
        collateral.deposit{value: _amount}();

        uint256 _balAfter = collateral.balanceOf(_recipient);
        return _balAfter - _balBefore;
    }

    function _dealCollateralAndPrepForUse(address user) internal virtual {
        vm.deal(user, type(uint96).max);
        vm.prank(user);
        collateral.approve(address(borrowerOperations), type(uint256).max);

        vm.prank(user);
        collateral.deposit{value: 10000 ether}();
    }

    function _openTestCDP(address _user, uint256 _coll, uint256 _debt) internal returns (bytes32) {
        dealCollateral(_user, _coll);
        vm.startPrank(_user);
        collateral.approve(address(borrowerOperations), type(uint256).max);
        bytes32 _cdpId = borrowerOperations.openCdp(_debt, bytes32(0), bytes32(0), _coll);
        vm.stopPrank();
        return _cdpId;
    }

    /// @dev Automatically adds liquidator gas stipend to the Cdp in addition to specified coll
    function _openTestCdpAtICR(
        address _usr,
        uint256 _coll,
        uint256 _icr
    ) internal returns (address, bytes32) {
        uint256 _price = priceFeedMock.fetchPrice();
        uint256 _debt = (_coll * _price) / _icr;
        bytes32 _cdpId = _openTestCDP(_usr, _coll + cdpManager.LIQUIDATOR_REWARD(), _debt);
        uint256 _cdpICR = cdpManager.getICR(_cdpId, _price);
        _utils.assertApproximateEq(_icr, _cdpICR, ICR_COMPARE_TOLERANCE); // in the scale of 1e18
        return (_usr, _cdpId);
    }

    /// @dev Increase index on collateral, storing real before, after, and what is stored in the CdpManager global index
    function _increaseCollateralIndex()
        internal
        returns (uint256 oldIndex, uint256 newIndex, uint256 storedIndex)
    {
        oldIndex = collateral.getPooledEthByShares(1e18);
        collateral.setEthPerShare(oldIndex + 1e17);
        newIndex = collateral.getPooledEthByShares(1e18);

        storedIndex = cdpManager.stEthIndex();
    }

    /// @dev Ensure data fields for Cdp are in expected post-close state
    function _assertCdpClosed(bytes32 cdpId, uint256 expectedStatus) internal {
        (
            uint256 _debt,
            uint256 _coll,
            uint256 _stake,
            uint256 _liquidatorRewardShares,
            ,

        ) = cdpManager.Cdps(cdpId);
        uint256 _status = cdpManager.getCdpStatus(cdpId);

        assertTrue(_debt == 0);
        assertTrue(_coll == 0);
        assertTrue(_stake == 0);
        assertTrue(_liquidatorRewardShares == 0);
        assertTrue(_status == expectedStatus);

        assertTrue(cdpManager.debtRedistributionIndex(cdpId) == 0);
        assertTrue(cdpManager.stEthFeePerUnitIndex(cdpId) == 0);
    }

    function _printSystemState() internal {
        uint256 price = priceFeedMock.fetchPrice();
        console.log("== Core State ==");
        console.log("systemCollShares   :", activePool.getSystemCollShares());
        console.log(
            "systemStEthBalance :",
            collateral.getPooledEthByShares(activePool.getSystemCollShares())
        );
        console.log("systemDebt         :", activePool.getSystemDebt());
        console.log("TCR                :", cdpManager.getTCR(price));
        console.log("stEthLiveIndex     :", collateral.getPooledEthByShares(DECIMAL_PRECISION));
        console.log("stEthGlobalIndex   :", cdpManager.stEthIndex());
        console.log("price              :", price);
        console.log("");
    }

    function _getICR(bytes32 cdpId) internal returns (uint256) {
        uint256 price = priceFeedMock.fetchPrice();
        return cdpManager.getICR(cdpId, price);
    }

    function _printAllCdps() internal {
        uint256 price = priceFeedMock.fetchPrice();
        uint256 numCdps = sortedCdps.getSize();
        bytes32 node = sortedCdps.getLast();
        address borrower = sortedCdps.getOwnerAddress(node);

        while (borrower != address(0)) {
            console.log("=== ", bytes32ToString(node));
            console.log("debt       (realized) :", cdpManager.getCdpDebt(node));
            console.log("collShares (realized) :", cdpManager.getCdpCollShares(node));
            console.log("ICR                   :", cdpManager.getICR(node, price));
            console.log(
                "Percent of System     :",
                (cdpManager.getCdpCollShares(node) * DECIMAL_PRECISION) /
                    activePool.getSystemCollShares()
            );
            console.log("");

            node = sortedCdps.getPrev(node);
            borrower = sortedCdps.getOwnerAddress(node);
        }
    }

    function _printSortedCdpsList() internal {
        bytes32 _currentCdpId = sortedCdps.getLast();
        uint counter = 0;

        while (_currentCdpId != sortedCdps.dummyId()) {
            uint NICR = cdpManager.getNominalICR(_currentCdpId);
            console.log(counter, bytes32ToString(_currentCdpId));
            console.log(NICR);
            _currentCdpId = sortedCdps.getPrev(_currentCdpId);
            counter += 1;
        }
        console.log("");
    }

    /// @dev Ensure a given CdpId is not in the Sorted Cdps LL.
    /// @dev a Cdp should only be present in the LL when it is active.
    function _assertCdpNotInSortedCdps(bytes32 cdpId) internal {
        // use stated O(1) method to see if node with given Id is presnt
        assertTrue(sortedCdps.contains(cdpId) == false);

        // validate by walking list
        bytes32 _currentCdpId = sortedCdps.getLast();

        while (_currentCdpId != sortedCdps.nonExistId()) {
            assertTrue(_currentCdpId != cdpId);
            _currentCdpId = sortedCdps.getPrev(_currentCdpId);
        }
    }

    // Grace Period, check never reverts so it's safe to use
    function _waitUntilRMColldown() internal {
        cdpManager.syncGracePeriod();
        vm.warp(block.timestamp + cdpManager.recoveryModeGracePeriod() + 1);
    }

    function _getCdpStEthBalance(bytes32 _cdpId) public view returns (uint) {
        uint collShares = cdpManager.getCdpCollShares(_cdpId);
        return collateral.getPooledEthByShares(collShares);
    }
<<<<<<< HEAD
=======

    function _liquidateCdps(uint256 _n) internal {
        bytes32[] memory batch = _sequenceLiqToBatchLiqWithPrice(_n);
        console.log(batch.length);
        _printCdpArray(batch);

        if (batch.length > 0) {
            cdpManager.batchLiquidateCdps(batch);
        }
    }

    function _sequenceLiqToBatchLiqWithPrice(uint256 _n) internal returns (bytes32[] memory) {
        uint256 price = priceFeedMock.fetchPrice();
        bytes32[] memory batch = liquidationSequencer.sequenceLiqToBatchLiqWithPrice(_n, price);
        return batch;
    }

    function _printCdpArray(bytes32[] memory _cdpArray) internal {
        if (_cdpArray.length == 0) {
            console.log("-empty array-");
            return;
        }

        for (uint256 i = 0; i < _cdpArray.length; i++) {
            console.log(bytes32ToString(_cdpArray[i]));
        }
    }
>>>>>>> ec63e382
}<|MERGE_RESOLUTION|>--- conflicted
+++ resolved
@@ -562,8 +562,6 @@
         uint collShares = cdpManager.getCdpCollShares(_cdpId);
         return collateral.getPooledEthByShares(collShares);
     }
-<<<<<<< HEAD
-=======
 
     function _liquidateCdps(uint256 _n) internal {
         bytes32[] memory batch = _sequenceLiqToBatchLiqWithPrice(_n);
@@ -591,5 +589,4 @@
             console.log(bytes32ToString(_cdpArray[i]));
         }
     }
->>>>>>> ec63e382
 }