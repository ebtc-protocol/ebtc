// SPDX-License-Identifier: UNLICENSED
pragma solidity 0.8.17;
pragma experimental ABIEncoderV2;

import "forge-std/Test.sol";
import {WETH9} from "../contracts/TestContracts/WETH9.sol";
import {BorrowerOperations} from "../contracts/BorrowerOperations.sol";
import {PriceFeedTestnet} from "../contracts/TestContracts/testnet/PriceFeedTestnet.sol";
import {SortedCdps} from "../contracts/SortedCdps.sol";
import {CdpManager} from "../contracts/CdpManager.sol";
import {LiquidationLibrary} from "../contracts/LiquidationLibrary.sol";
import {ActivePool} from "../contracts/ActivePool.sol";
import {DefaultPool} from "../contracts/DefaultPool.sol";
import {HintHelpers} from "../contracts/HintHelpers.sol";
import {FeeRecipient} from "../contracts/LQTY/FeeRecipient.sol";
import {EBTCToken} from "../contracts/EBTCToken.sol";
import {CollSurplusPool} from "../contracts/CollSurplusPool.sol";
import {FunctionCaller} from "../contracts/TestContracts/FunctionCaller.sol";
import {CollateralTokenTester} from "../contracts/TestContracts/CollateralTokenTester.sol";
import {Governor} from "../contracts/Governor.sol";
import {EBTCDeployer} from "../contracts/EBTCDeployer.sol";
import {Utilities} from "./utils/Utilities.sol";
import {BytecodeReader} from "./utils/BytecodeReader.sol";
import {IERC3156FlashLender} from "../contracts/Interfaces/IERC3156FlashLender.sol";

contract eBTCBaseFixture is Test, BytecodeReader {
    uint internal constant FEE = 5e15; // 0.5%
    uint256 internal constant MINIMAL_COLLATERAL_RATIO = 110e16; // MCR: 110%
    uint public constant CCR = 125e16; // 125%
    uint256 internal constant COLLATERAL_RATIO = 160e16; // 160%: take higher CR as CCR is 150%
    uint256 internal constant COLLATERAL_RATIO_DEFENSIVE = 200e16; // 200% - defensive CR
    uint internal constant MIN_NET_DEBT = 1e17; // Subject to changes once CL is changed
    // TODO: Modify these constants to increase/decrease amount of users
    uint internal constant AMOUNT_OF_USERS = 100;
    uint internal constant AMOUNT_OF_CDPS = 3;

    uint internal constant MAX_BPS = 10000;

    // -- Permissioned Function Signatures for Authority --
    // CDPManager
    bytes4 public constant SET_STAKING_REWARD_SPLIT_SIG =
        bytes4(keccak256(bytes("setStakingRewardSplit(uint256)")));
    bytes4 private constant SET_REDEMPTION_FEE_FLOOR_SIG =
        bytes4(keccak256(bytes("setRedemptionFeeFloor(uint256)")));
    bytes4 private constant SET_MINUTE_DECAY_FACTOR_SIG =
        bytes4(keccak256(bytes("setMinuteDecayFactor(uint256)")));
    bytes4 private constant SET_BASE_SIG = bytes4(keccak256(bytes("setBase(uint256)")));

    // EBTCToken
    bytes4 public constant MINT_SIG = bytes4(keccak256(bytes("mint(address,uint256)")));
    bytes4 public constant BURN_SIG = bytes4(keccak256(bytes("burn(address,uint256)")));

    // PriceFeed
    bytes4 public constant SET_FALLBACK_CALLER_SIG =
        bytes4(keccak256(bytes("setFallbackCaller(address)")));

    // Flash Lender
    bytes4 internal constant SET_FLASH_FEE_SIG = bytes4(keccak256(bytes("setFlashFee(uint256)")));
    bytes4 internal constant SET_MAX_FLASH_FEE_SIG =
        bytes4(keccak256(bytes("setMaxFlashFee(uint256)")));

    event FlashFeeSet(address _setter, uint _oldFee, uint _newFee);
    event MaxFlashFeeSet(address _setter, uint _oldMaxFee, uint _newMaxFee);

    uint256 constant maxBytes32 = type(uint256).max;
    bytes32 constant HINT = "hint";
    PriceFeedTestnet priceFeedMock;
    SortedCdps sortedCdps;
    CdpManager cdpManager;
    WETH9 weth;
    ActivePool activePool;
    DefaultPool defaultPool;
    CollSurplusPool collSurplusPool;
    FunctionCaller functionCaller;
    BorrowerOperations borrowerOperations;
    HintHelpers hintHelpers;
    EBTCToken eBTCToken;
    CollateralTokenTester collateral;
    Governor authority;
    LiquidationLibrary liqudationLibrary;
    EBTCDeployer ebtcDeployer;
    address defaultGovernance;

    Utilities internal _utils;

    // LQTY Stuff
    FeeRecipient feeRecipient;

    ////////////////////////////////////////////////////////////////////////////
    // Structs
    ////////////////////////////////////////////////////////////////////////////
    struct CdpState {
        uint256 debt;
        uint256 coll;
        uint256 pendingEBTCDebtReward;
        uint256 pendingETHReward;
    }

    /* setUp() - basic function to call when setting up new Foundry test suite
    Use in pair with connectCoreContracts to wire up infrastructure

    Consider overriding this function if in need of custom setup
    */
    function setUp() public virtual {
        _utils = new Utilities();

        defaultGovernance = _utils.getNextSpecialAddress();

        vm.prank(defaultGovernance);
        ebtcDeployer = new EBTCDeployer();

        // Default governance is deployer
        // vm.prank(defaultGovernance);

        collateral = new CollateralTokenTester();
        weth = new WETH9();
        functionCaller = new FunctionCaller();

        /** @dev The order is as follows:
            0: authority
            1: liquidationLibrary
            2: cdpManager
            3: borrowerOperations
            4: priceFeed
            5; sortedCdps
            6: activePool
            7: defaultPool
            8: collSurplusPool
            9: hintHelpers
            10: eBTCToken
            11: feeRecipient
            12: multiCdpGetter
        */

        EBTCDeployer.EbtcAddresses memory addr = ebtcDeployer.getFutureEbtcAddresses();

        {
            bytes memory creationCode;
            bytes memory args;

            // Use EBTCDeployer to deploy all contracts at determistic addresses

            // Authority
            creationCode = type(Governor).creationCode;
            args = abi.encode(defaultGovernance);

            authority = Governor(
                ebtcDeployer.deploy(ebtcDeployer.AUTHORITY(), abi.encodePacked(creationCode, args))
            );

            // Liquidation Library
            creationCode = type(LiquidationLibrary).creationCode;
            args = abi.encode(
                addr.borrowerOperationsAddress,
                addr.collSurplusPoolAddress,
                addr.ebtcTokenAddress,
                addr.feeRecipientAddress,
                addr.sortedCdpsAddress,
                addr.activePoolAddress,
                addr.defaultPoolAddress,
                addr.priceFeedAddress,
                address(collateral)
            );

            liqudationLibrary = LiquidationLibrary(
                ebtcDeployer.deploy(
                    ebtcDeployer.LIQUIDATION_LIBRARY(),
                    abi.encodePacked(creationCode, args)
                )
            );

            // CDP Manager
            creationCode = type(CdpManager).creationCode;
            args = abi.encode(addr, address(collateral));

            cdpManager = CdpManager(
                ebtcDeployer.deploy(ebtcDeployer.CDP_MANAGER(), abi.encodePacked(creationCode, args))
            );

            // Borrower Operations
            creationCode = type(BorrowerOperations).creationCode;
            args = abi.encode(
                addr.cdpManagerAddress,
                addr.activePoolAddress,
                addr.defaultPoolAddress,
                addr.collSurplusPoolAddress,
                addr.priceFeedAddress,
                addr.sortedCdpsAddress,
                addr.ebtcTokenAddress,
                addr.feeRecipientAddress,
                address(collateral)
            );

            borrowerOperations = BorrowerOperations(
                ebtcDeployer.deploy(
                    ebtcDeployer.BORROWER_OPERATIONS(),
                    abi.encodePacked(creationCode, args)
                )
            );

            // Price Feed Mock
            creationCode = type(PriceFeedTestnet).creationCode;
            args = abi.encode(addr.authorityAddress);

            priceFeedMock = PriceFeedTestnet(
                ebtcDeployer.deploy(ebtcDeployer.PRICE_FEED(), abi.encodePacked(creationCode, args))
            );

            // Sorted CDPS
            creationCode = type(SortedCdps).creationCode;
            args = abi.encode(maxBytes32, addr.cdpManagerAddress, addr.borrowerOperationsAddress);

            sortedCdps = SortedCdps(
                ebtcDeployer.deploy(ebtcDeployer.SORTED_CDPS(), abi.encodePacked(creationCode, args))
            );

            // Active Pool
            creationCode = type(ActivePool).creationCode;
            args = abi.encode(
                addr.borrowerOperationsAddress,
                addr.cdpManagerAddress,
                addr.defaultPoolAddress,
                address(collateral),
                addr.collSurplusPoolAddress,
                addr.feeRecipientAddress
            );

            activePool = ActivePool(
                ebtcDeployer.deploy(ebtcDeployer.ACTIVE_POOL(), abi.encodePacked(creationCode, args))
            );

            // Default Pool
            creationCode = type(DefaultPool).creationCode;
            args = abi.encode(addr.cdpManagerAddress, addr.activePoolAddress, address(collateral));

            defaultPool = DefaultPool(
                ebtcDeployer.deploy(
                    ebtcDeployer.DEFAULT_POOL(),
                    abi.encodePacked(creationCode, args)
                )
            );

            // Coll Surplus Pool
            creationCode = type(CollSurplusPool).creationCode;
            args = abi.encode(
                addr.borrowerOperationsAddress,
                addr.cdpManagerAddress,
                addr.activePoolAddress,
                address(collateral)
            );

            collSurplusPool = CollSurplusPool(
                ebtcDeployer.deploy(
                    ebtcDeployer.COLL_SURPLUS_POOL(),
                    abi.encodePacked(creationCode, args)
                )
            );

            // Hint Helpers
            creationCode = type(HintHelpers).creationCode;
            args = abi.encode(
                addr.sortedCdpsAddress,
                addr.cdpManagerAddress,
                address(collateral),
                addr.activePoolAddress,
                addr.defaultPoolAddress,
                addr.priceFeedAddress
            );

            hintHelpers = HintHelpers(
                ebtcDeployer.deploy(
                    ebtcDeployer.HINT_HELPERS(),
                    abi.encodePacked(creationCode, args)
                )
            );

            // eBTC Token
            creationCode = type(EBTCToken).creationCode;
            args = abi.encode(
                addr.cdpManagerAddress,
                addr.borrowerOperationsAddress,
                addr.authorityAddress
            );

            eBTCToken = EBTCToken(
                ebtcDeployer.deploy(ebtcDeployer.EBTC_TOKEN(), abi.encodePacked(creationCode, args))
            );

            // Fee Recipieint
            creationCode = type(FeeRecipient).creationCode;
            args = abi.encode(
                addr.ebtcTokenAddress,
                addr.cdpManagerAddress,
                addr.borrowerOperationsAddress,
                addr.activePoolAddress,
                address(collateral)
            );

            feeRecipient = FeeRecipient(
                ebtcDeployer.deploy(
                    ebtcDeployer.FEE_RECIPIENT(),
                    abi.encodePacked(creationCode, args)
                )
            );
        }

        // Set up initial permissions and then renounce global owner role
        vm.startPrank(defaultGovernance);
        authority.setRoleName(0, "Admin");
        authority.setRoleName(1, "eBTCToken: mint");
        authority.setRoleName(2, "eBTCToken: burn");
        authority.setRoleName(3, "CDPManager: all");
<<<<<<< HEAD
        authority.setRoleName(4, "PriceFeed: setFallbackCaller");
=======
        authority.setRoleName(4, "PriceFeed: setTellorCaller");
        authority.setRoleName(5, "BorrowerOperations: setFlashFee & setMaxFlashFee");
>>>>>>> cfbaf534

        authority.setRoleCapability(1, address(eBTCToken), MINT_SIG, true);

        authority.setRoleCapability(2, address(eBTCToken), BURN_SIG, true);

        authority.setRoleCapability(3, address(cdpManager), SET_STAKING_REWARD_SPLIT_SIG, true);
        authority.setRoleCapability(3, address(cdpManager), SET_REDEMPTION_FEE_FLOOR_SIG, true);
        authority.setRoleCapability(3, address(cdpManager), SET_MINUTE_DECAY_FACTOR_SIG, true);
        authority.setRoleCapability(3, address(cdpManager), SET_BASE_SIG, true);

        authority.setRoleCapability(4, address(priceFeedMock), SET_FALLBACK_CALLER_SIG, true);

        authority.setRoleCapability(5, address(borrowerOperations), SET_FLASH_FEE_SIG, true);
        authority.setRoleCapability(5, address(borrowerOperations), SET_MAX_FLASH_FEE_SIG, true);

        authority.setRoleCapability(5, address(activePool), SET_FLASH_FEE_SIG, true);
        authority.setRoleCapability(5, address(activePool), SET_MAX_FLASH_FEE_SIG, true);

        authority.setUserRole(defaultGovernance, 0, true);
        authority.setUserRole(defaultGovernance, 1, true);
        authority.setUserRole(defaultGovernance, 2, true);
        authority.setUserRole(defaultGovernance, 3, true);
        authority.setUserRole(defaultGovernance, 4, true);
        authority.setUserRole(defaultGovernance, 5, true);

        vm.stopPrank();
    }

    /* connectCoreContracts() - wiring up deployed contracts and setting up infrastructure
     */
    function connectCoreContracts() public virtual {
        skip(86400);
    }

    /* connectLQTYContractsToCore() - connect LQTY contracts to core contracts
     */
    function connectLQTYContractsToCore() public virtual {}

    /////////////////////////////////////////////////////////////////
    // Helper functions
    ////////////////////////////////////////////////////////////////////////////

    function _getEntireDebtAndColl(bytes32 cdpId) internal view returns (CdpState memory) {
        (
            uint256 debt,
            uint256 coll,
            uint256 pendingEBTCDebtReward,
            uint256 pendingETHReward
        ) = cdpManager.getEntireDebtAndColl(cdpId);
        return CdpState(debt, coll, pendingEBTCDebtReward, pendingETHReward);
    }

    function dealCollateral(address _recipient, uint _amount) public virtual returns (uint) {
        vm.deal(_recipient, _amount);
        uint _balBefore = collateral.balanceOf(_recipient);

        vm.prank(_recipient);
        collateral.deposit{value: _amount}();

        uint _balAfter = collateral.balanceOf(_recipient);
        return _balAfter - _balBefore;
    }

    function _dealCollateralAndPrepForUse(address user) internal virtual {
        vm.deal(user, type(uint96).max);
        vm.prank(user);
        collateral.approve(address(borrowerOperations), type(uint256).max);

        vm.prank(user);
        collateral.deposit{value: 10000 ether}();
    }

    function _openTestCDP(address _user, uint _coll, uint _debt) internal returns (bytes32) {
        dealCollateral(_user, _coll);
        vm.startPrank(_user);
        collateral.approve(address(borrowerOperations), type(uint256).max);
        bytes32 _cdpId = borrowerOperations.openCdp(_debt, bytes32(0), bytes32(0), _coll);
        vm.stopPrank();
        return _cdpId;
    }
}<|MERGE_RESOLUTION|>--- conflicted
+++ resolved
@@ -310,12 +310,8 @@
         authority.setRoleName(1, "eBTCToken: mint");
         authority.setRoleName(2, "eBTCToken: burn");
         authority.setRoleName(3, "CDPManager: all");
-<<<<<<< HEAD
         authority.setRoleName(4, "PriceFeed: setFallbackCaller");
-=======
-        authority.setRoleName(4, "PriceFeed: setTellorCaller");
         authority.setRoleName(5, "BorrowerOperations: setFlashFee & setMaxFlashFee");
->>>>>>> cfbaf534
 
         authority.setRoleCapability(1, address(eBTCToken), MINT_SIG, true);
 
