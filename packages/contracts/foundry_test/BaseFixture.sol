// SPDX-License-Identifier: UNLICENSED
pragma solidity 0.8.17;
pragma experimental ABIEncoderV2;

import "forge-std/Test.sol";
import {WETH9} from "../contracts/TestContracts/WETH9.sol";
import {BorrowerOperations} from "../contracts/BorrowerOperations.sol";
import {PriceFeedTestnet} from "../contracts/TestContracts/testnet/PriceFeedTestnet.sol";
import {SortedCdps} from "../contracts/SortedCdps.sol";
import {CdpManager} from "../contracts/CdpManager.sol";
import {LiquidationLibrary} from "../contracts/LiquidationLibrary.sol";
import {ActivePool} from "../contracts/ActivePool.sol";
import {DefaultPool} from "../contracts/DefaultPool.sol";
import {HintHelpers} from "../contracts/HintHelpers.sol";
import {FeeRecipient} from "../contracts/LQTY/FeeRecipient.sol";
import {EBTCToken} from "../contracts/EBTCToken.sol";
import {CollSurplusPool} from "../contracts/CollSurplusPool.sol";
import {FunctionCaller} from "../contracts/TestContracts/FunctionCaller.sol";
import {CollateralTokenTester} from "../contracts/TestContracts/CollateralTokenTester.sol";
import {Governor} from "../contracts/Governor.sol";
import {EBTCDeployer} from "../contracts/EBTCDeployer.sol";
import {Utilities} from "./utils/Utilities.sol";
import {BytecodeReader} from "./utils/BytecodeReader.sol";

contract eBTCBaseFixture is Test, BytecodeReader {
    uint internal constant FEE = 5e15; // 0.5%
    uint256 internal constant MINIMAL_COLLATERAL_RATIO = 110e16; // MCR: 110%
    uint public constant CCR = 125e16; // 125%
    uint256 internal constant COLLATERAL_RATIO = 160e16; // 160%: take higher CR as CCR is 150%
    uint256 internal constant COLLATERAL_RATIO_DEFENSIVE = 200e16; // 200% - defensive CR
    uint internal constant MIN_NET_DEBT = 1e17; // Subject to changes once CL is changed
    // TODO: Modify these constants to increase/decrease amount of users
    uint internal constant AMOUNT_OF_USERS = 100;
    uint internal constant AMOUNT_OF_CDPS = 3;

    // -- Permissioned Function Signatures for Authority --
    // CDPManager
    bytes4 public constant SET_STAKING_REWARD_SPLIT_SIG =
        bytes4(keccak256(bytes("setStakingRewardSplit(uint256)")));
    bytes4 private constant SET_REDEMPTION_FEE_FLOOR_SIG =
        bytes4(keccak256(bytes("setRedemptionFeeFloor(uint256)")));
    bytes4 private constant SET_MINUTE_DECAY_FACTOR_SIG =
        bytes4(keccak256(bytes("setMinuteDecayFactor(uint256)")));
    bytes4 private constant SET_BASE_SIG = bytes4(keccak256(bytes("setBase(uint256)")));

    // EBTCToken
    bytes4 public constant MINT_SIG = bytes4(keccak256(bytes("mint(address,uint256)")));
    bytes4 public constant BURN_SIG = bytes4(keccak256(bytes("burn(address,uint256)")));

<<<<<<< HEAD
    bytes4 public constant SET_FALLBACK_CALLER_SIG =
        bytes4(keccak256(bytes("setFallbackCaller(address)")));
=======
    // PriceFeed
    bytes4 public constant SET_TELLOR_CALLER_SIG =
        bytes4(keccak256(bytes("setTellorCaller(address)")));
>>>>>>> 819528a5

    uint256 constant maxBytes32 = type(uint256).max;
    bytes32 constant HINT = "hint";
    PriceFeedTestnet priceFeedMock;
    SortedCdps sortedCdps;
    CdpManager cdpManager;
    WETH9 weth;
    ActivePool activePool;
    DefaultPool defaultPool;
    CollSurplusPool collSurplusPool;
    FunctionCaller functionCaller;
    BorrowerOperations borrowerOperations;
    HintHelpers hintHelpers;
    EBTCToken eBTCToken;
    CollateralTokenTester collateral;
    Governor authority;
    LiquidationLibrary liqudationLibrary;
    EBTCDeployer ebtcDeployer;
    address defaultGovernance;

    Utilities internal _utils;

    // LQTY Stuff
    FeeRecipient feeRecipient;

    ////////////////////////////////////////////////////////////////////////////
    // Structs
    ////////////////////////////////////////////////////////////////////////////
    struct CdpState {
        uint256 debt;
        uint256 coll;
        uint256 pendingEBTCDebtReward;
        uint256 pendingETHReward;
    }

    /* setUp() - basic function to call when setting up new Foundry test suite
    Use in pair with connectCoreContracts to wire up infrastructure

    Consider overriding this function if in need of custom setup
    */
    function setUp() public virtual {
        _utils = new Utilities();

        defaultGovernance = _utils.getNextSpecialAddress();

        vm.prank(defaultGovernance);
        ebtcDeployer = new EBTCDeployer();

        // Default governance is deployer
        // vm.prank(defaultGovernance);

        collateral = new CollateralTokenTester();
        weth = new WETH9();
        functionCaller = new FunctionCaller();

        /** @dev The order is as follows:
            0: authority
            1: liquidationLibrary
            2: cdpManager
            3: borrowerOperations
            4: priceFeed
            5; sortedCdps
            6: activePool
            7: defaultPool
            8: collSurplusPool
            9: hintHelpers
            10: eBTCToken
            11: feeRecipient
            12: multiCdpGetter
        */

        EBTCDeployer.EbtcAddresses memory addr = ebtcDeployer.getFutureEbtcAddresses();

        {
            bytes memory creationCode;
            bytes memory args;

            // Use EBTCDeployer to deploy all contracts at determistic addresses

            // Authority
            creationCode = type(Governor).creationCode;
            args = abi.encode(defaultGovernance);

            authority = Governor(
                ebtcDeployer.deploy(ebtcDeployer.AUTHORITY(), abi.encodePacked(creationCode, args))
            );

            // Liquidation Library
            creationCode = type(LiquidationLibrary).creationCode;
            args = abi.encode(
                addr.borrowerOperationsAddress,
                addr.collSurplusPoolAddress,
                addr.ebtcTokenAddress,
                addr.feeRecipientAddress,
                addr.sortedCdpsAddress,
                addr.activePoolAddress,
                addr.defaultPoolAddress,
                addr.priceFeedAddress,
                address(collateral)
            );

            liqudationLibrary = LiquidationLibrary(
                ebtcDeployer.deploy(
                    ebtcDeployer.LIQUIDATION_LIBRARY(),
                    abi.encodePacked(creationCode, args)
                )
            );

            // CDP Manager
            creationCode = type(CdpManager).creationCode;
            args = abi.encode(addr, address(collateral));

            cdpManager = CdpManager(
                ebtcDeployer.deploy(ebtcDeployer.CDP_MANAGER(), abi.encodePacked(creationCode, args))
            );

            // Borrower Operations
            creationCode = type(BorrowerOperations).creationCode;
            args = abi.encode(
                addr.cdpManagerAddress,
                addr.activePoolAddress,
                addr.defaultPoolAddress,
                addr.collSurplusPoolAddress,
                addr.priceFeedAddress,
                addr.sortedCdpsAddress,
                addr.ebtcTokenAddress,
                addr.feeRecipientAddress,
                address(collateral)
            );

            borrowerOperations = BorrowerOperations(
                ebtcDeployer.deploy(
                    ebtcDeployer.BORROWER_OPERATIONS(),
                    abi.encodePacked(creationCode, args)
                )
            );

            // Price Feed Mock
            creationCode = type(PriceFeedTestnet).creationCode;
            args = abi.encode(addr.authorityAddress);

            priceFeedMock = PriceFeedTestnet(
                ebtcDeployer.deploy(ebtcDeployer.PRICE_FEED(), abi.encodePacked(creationCode, args))
            );

            // Sorted CDPS
            creationCode = type(SortedCdps).creationCode;
            args = abi.encode(maxBytes32, addr.cdpManagerAddress, addr.borrowerOperationsAddress);

            sortedCdps = SortedCdps(
                ebtcDeployer.deploy(ebtcDeployer.SORTED_CDPS(), abi.encodePacked(creationCode, args))
            );

            // Active Pool
            creationCode = type(ActivePool).creationCode;
            args = abi.encode(
                addr.borrowerOperationsAddress,
                addr.cdpManagerAddress,
                addr.defaultPoolAddress,
                address(collateral),
                addr.collSurplusPoolAddress,
                addr.feeRecipientAddress
            );

            activePool = ActivePool(
                ebtcDeployer.deploy(ebtcDeployer.ACTIVE_POOL(), abi.encodePacked(creationCode, args))
            );

            // Default Pool
            creationCode = type(DefaultPool).creationCode;
            args = abi.encode(addr.cdpManagerAddress, addr.activePoolAddress, address(collateral));

            defaultPool = DefaultPool(
                ebtcDeployer.deploy(
                    ebtcDeployer.DEFAULT_POOL(),
                    abi.encodePacked(creationCode, args)
                )
            );

            // Coll Surplus Pool
            creationCode = type(CollSurplusPool).creationCode;
            args = abi.encode(
                addr.borrowerOperationsAddress,
                addr.cdpManagerAddress,
                addr.activePoolAddress,
                address(collateral)
            );

            collSurplusPool = CollSurplusPool(
                ebtcDeployer.deploy(
                    ebtcDeployer.COLL_SURPLUS_POOL(),
                    abi.encodePacked(creationCode, args)
                )
            );

            // Hint Helpers
            creationCode = type(HintHelpers).creationCode;
            args = abi.encode(
                addr.sortedCdpsAddress,
                addr.cdpManagerAddress,
                address(collateral),
                addr.activePoolAddress,
                addr.defaultPoolAddress,
                addr.priceFeedAddress
            );

            hintHelpers = HintHelpers(
                ebtcDeployer.deploy(
                    ebtcDeployer.HINT_HELPERS(),
                    abi.encodePacked(creationCode, args)
                )
            );

            // eBTC Token
            creationCode = type(EBTCToken).creationCode;
            args = abi.encode(
                addr.cdpManagerAddress,
                addr.borrowerOperationsAddress,
                addr.authorityAddress
            );

            eBTCToken = EBTCToken(
                ebtcDeployer.deploy(ebtcDeployer.EBTC_TOKEN(), abi.encodePacked(creationCode, args))
            );

            // Fee Recipieint
            creationCode = type(FeeRecipient).creationCode;
            args = abi.encode(
                addr.ebtcTokenAddress,
                addr.cdpManagerAddress,
                addr.borrowerOperationsAddress,
                addr.activePoolAddress,
                address(collateral)
            );

            feeRecipient = FeeRecipient(
                ebtcDeployer.deploy(
                    ebtcDeployer.FEE_RECIPIENT(),
                    abi.encodePacked(creationCode, args)
                )
            );
        }

        // Set up initial permissions and then renounce global owner role
        vm.startPrank(defaultGovernance);
        authority.setRoleName(0, "Admin");
        authority.setRoleName(1, "eBTCToken: mint");
        authority.setRoleName(2, "eBTCToken: burn");
<<<<<<< HEAD
        authority.setRoleName(3, "CDPManager: setStakingRewardSplit");
        authority.setRoleName(3, "PriceFeed: setFallbackCaller");
=======
        authority.setRoleName(3, "CDPManager: all");
        authority.setRoleName(3, "PriceFeed: setTellorCaller");
>>>>>>> 819528a5

        authority.setRoleCapability(1, address(eBTCToken), MINT_SIG, true);

        authority.setRoleCapability(2, address(eBTCToken), BURN_SIG, true);

        authority.setRoleCapability(3, address(cdpManager), SET_STAKING_REWARD_SPLIT_SIG, true);
<<<<<<< HEAD
        authority.setRoleCapability(4, address(priceFeedMock), SET_FALLBACK_CALLER_SIG, true);
=======
        authority.setRoleCapability(3, address(cdpManager), SET_REDEMPTION_FEE_FLOOR_SIG, true);
        authority.setRoleCapability(3, address(cdpManager), SET_MINUTE_DECAY_FACTOR_SIG, true);
        authority.setRoleCapability(3, address(cdpManager), SET_BASE_SIG, true);

        authority.setRoleCapability(4, address(priceFeedMock), SET_TELLOR_CALLER_SIG, true);
>>>>>>> 819528a5

        authority.setUserRole(defaultGovernance, 0, true);
        authority.setUserRole(defaultGovernance, 1, true);
        authority.setUserRole(defaultGovernance, 2, true);
        authority.setUserRole(defaultGovernance, 3, true);
        authority.setUserRole(defaultGovernance, 4, true);

        vm.stopPrank();
    }

    /* connectCoreContracts() - wiring up deployed contracts and setting up infrastructure
     */
    function connectCoreContracts() public virtual {
        skip(86400);
    }

    /* connectLQTYContractsToCore() - connect LQTY contracts to core contracts
     */
    function connectLQTYContractsToCore() public virtual {}

    /////////////////////////////////////////////////////////////////
    // Helper functions
    ////////////////////////////////////////////////////////////////////////////

    function _getEntireDebtAndColl(bytes32 cdpId) internal view returns (CdpState memory) {
        (
            uint256 debt,
            uint256 coll,
            uint256 pendingEBTCDebtReward,
            uint256 pendingETHReward
        ) = cdpManager.getEntireDebtAndColl(cdpId);
        return CdpState(debt, coll, pendingEBTCDebtReward, pendingETHReward);
    }

    function dealCollateral(address _recipient, uint _amount) public virtual returns (uint) {
        vm.deal(_recipient, _amount);
        uint _balBefore = collateral.balanceOf(_recipient);

        vm.prank(_recipient);
        collateral.deposit{value: _amount}();

        uint _balAfter = collateral.balanceOf(_recipient);
        return _balAfter - _balBefore;
    }

    function _dealCollateralAndPrepForUse(address user) internal virtual {
        vm.deal(user, type(uint96).max);
        vm.prank(user);
        collateral.approve(address(borrowerOperations), type(uint256).max);

        vm.prank(user);
        collateral.deposit{value: 10000 ether}();
    }

    function _openTestCDP(address _user, uint _coll, uint _debt) internal returns (bytes32) {
        dealCollateral(_user, _coll);
        vm.startPrank(_user);
        collateral.approve(address(borrowerOperations), type(uint256).max);
        bytes32 _cdpId = borrowerOperations.openCdp(_debt, bytes32(0), bytes32(0), _coll);
        vm.stopPrank();
        return _cdpId;
    }
}<|MERGE_RESOLUTION|>--- conflicted
+++ resolved
@@ -47,14 +47,9 @@
     bytes4 public constant MINT_SIG = bytes4(keccak256(bytes("mint(address,uint256)")));
     bytes4 public constant BURN_SIG = bytes4(keccak256(bytes("burn(address,uint256)")));
 
-<<<<<<< HEAD
+    // PriceFeed
     bytes4 public constant SET_FALLBACK_CALLER_SIG =
         bytes4(keccak256(bytes("setFallbackCaller(address)")));
-=======
-    // PriceFeed
-    bytes4 public constant SET_TELLOR_CALLER_SIG =
-        bytes4(keccak256(bytes("setTellorCaller(address)")));
->>>>>>> 819528a5
 
     uint256 constant maxBytes32 = type(uint256).max;
     bytes32 constant HINT = "hint";
@@ -303,28 +298,20 @@
         authority.setRoleName(0, "Admin");
         authority.setRoleName(1, "eBTCToken: mint");
         authority.setRoleName(2, "eBTCToken: burn");
-<<<<<<< HEAD
-        authority.setRoleName(3, "CDPManager: setStakingRewardSplit");
+        authority.setRoleName(3, "CDPManager: all");
         authority.setRoleName(3, "PriceFeed: setFallbackCaller");
-=======
-        authority.setRoleName(3, "CDPManager: all");
-        authority.setRoleName(3, "PriceFeed: setTellorCaller");
->>>>>>> 819528a5
 
         authority.setRoleCapability(1, address(eBTCToken), MINT_SIG, true);
 
         authority.setRoleCapability(2, address(eBTCToken), BURN_SIG, true);
 
         authority.setRoleCapability(3, address(cdpManager), SET_STAKING_REWARD_SPLIT_SIG, true);
-<<<<<<< HEAD
-        authority.setRoleCapability(4, address(priceFeedMock), SET_FALLBACK_CALLER_SIG, true);
-=======
         authority.setRoleCapability(3, address(cdpManager), SET_REDEMPTION_FEE_FLOOR_SIG, true);
         authority.setRoleCapability(3, address(cdpManager), SET_MINUTE_DECAY_FACTOR_SIG, true);
         authority.setRoleCapability(3, address(cdpManager), SET_BASE_SIG, true);
 
-        authority.setRoleCapability(4, address(priceFeedMock), SET_TELLOR_CALLER_SIG, true);
->>>>>>> 819528a5
+        authority.setRoleCapability(4, address(priceFeedMock), SET_FALLBACK_CALLER_SIG, true);
+
 
         authority.setUserRole(defaultGovernance, 0, true);
         authority.setUserRole(defaultGovernance, 1, true);
