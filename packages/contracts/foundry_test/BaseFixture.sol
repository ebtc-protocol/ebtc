--- conflicted
+++ resolved
@@ -160,23 +160,7 @@
 
             // CDP Manager
             creationCode = type(CdpManager).creationCode;
-<<<<<<< HEAD
-            args = abi.encode(
-                addr.liquidationLibraryAddress,
-                addr.authorityAddress,
-                addr.borrowerOperationsAddress,
-                addr.collSurplusPoolAddress,
-                addr.ebtcTokenAddress,
-                addr.feeRecipientAddress,
-                addr.sortedCdpsAddress,
-                addr.activePoolAddress,
-                addr.defaultPoolAddress,
-                addr.priceFeedAddress,
-                address(collateral)
-            );
-=======
             args = abi.encode(addr, address(collateral));
->>>>>>> 3700b187
 
             cdpManager = CdpManager(
                 ebtcDeployer.deploy(ebtcDeployer.CDP_MANAGER(), abi.encodePacked(creationCode, args))
