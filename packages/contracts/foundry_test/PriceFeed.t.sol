// SPDX-License-Identifier: UNLICENSED
pragma solidity 0.8.17;

import "forge-std/Test.sol";

import {PriceFeed} from "../contracts/PriceFeed.sol";
import {PriceFeedTester} from "../contracts/TestContracts/PriceFeedTester.sol";
import {MockTellor} from "../contracts/TestContracts/MockTellor.sol";
import {MockAggregator} from "../contracts/TestContracts/MockAggregator.sol";
import {eBTCBaseFixture} from "./BaseFixture.sol";
import {TellorCaller} from "../contracts/Dependencies/TellorCaller.sol";
import {AggregatorV3Interface} from "../contracts/Dependencies/AggregatorV3Interface.sol";

<<<<<<< HEAD
=======
contract PriceFeedTester is PriceFeed {
    constructor(
        address _tellorCallerAddress,
        address _authorityAddress,
        address _collEthCLFeed,
        address _ethBtcCLFeed
    ) PriceFeed(_tellorCallerAddress, _authorityAddress, _collEthCLFeed, _ethBtcCLFeed) {}

    function getCurrentFallbackResponse()
        public
        view
        returns (FallbackResponse memory fallbackResponse)
    {
        return _getCurrentFallbackResponse();
    }

    function getCurrentChainlinkResponse()
        public
        view
        returns (ChainlinkResponse memory chainlinkResponse)
    {
        return _getCurrentChainlinkResponse();
    }

    function bothOraclesSimilarPrice(
        ChainlinkResponse memory _chainlinkResponse,
        FallbackResponse memory _fallbackResponse
    ) public pure returns (bool) {
        return _bothOraclesSimilarPrice(_chainlinkResponse, _fallbackResponse);
    }
}

>>>>>>> aa5f62c8
contract PriceFeedTest is eBTCBaseFixture {
    address constant STETH_ETH_CL_FEED = 0x86392dC19c0b719886221c78AB11eb8Cf5c52812;

    PriceFeedTester internal _priceFeed;
    TellorCaller internal _tellorCaller;
    MockTellor internal _mockTellor;
    MockAggregator internal _mockChainlink;
    bytes32[] cdpIds;

    function setUp() public override {
        eBTCBaseFixture.setUp();
        eBTCBaseFixture.connectCoreContracts();
        eBTCBaseFixture.connectLQTYContractsToCore();

        // TODO: do we need this now that we want to test the live cl feeds?
        /*
        _mockTellor = new MockTellor();
        _mockChainlink = new MockAggregator();
        _tellorCaller = new TellorCaller(address(_mockTellor));
        // Set current and prev prices in both oracles
        _mockChainlink.setLatestRoundId(3);
        _mockChainlink.setPrevRoundId(2);
        _mockChainlink.setPrice(7018000);
        _mockChainlink.setPrevPrice(7018000);
        _mockTellor.setPrice(7432e13);

        _mockChainlink.setUpdateTime(block.timestamp);
        _mockTellor.setUpdateTime(block.timestamp);
        */

        _tellorCaller = new TellorCaller(address(_mockTellor));

        // NOTE: fork at `17210175`. my local timestamp is playing funny
        vm.warp(1683478511);
        uint256 prevRoundId = 18446744073709552244;
        // NOTE: force to mock it up, since `updateAt` was 1d old, triggers `TIMEOUT`
        vm.mockCall(
            STETH_ETH_CL_FEED,
            abi.encodeWithSelector(AggregatorV3Interface.getRoundData.selector, prevRoundId),
            abi.encode(prevRoundId, 966009470097829100, 1662456296, 1683478511, prevRoundId)
        );
        _priceFeed = new PriceFeedTester(
            address(_tellorCaller),
            address(authority),
            0x86392dC19c0b719886221c78AB11eb8Cf5c52812,
            0xAc559F25B1619171CbC396a50854A3240b6A4e99
        );
    }

    // NOTE: now there is not mocking in constructor, since cl feeds are constants
    // only fork test focus!
    function testMockedPrice() private {
        _priceFeed.fetchPrice();
        uint price = _priceFeed.lastGoodPrice();
        // Picks up scaled chainlink price
        assertEq(price, 70180000000000000);
    }

    // TODO: To run this forktest, make tests public instead of private
    // and make sure you are forking the suggested `block_number=17210175`
    function testPriceFeedFork() private {
        PriceFeed.FallbackResponse memory fallbackResponse = _priceFeed.getCurrentFallbackResponse();

        // -- Fallback outputs --
        console.log("Fallback Response:");

        console.log(fallbackResponse.answer);

        // -- CL outputs --
        console.log("Chainlink Response:");
        PriceFeed.ChainlinkResponse memory chainlinkResponse = _priceFeed
            .getCurrentChainlinkResponse();
        console.log(uint256(chainlinkResponse.answer));
        console.log(_priceFeed.lastGoodPrice());

        console.log("PriceFeed Response:");
        console.log(_priceFeed.fetchPrice());

        // NOTE: `TellorFlex` in mainnet will return zero, and there will be a "SafeMath: division by zero" error
        //bool similar = _priceFeed.bothOraclesSimilarPrice(chainlinkResponse, tellorResponse);
        //console.log(similar);
    }
}<|MERGE_RESOLUTION|>--- conflicted
+++ resolved
@@ -11,41 +11,6 @@
 import {TellorCaller} from "../contracts/Dependencies/TellorCaller.sol";
 import {AggregatorV3Interface} from "../contracts/Dependencies/AggregatorV3Interface.sol";
 
-<<<<<<< HEAD
-=======
-contract PriceFeedTester is PriceFeed {
-    constructor(
-        address _tellorCallerAddress,
-        address _authorityAddress,
-        address _collEthCLFeed,
-        address _ethBtcCLFeed
-    ) PriceFeed(_tellorCallerAddress, _authorityAddress, _collEthCLFeed, _ethBtcCLFeed) {}
-
-    function getCurrentFallbackResponse()
-        public
-        view
-        returns (FallbackResponse memory fallbackResponse)
-    {
-        return _getCurrentFallbackResponse();
-    }
-
-    function getCurrentChainlinkResponse()
-        public
-        view
-        returns (ChainlinkResponse memory chainlinkResponse)
-    {
-        return _getCurrentChainlinkResponse();
-    }
-
-    function bothOraclesSimilarPrice(
-        ChainlinkResponse memory _chainlinkResponse,
-        FallbackResponse memory _fallbackResponse
-    ) public pure returns (bool) {
-        return _bothOraclesSimilarPrice(_chainlinkResponse, _fallbackResponse);
-    }
-}
-
->>>>>>> aa5f62c8
 contract PriceFeedTest is eBTCBaseFixture {
     address constant STETH_ETH_CL_FEED = 0x86392dC19c0b719886221c78AB11eb8Cf5c52812;
 
