--- conflicted
+++ resolved
@@ -71,13 +71,9 @@
         vm.stopPrank();
     }
 
-<<<<<<< HEAD
     function testEBTCAttack(uint128 amount) public {
-        vm.assume(amount < borrowerOperations.maxFlashLoan(address(eBTCToken)));
+        vm.assume(amount <= borrowerOperations.maxFlashLoan(address(eBTCToken)));
 
-=======
-    function testEBTCAttack(uint112 amount) public {
->>>>>>> a5ae3bd6
         uint256 fee = borrowerOperations.flashFee(address(eBTCToken), amount);
 
         vm.assume(fee > 0);
