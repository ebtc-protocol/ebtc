--- conflicted
+++ resolved
@@ -49,14 +49,9 @@
     }
 
     /// @dev Basic happy path test
-<<<<<<< HEAD
     /// @notice We cap to uint128 avoid multiplication overflow
     function testBasicLoanEBTC(uint128 loanAmount) public {
-        vm.assume(loanAmount < borrowerOperations.maxFlashLoan(address(eBTCToken)));
-=======
-    /// @notice We cap to uint112 avoid multiplication overflow (and cause it's the cap)
-    function testBasicLoanEBTC(uint112 loanAmount) public {
->>>>>>> a5ae3bd6
+        vm.assume(loanAmount <= borrowerOperations.maxFlashLoan(address(eBTCToken)));
         require(address(ebtcReceiver) != address(0));
 
         uint256 fee = borrowerOperations.flashFee(address(eBTCToken), loanAmount);
@@ -108,42 +103,23 @@
     /// @dev NOTE: It now reverts due to `maxFlashLoan` check
     function testOverflowCaseEBTC() public {
         // Zero Overflow Case
-<<<<<<< HEAD
-        uint256 loanAmount = borrowerOperations.maxFlashLoan(address(eBTCToken)) - 1; //type(uint256).max;
+        uint256 loanAmount = borrowerOperations.maxFlashLoan(address(eBTCToken)); //type(uint256).max;
         uint256 fee = borrowerOperations.flashFee(address(eBTCToken), loanAmount);
 
         deal(address(eBTCToken), address(ebtcReceiver), fee);
 
-        try
-            borrowerOperations.flashLoan(
-                ebtcReceiver,
-                address(eBTCToken),
-                loanAmount,
-                abi.encodePacked(uint256(0))
-            )
-        {} catch Panic(uint _errorCode) {
-            assertEq(_errorCode, 17); //0x11: If an arithmetic operation results in underflow or overflow outside of an unchecked block.
-        }
+        vm.expectRevert();
+        borrowerOperations.flashLoan(
+            ebtcReceiver,
+            address(eBTCToken),
+            loanAmount,
+            abi.encodePacked(uint256(0))
+        );
     }
 
     /// @dev Do nothing (no fee), check that it reverts
     function testEBTCRevertsIfUnpaid(uint128 loanAmount) public {
-        vm.assume(loanAmount < borrowerOperations.maxFlashLoan(address(eBTCToken)));
-=======
-        uint256 loanAmount = type(uint112).max;
-
-        vm.expectRevert();
-        borrowerOperations.flashLoan(
-            ebtcReceiver,
-            address(eBTCToken),
-            loanAmount,
-            abi.encodePacked(uint256(0))
-        );
-    }
-
-    /// @dev Do nothing (no fee), check that it reverts
-    function testEBTCRevertsIfUnpaid(uint112 loanAmount) public {
->>>>>>> a5ae3bd6
+        vm.assume(loanAmount <= borrowerOperations.maxFlashLoan(address(eBTCToken)));
         uint256 fee = borrowerOperations.flashFee(address(eBTCToken), loanAmount);
         // Ensure fee is not rounded down
         vm.assume(fee > 1);
@@ -163,12 +139,8 @@
     /// @dev This test converts the MUST into assets from the spec
     ///   Using a custom receiver to ensure state and balances follow the spec
     /// @notice Based on the spec: https://eips.ethereum.org/EIPS/eip-3156
-<<<<<<< HEAD
     function testEBTCSpec(uint128 amount, address randomToken) public {
-        vm.assume(amount < borrowerOperations.maxFlashLoan(address(eBTCToken)));
-=======
-    function testEBTCSpec(uint112 amount, address randomToken) public {
->>>>>>> a5ae3bd6
+        vm.assume(amount <= borrowerOperations.maxFlashLoan(address(eBTCToken)));
         vm.assume(randomToken != address(eBTCToken));
         vm.assume(amount > 0);
 
