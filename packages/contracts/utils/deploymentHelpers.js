const { ethers } = require("hardhat");

const SortedCdps = artifacts.require("./SortedCdps.sol")
const CdpManager = artifacts.require("./CdpManager.sol")
const PriceFeedTestnet = artifacts.require("./PriceFeedTestnet.sol")
const EBTCToken = artifacts.require("./EBTCToken.sol")
const WETH9 = artifacts.require("./WETH9.sol")
const ActivePool = artifacts.require("./ActivePool.sol");
const DefaultPool = artifacts.require("./DefaultPool.sol");
const GasPool = artifacts.require("./GasPool.sol")
const CollSurplusPool = artifacts.require("./CollSurplusPool.sol")
const FunctionCaller = artifacts.require("./TestContracts/FunctionCaller.sol")
const BorrowerOperations = artifacts.require("./BorrowerOperations.sol")
const HintHelpers = artifacts.require("./HintHelpers.sol")
const Governor = artifacts.require("./Governor.sol")
const LiquidationLibrary = artifacts.require("./LiquidationLibrary.sol")
const EBTCDeployer = artifacts.require("./EBTCDeployer.sol")

const FeeRecipient = artifacts.require("./FeeRecipient.sol")
const EBTCDeployer = artifacts.require("./EBTCDeployerTester.sol")

const ActivePoolTester = artifacts.require("./ActivePoolTester.sol")
const DefaultPoolTester = artifacts.require("./DefaultPoolTester.sol")
const LiquityMathTester = artifacts.require("./LiquityMathTester.sol")
const BorrowerOperationsTester = artifacts.require("./BorrowerOperationsTester.sol")
const CdpManagerTester = artifacts.require("./CdpManagerTester.sol")
const EBTCTokenTester = artifacts.require("./EBTCTokenTester.sol")
const CollateralTokenTester = artifacts.require("./CollateralTokenTester.sol")

// Proxy scripts
const BorrowerOperationsScript = artifacts.require('BorrowerOperationsScript')
const BorrowerWrappersScript = artifacts.require('BorrowerWrappersScript')
const CdpManagerScript = artifacts.require('CdpManagerScript')
const TokenScript = artifacts.require('TokenScript')
const LQTYStakingScript = artifacts.require('LQTYStakingScript')
const {
  buildUserProxies,
  BorrowerOperationsProxy,
  BorrowerWrappersProxy,
  CdpManagerProxy,
  SortedCdpsProxy,
  TokenProxy,
  LQTYStakingProxy
} = require('../utils/proxyHelpers.js')

/* "Liquity core" consists of all contracts in the core Liquity system.

LQTY contracts consist of only those contracts related to the LQTY Token:

-the FeeRecipient contract
*/

const ZERO_ADDRESS = '0x' + '0'.repeat(40)
const maxBytes32 = '0x' + 'f'.repeat(64)
const dummyRoleHash = "0xb41779a0"

const MINT_SIG = dummyRoleHash
const BURN_SIG = dummyRoleHash
const SET_STAKING_REWARD_SPLIT_SIG = dummyRoleHash

class DeploymentHelper {

  static async deployLiquityCore() {
    let blockNumber = await ethers.provider.getBlockNumber();
    let netwk = await ethers.provider.getNetwork();
    //let feeData = await ethers.provider.getFeeData();
    console.log(`blockNumber: ${blockNumber}, networkId: ${netwk.chainId}`)//, lastBaseFeePerGas: ${feeData.lastBaseFeePerGas}`)

    const cmdLineArgs = process.argv
    const frameworkPath = cmdLineArgs[1]
    // console.log(`Framework used:  ${frameworkPath}`)

    if (frameworkPath.includes("hardhat")) {
      return this.deployLiquityCoreHardhat()
    } else {
      console.log("invalid framework path:" + frameworkPath);
      return;
    }
  }

  static async configureGovernor(defaultGovernance, coreContracts) {
    const authority = coreContracts.authority;

    await authority.setRoleName(0, "Admin");
    await authority.setRoleName(1, "eBTCToken: mint");
    await authority.setRoleName(2, "eBTCToken: burn");
    await authority.setRoleName(3, "CDPManager: setStakingRewardSplit");

    await authority.setRoleCapability(1, coreContracts.ebtcToken.address, MINT_SIG, true);
    await authority.setRoleCapability(2, coreContracts.ebtcToken.address, BURN_SIG, true);
    await authority.setRoleCapability(3, coreContracts.cdpManager.address, SET_STAKING_REWARD_SPLIT_SIG, true);

    await authority.setUserRole(defaultGovernance, 0, true);
    await authority.setUserRole(defaultGovernance, 1, true);
    await authority.setUserRole(defaultGovernance, 2, true);
    await authority.setUserRole(defaultGovernance, 3, true);
  }
  
  static async deployViaCreate3(ebtcDeployer, _argTypes, _argValues, _code, _salt){
    let _deployTx;
    if (_argTypes.length > 0 && _argValues.length > 0){
        let _arg = web3.eth.abi.encodeParameters(_argTypes, _argValues);
        _deployTx = await ebtcDeployer.deployWithCreationCodeAndConstructorArgs(_salt, _code, _arg);
    } else{
        _deployTx = await ebtcDeployer.deployWithCreationCode(_salt, _code);	
    }
	
    let _deployedAddr;
    for (let i = 0; i < _deployTx.logs.length; i++) {
        if (_deployTx.logs[i].event === "ContractDeployed") {
            _deployedAddr = _deployTx.logs[i].args[0]
            break;
        }
    }	
    //console.log(_salt + '_deployedAddr=' + _deployedAddr);
    return _deployedAddr;
  }

  static async deployLiquityCoreHardhat() {
    const accounts = await web3.eth.getAccounts()
<<<<<<< HEAD
	 
    const ebtcDeployer = await EBTCDeployer.new(); 
    let _addresses = await ebtcDeployer.getFutureEbtcAddresses();
	
    const collateral = await CollateralTokenTester.new();
    const functionCaller = await FunctionCaller.new();
	  
    // deploy Governor as Authority 
    let _argTypes =['address'];
    let _argValues = [accounts[0]];
    let _code = await ebtcDeployer.authority_creationCode();
    let _salt = await ebtcDeployer.AUTHORITY();
    let _deployedAddr = await this.deployViaCreate3(ebtcDeployer, _argTypes, _argValues, _code, _salt);
    assert.isTrue(_deployedAddr == _addresses[0]);
    const authority = await Governor.at(_deployedAddr);
	  
    // deploy LiquidationLibrary 
    _argTypes =['address','address','address','address','address','address','address','address','address','address'];
    _argValues = [_addresses[3],_addresses[7],_addresses[9],_addresses[11],_addresses[12],_addresses[5],_addresses[6],_addresses[8],_addresses[4],collateral.address];
    _code = await ebtcDeployer.liquidationLibrary_creationCode();
    _salt = await ebtcDeployer.LIQUIDATION_LIBRARY();
    _deployedAddr = await this.deployViaCreate3(ebtcDeployer, _argTypes, _argValues, _code, _salt);
    assert.isTrue(_deployedAddr == _addresses[1]);
    const liquidationLibrary = await LiquidationLibrary.at(_deployedAddr);
	  
    // deploy CdpManager 
    _argTypes =[{'EbtcAddresses':{'a1':'address','a2':'address','a3':'address','a4':'address','a5':'address','a6':'address','a7':'address','a8':'address','a9':'address','a10':'address','a11':'address','a12':'address','a13':'address','a14':'address'}},'address'];
    _argValues = [{'a1':_addresses[0],'a2':_addresses[1],'a3':_addresses[2],'a4':_addresses[3],'a5':_addresses[4],'a6':_addresses[5],'a7':_addresses[6],'a8':_addresses[7],'a9':_addresses[8],'a10':_addresses[9],'a11':_addresses[10],'a12':_addresses[11],'a13':_addresses[12],'a14':_addresses[13]},collateral.address];
    _code = await ebtcDeployer.cdpManager_creationCode();
    _salt = await ebtcDeployer.CDP_MANAGER();
    _deployedAddr = await this.deployViaCreate3(ebtcDeployer, _argTypes, _argValues, _code, _salt);
    assert.isTrue(_deployedAddr == _addresses[2]);
    const cdpManager = await CdpManager.at(_deployedAddr);
	  
    // deploy BorrowOperations 
    _argTypes =['address','address','address','address','address','address','address','address','address','address'];
    _argValues = [_addresses[2],_addresses[6],_addresses[8],_addresses[7],_addresses[9],_addresses[4],_addresses[5],_addresses[11],_addresses[12],collateral.address];
    _code = await ebtcDeployer.borrowerOperations_creationCode();
    _salt = await ebtcDeployer.BORROWER_OPERATIONS();
    _deployedAddr = await this.deployViaCreate3(ebtcDeployer, _argTypes, _argValues, _code, _salt);
    assert.isTrue(_deployedAddr == _addresses[3]);
    const borrowerOperations = await BorrowerOperations.at(_deployedAddr);	
	  
    // deploy PriceFeedTestnet 
    _argTypes =['address'];
    _argValues = [_addresses[0]];
    _code = await ebtcDeployer.priceFeedTestnet_creationCode();
    _salt = await ebtcDeployer.PRICE_FEED();
    _deployedAddr = await this.deployViaCreate3(ebtcDeployer, _argTypes, _argValues, _code, _salt);
    assert.isTrue(_deployedAddr == _addresses[4]);
    const priceFeedTestnet = await PriceFeedTestnet.at(_deployedAddr);	
	  
    // deploy SortedCdps 
    _argTypes =['uint256','address','address'];
    _argValues = [0,_addresses[2],_addresses[3]];
    _code = await ebtcDeployer.sortedCdps_creationCode();
    _salt = await ebtcDeployer.SORTED_CDPS();
    _deployedAddr = await this.deployViaCreate3(ebtcDeployer, _argTypes, _argValues, _code, _salt);
    assert.isTrue(_deployedAddr == _addresses[5]);
    const sortedCdps = await SortedCdps.at(_deployedAddr);
	  
    // deploy ActivePool 
    _argTypes =['address','address','address','address','address','address'];
    _argValues = [_addresses[3],_addresses[2],_addresses[8],collateral.address,_addresses[9],_addresses[12]];
    _code = await ebtcDeployer.activePool_creationCode();
    _salt = await ebtcDeployer.ACTIVE_POOL();
    _deployedAddr = await this.deployViaCreate3(ebtcDeployer, _argTypes, _argValues, _code, _salt);
    assert.isTrue(_deployedAddr == _addresses[6]);
    const activePool = await ActivePool.at(_deployedAddr);
	  
    // deploy GasPool 
    _argTypes =[];
    _argValues = [];
    _code = await ebtcDeployer.gasPool_creationCode();
    _salt = await ebtcDeployer.GAS_POOL();
    _deployedAddr = await this.deployViaCreate3(ebtcDeployer, _argTypes, _argValues, _code, _salt);
    assert.isTrue(_deployedAddr == _addresses[7]);
    const gasPool = await GasPool.at(_deployedAddr);
	  
    // deploy DefaultPool 
    _argTypes =['address','address','address'];
    _argValues = [_addresses[2],_addresses[6],collateral.address];
    _code = await ebtcDeployer.defaultPool_creationCode();
    _salt = await ebtcDeployer.DEFAULT_POOL();
    _deployedAddr = await this.deployViaCreate3(ebtcDeployer, _argTypes, _argValues, _code, _salt);
    assert.isTrue(_deployedAddr == _addresses[8]);
    const defaultPool = await DefaultPool.at(_deployedAddr);
	  
    // deploy CollSurplusPool 
    _argTypes =['address','address','address','address'];
    _argValues = [_addresses[3],_addresses[2],_addresses[6],collateral.address];
    _code = await ebtcDeployer.collSurplusPool_creationCode();
    _salt = await ebtcDeployer.COLL_SURPLUS_POOL();
    _deployedAddr = await this.deployViaCreate3(ebtcDeployer, _argTypes, _argValues, _code, _salt);
    assert.isTrue(_deployedAddr == _addresses[9]);
    const collSurplusPool = await CollSurplusPool.at(_deployedAddr);
	  
    // deploy HintHelper 
    _argTypes =['address','address','address','address','address','address'];
    _argValues = [_addresses[5],_addresses[2],collateral.address,_addresses[6],_addresses[8],_addresses[4]];
    _code = await ebtcDeployer.hintHelpers_creationCode();
    _salt = await ebtcDeployer.HINT_HELPERS();
    _deployedAddr = await this.deployViaCreate3(ebtcDeployer, _argTypes, _argValues, _code, _salt);
    assert.isTrue(_deployedAddr == _addresses[10]);
    const hintHelpers = await HintHelpers.at(_deployedAddr);
	  
    // deploy EBTCToken 
    _argTypes =['address','address','address'];
    _argValues = [_addresses[2],_addresses[3],_addresses[0]];
    _code = await ebtcDeployer.ebtcToken_creationCode();
    _salt = await ebtcDeployer.EBTC_TOKEN();
    _deployedAddr = await this.deployViaCreate3(ebtcDeployer, _argTypes, _argValues, _code, _salt);
    assert.isTrue(_deployedAddr == _addresses[11]);
    const ebtcToken = await EBTCToken.at(_deployedAddr);
	  
    // deploy FeeRecipient 
    _argTypes =['address','address','address','address','address'];
    _argValues = [_addresses[11],_addresses[2],_addresses[3],_addresses[6],collateral.address];
    _code = await ebtcDeployer.feeRecipient_creationCode();
    _salt = await ebtcDeployer.FEE_RECIPIENT();
    _deployedAddr = await this.deployViaCreate3(ebtcDeployer, _argTypes, _argValues, _code, _salt);
    assert.isTrue(_deployedAddr == _addresses[12]);
    const feeRecipient = await FeeRecipient.at(_deployedAddr);
	
    // truffle migrations
=======
    const ebtcDeployer = await EBTCDeployer.new()

    const collateral = await CollateralTokenTester.new()
    const weth9 = await WETH9.new()
    const functionCaller = await FunctionCaller.new()

    const addr = await ebtcDeployer.getFutureEbtcAddresses()

    let code, salt, args

    const customCoerceFunc = (type, value) => {
      return value;
    };

    const abiCoder = new ethers.utils.AbiCoder(customCoerceFunc);

    // Authority
    code = Governor.bytecode
    salt = await ebtcDeployer.AUTHORITY()
    args = abiCoder.encode(["address"], [accounts[0]]);

    await ebtcDeployer.deploy(salt, code + args.substring(2))
    const authority = await Governor.at(addr.authorityAddress)

    // Liquidation Library
    code = LiquidationLibrary.bytecode
    salt = await ebtcDeployer.LIQUIDATION_LIBRARY()
    args = abiCoder.encode([
      "address",
      "address",
      "address",
      "address",
      "address",
      "address",
      "address",
      "address",
      "address",
      "address"
    ], [
      addr.borrowerOperationsAddress,
      addr.gasPoolAddress,
      addr.collSurplusPoolAddress,
      addr.ebtcTokenAddress,
      addr.feeRecipientAddress,
      addr.sortedCdpsAddress,
      addr.activePoolAddress,
      addr.defaultPoolAddress,
      addr.priceFeedAddress,
      collateral.address
    ]);

    await ebtcDeployer.deploy(salt, code + args.substring(2))
    const liquidationLibrary = await LiquidationLibrary.at(addr.liquidationLibraryAddress)

    // CDP Manager
    code = CdpManager.bytecode
    salt = await ebtcDeployer.CDP_MANAGER()
    args = abiCoder.encode([
      "address",
      "address",
      "address",
      "address",
      "address",
      "address",
      "address",
      "address",
      "address",
      "address",
      "address",
      "address"
    ], [
      addr.liquidationLibraryAddress,
      addr.authorityAddress,
      addr.borrowerOperationsAddress,
      addr.gasPoolAddress,
      addr.collSurplusPoolAddress,
      addr.ebtcTokenAddress,
      addr.feeRecipientAddress,
      addr.sortedCdpsAddress,
      addr.activePoolAddress,
      addr.defaultPoolAddress,
      addr.priceFeedAddress,
      collateral.address
    ]);

    await ebtcDeployer.deploy(salt, code + args.substring(2))
    const cdpManager = await CdpManager.at(addr.cdpManagerAddress)

    // Borrower Operations
    code = BorrowerOperations.bytecode
    salt = await ebtcDeployer.BORROWER_OPERATIONS()
    args = abiCoder.encode([
      "address",
      "address",
      "address",
      "address",
      "address",
      "address",
      "address",
      "address",
      "address",
      "address"
    ], [
      addr.cdpManagerAddress,
      addr.activePoolAddress,
      addr.defaultPoolAddress,
      addr.gasPoolAddress,
      addr.collSurplusPoolAddress,
      addr.priceFeedAddress,
      addr.sortedCdpsAddress,
      addr.ebtcTokenAddress,
      addr.feeRecipientAddress,
      collateral.address
    ]);
    await ebtcDeployer.deploy(salt, code + args.substring(2))
    const borrowerOperations = await BorrowerOperations.at(addr.borrowerOperationsAddress)

    // Price Feed
    code = PriceFeedTestnet.bytecode
    salt = await ebtcDeployer.PRICE_FEED()
    args = abiCoder.encode(["address"], [addr.authorityAddress]);

    await ebtcDeployer.deploy(salt, code + args.substring(2))
    const priceFeedTestnet = await PriceFeedTestnet.at(addr.priceFeedAddress)

    // Sorted CDPs
    code = SortedCdps.bytecode
    salt = await ebtcDeployer.SORTED_CDPS()
    args = abiCoder.encode([
      "uint256",
      "address",
      "address"
    ], [
      ethers.constants.MaxUint256,
      addr.cdpManagerAddress,
      addr.borrowerOperationsAddress
    ]);

    await ebtcDeployer.deploy(salt, code + args.substring(2))
    const sortedCdps = await SortedCdps.at(addr.sortedCdpsAddress)

    // Active Pool
    code = ActivePool.bytecode
    salt = await ebtcDeployer.ACTIVE_POOL()
    args = abiCoder.encode(
      [
        "address",
        "address",
        "address",
        "address",
        "address",
        "address"
      ], [
      addr.borrowerOperationsAddress,
      addr.cdpManagerAddress,
      addr.defaultPoolAddress,
      collateral.address,
      addr.collSurplusPoolAddress,
      addr.feeRecipientAddress
    ]);

    await ebtcDeployer.deploy(salt, code + args.substring(2))
    const activePool = await ActivePool.at(addr.activePoolAddress)

    // Gas Pool
    code = GasPool.bytecode
    salt = await ebtcDeployer.GAS_POOL()

    await ebtcDeployer.deploy(salt, code)
    const gasPool = await GasPool.at(addr.gasPoolAddress)

    // Default Pool
    code = DefaultPool.bytecode
    salt = await ebtcDeployer.DEFAULT_POOL()
    args = abiCoder.encode([
      "address",
      "address",
      "address"
    ], [
      addr.cdpManagerAddress,
      addr.activePoolAddress,
      collateral.address
    ]);

    await ebtcDeployer.deploy(salt, code + args.substring(2))
    const defaultPool = await DefaultPool.at(addr.defaultPoolAddress)

    // Coll Surplus Pool
    code = CollSurplusPool.bytecode
    salt = await ebtcDeployer.COLL_SURPLUS_POOL()
    args = abiCoder.encode([
      "address",
      "address",
      "address",
      "address"
    ], [
      addr.borrowerOperationsAddress,
      addr.cdpManagerAddress,
      addr.activePoolAddress,
      collateral.address,
    ]);

    await ebtcDeployer.deploy(salt, code + args.substring(2))
    const collSurplusPool = await CollSurplusPool.at(addr.collSurplusPoolAddress)

    // Hint Helpers
    code = HintHelpers.bytecode
    salt = await ebtcDeployer.HINT_HELPERS()
    args = abiCoder.encode([
      "address",
      "address",
      "address",
      "address",
      "address",
      "address"
    ], [
      addr.sortedCdpsAddress,
      addr.cdpManagerAddress,
      collateral.address,
      addr.activePoolAddress,
      addr.defaultPoolAddress,
      addr.priceFeedAddress
    ]);

    await ebtcDeployer.deploy(salt, code + args.substring(2))
    const hintHelpers = await HintHelpers.at(addr.hintHelpersAddress)

    // eBTCToken
    code = EBTCToken.bytecode
    salt = await ebtcDeployer.EBTC_TOKEN()
    args = abiCoder.encode([
      "address",
      "address",
      "address"
    ], [
      addr.cdpManagerAddress,
      addr.borrowerOperationsAddress,
      addr.authorityAddress
    ]);

    await ebtcDeployer.deploy(salt, code + args.substring(2))
    const ebtcToken = await EBTCToken.at(addr.ebtcTokenAddress)

    // Fee Recipient
    code = FeeRecipient.bytecode
    salt = await ebtcDeployer.FEE_RECIPIENT()
    args = abiCoder.encode([
      "address",
      "address",
      "address",
      "address",
      "address"
    ], [
      addr.ebtcTokenAddress,
      addr.cdpManagerAddress,
      addr.borrowerOperationsAddress,
      addr.activePoolAddress,
      collateral.address
    ]);

    await ebtcDeployer.deploy(salt, code + args.substring(2))
    const feeRecipient = await FeeRecipient.at(addr.feeRecipientAddress)

>>>>>>> 06b91d19
    EBTCToken.setAsDeployed(ebtcToken)
    DefaultPool.setAsDeployed(defaultPool)
    PriceFeedTestnet.setAsDeployed(priceFeedTestnet)
    SortedCdps.setAsDeployed(sortedCdps)
    CdpManager.setAsDeployed(cdpManager)
    ActivePool.setAsDeployed(activePool)
    FeeRecipient.setAsDeployed(feeRecipient)
    GasPool.setAsDeployed(gasPool)
    CollSurplusPool.setAsDeployed(collSurplusPool)
    FunctionCaller.setAsDeployed(functionCaller)
    BorrowerOperations.setAsDeployed(borrowerOperations)
    HintHelpers.setAsDeployed(hintHelpers)
    CollateralTokenTester.setAsDeployed(collateral)
    Governor.setAsDeployed(authority)
    FeeRecipient.setAsDeployed(feeRecipient)

    console.log("sortedCDPS")
    console.log(borrowerOperations.address)
    console.log(addr.borrowerOperationsAddress)
    console.log(await sortedCdps.borrowerOperationsAddress())

    const coreContracts = {
      priceFeed: priceFeedTestnet,
      priceFeedTestnet: priceFeedTestnet,
      ebtcToken,
      sortedCdps,
      cdpManager,
      activePool,
      gasPool,
      defaultPool,
      collSurplusPool,
      functionCaller,
      borrowerOperations,
      hintHelpers,
      collateral,
      authority,
      liquidationLibrary,
      feeRecipient,
      collateral
    }

    await this.configureGovernor(accounts[0], coreContracts)
    return coreContracts
  }

  static async deployTesterContractsHardhat() {
<<<<<<< HEAD
    const accounts = await web3.eth.getAccounts()	  
	 
    const ebtcDeployer = await EBTCDeployer.new(); 
    let _addresses = await ebtcDeployer.getFutureEbtcAddresses();	
	  
    const collateral = await CollateralTokenTester.new();
	  
    const testerContracts = {}
    testerContracts.weth = await WETH9.new()
    testerContracts.functionCaller = await FunctionCaller.new();
    testerContracts.collateral = collateral;
    testerContracts.math = await LiquityMathTester.new()
	  
    // deploy Governor as Authority 
    let _argTypes =['address'];
    let _argValues = [accounts[0]];
    let _code = await ebtcDeployer.authority_creationCode();
    let _salt = await ebtcDeployer.AUTHORITY();
    let _deployedAddr = await this.deployViaCreate3(ebtcDeployer, _argTypes, _argValues, _code, _salt);
    assert.isTrue(_deployedAddr == _addresses[0]);
    const authority = await Governor.at(_deployedAddr);
	  
    // deploy LiquidationLibrary 
    _argTypes =['address','address','address','address','address','address','address','address','address','address'];
    _argValues = [_addresses[3],_addresses[7],_addresses[9],_addresses[11],_addresses[12],_addresses[5],_addresses[6],_addresses[8],_addresses[4],collateral.address];
    _code = await ebtcDeployer.liquidationLibrary_creationCode();
    _salt = await ebtcDeployer.LIQUIDATION_LIBRARY();
    _deployedAddr = await this.deployViaCreate3(ebtcDeployer, _argTypes, _argValues, _code, _salt);
    assert.isTrue(_deployedAddr == _addresses[1]);
    const liquidationLibrary = await LiquidationLibrary.at(_deployedAddr);
	  
    // deploy CdpManagerTester
    _argTypes =[{'EbtcAddresses':{'a1':'address','a2':'address','a3':'address','a4':'address','a5':'address','a6':'address','a7':'address','a8':'address','a9':'address','a10':'address','a11':'address','a12':'address','a13':'address','a14':'address'}},'address'];
    _argValues = [{'a1':_addresses[0],'a2':_addresses[1],'a3':_addresses[2],'a4':_addresses[3],'a5':_addresses[4],'a6':_addresses[5],'a7':_addresses[6],'a8':_addresses[7],'a9':_addresses[8],'a10':_addresses[9],'a11':_addresses[10],'a12':_addresses[11],'a13':_addresses[12],'a14':_addresses[13]},collateral.address];
    _code = await ebtcDeployer.cdpManagerTester_creationCode();
    _salt = await ebtcDeployer.CDP_MANAGER();
    _deployedAddr = await this.deployViaCreate3(ebtcDeployer, _argTypes, _argValues, _code, _salt);
    assert.isTrue(_deployedAddr == _addresses[2]);
    const cdpManager = await CdpManagerTester.at(_deployedAddr);
	  
    // deploy BorrowOperationsTester
    _argTypes =['address','address','address','address','address','address','address','address','address','address'];
    _argValues = [_addresses[2],_addresses[6],_addresses[8],_addresses[7],_addresses[9],_addresses[4],_addresses[5],_addresses[11],_addresses[12],collateral.address];
    _code = await ebtcDeployer.borrowerOperationsTester_creationCode();
    _salt = await ebtcDeployer.BORROWER_OPERATIONS();
    _deployedAddr = await this.deployViaCreate3(ebtcDeployer, _argTypes, _argValues, _code, _salt);
    assert.isTrue(_deployedAddr == _addresses[3]);
    const borrowerOperations = await BorrowerOperationsTester.at(_deployedAddr);	
	  
    // deploy PriceFeedTestnet 
    _argTypes =['address'];
    _argValues = [_addresses[0]];
    _code = await ebtcDeployer.priceFeedTestnet_creationCode();
    _salt = await ebtcDeployer.PRICE_FEED();
    _deployedAddr = await this.deployViaCreate3(ebtcDeployer, _argTypes, _argValues, _code, _salt);
    assert.isTrue(_deployedAddr == _addresses[4]);
    const priceFeedTestnet = await PriceFeedTestnet.at(_deployedAddr);	
	  
    // deploy SortedCdps 
    _argTypes =['uint256','address','address'];
    _argValues = [0,_addresses[2],_addresses[3]];
    _code = await ebtcDeployer.sortedCdps_creationCode();
    _salt = await ebtcDeployer.SORTED_CDPS();
    _deployedAddr = await this.deployViaCreate3(ebtcDeployer, _argTypes, _argValues, _code, _salt);
    assert.isTrue(_deployedAddr == _addresses[5]);
    const sortedCdps = await SortedCdps.at(_deployedAddr);
	  
    // deploy ActivePoolTester
    _argTypes =['address','address','address','address','address','address'];
    _argValues = [_addresses[3],_addresses[2],_addresses[8],collateral.address,_addresses[9],_addresses[12]];
    _code = await ebtcDeployer.activePoolTester_creationCode();
    _salt = await ebtcDeployer.ACTIVE_POOL();
    _deployedAddr = await this.deployViaCreate3(ebtcDeployer, _argTypes, _argValues, _code, _salt);
    assert.isTrue(_deployedAddr == _addresses[6]);
    const activePool = await ActivePoolTester.at(_deployedAddr);
	  
    // deploy GasPool 
    _argTypes =[];
    _argValues = [];
    _code = await ebtcDeployer.gasPool_creationCode();
    _salt = await ebtcDeployer.GAS_POOL();
    _deployedAddr = await this.deployViaCreate3(ebtcDeployer, _argTypes, _argValues, _code, _salt);
    assert.isTrue(_deployedAddr == _addresses[7]);
    const gasPool = await GasPool.at(_deployedAddr);
	  
    // deploy DefaultPoolTester
    _argTypes =['address','address','address'];
    _argValues = [_addresses[2],_addresses[6],collateral.address];
    _code = await ebtcDeployer.defaultPoolTester_creationCode();
    _salt = await ebtcDeployer.DEFAULT_POOL();
    _deployedAddr = await this.deployViaCreate3(ebtcDeployer, _argTypes, _argValues, _code, _salt);
    assert.isTrue(_deployedAddr == _addresses[8]);
    const defaultPool = await DefaultPoolTester.at(_deployedAddr);
	  
    // deploy CollSurplusPool 
    _argTypes =['address','address','address','address'];
    _argValues = [_addresses[3],_addresses[2],_addresses[6],collateral.address];
    _code = await ebtcDeployer.collSurplusPool_creationCode();
    _salt = await ebtcDeployer.COLL_SURPLUS_POOL();
    _deployedAddr = await this.deployViaCreate3(ebtcDeployer, _argTypes, _argValues, _code, _salt);
    assert.isTrue(_deployedAddr == _addresses[9]);
    const collSurplusPool = await CollSurplusPool.at(_deployedAddr);
	  
    // deploy HintHelper 
    _argTypes =['address','address','address','address','address','address'];
    _argValues = [_addresses[5],_addresses[2],collateral.address,_addresses[6],_addresses[8],_addresses[4]];
    _code = await ebtcDeployer.hintHelpers_creationCode();
    _salt = await ebtcDeployer.HINT_HELPERS();
    _deployedAddr = await this.deployViaCreate3(ebtcDeployer, _argTypes, _argValues, _code, _salt);
    assert.isTrue(_deployedAddr == _addresses[10]);
    const hintHelpers = await HintHelpers.at(_deployedAddr);
	  
    // deploy EBTCTokenTester 
    _argTypes =['address','address','address'];
    _argValues = [_addresses[2],_addresses[3],_addresses[0]];
    _code = await ebtcDeployer.ebtcTokenTester_creationCode();
    _salt = await ebtcDeployer.EBTC_TOKEN();
    _deployedAddr = await this.deployViaCreate3(ebtcDeployer, _argTypes, _argValues, _code, _salt);
    assert.isTrue(_deployedAddr == _addresses[11]);
    const ebtcToken = await EBTCTokenTester.at(_deployedAddr);
	  
    // deploy FeeRecipient 
    _argTypes =['address','address','address','address','address'];
    _argValues = [_addresses[11],_addresses[2],_addresses[3],_addresses[6],collateral.address];
    _code = await ebtcDeployer.feeRecipient_creationCode();
    _salt = await ebtcDeployer.FEE_RECIPIENT();
    _deployedAddr = await this.deployViaCreate3(ebtcDeployer, _argTypes, _argValues, _code, _salt);
    assert.isTrue(_deployedAddr == _addresses[12]);
    const feeRecipient = await FeeRecipient.at(_deployedAddr);

    // Contract without testers
    testerContracts.authority = authority
    testerContracts.liquidationLibrary = liquidationLibrary
    testerContracts.priceFeedTestnet = priceFeedTestnet
    testerContracts.sortedCdps = sortedCdps
    testerContracts.gasPool = gasPool
    testerContracts.collSurplusPool = collSurplusPool
    testerContracts.hintHelpers = hintHelpers
    testerContracts.feeRecipient = feeRecipient
	
    // Actual tester contracts
    testerContracts.cdpManager = cdpManager
    testerContracts.borrowerOperations = borrowerOperations
    testerContracts.activePool = activePool
    testerContracts.defaultPool = defaultPool
    testerContracts.ebtcToken = ebtcToken
	
    return testerContracts
  }

  static async deployProxyScripts(contracts, LQTYContracts, owner, users) {
=======
    const accounts = await web3.eth.getAccounts()
    const ebtcDeployer = await EBTCDeployer.new()

    const testerContracts = {}

    testerContracts.collateral = await CollateralTokenTester.new()
    testerContracts.weth9 = await WETH9.new()
    testerContracts.functionCaller = await FunctionCaller.new()
    testerContracts.math = await LiquityMathTester.new()

    let code, salt, args

    const customCoerceFunc = (type, value) => {
      return value;
    };

    const abiCoder = new ethers.utils.AbiCoder(customCoerceFunc);

    // Authority
    code = Governor.bytecode
    salt = await ebtcDeployer.AUTHORITY()
    args = abiCoder.encode(["address"], [accounts[0]]);

    await ebtcDeployer.deploy(salt, code + args.substring(2))
    testerContracts.authority = await Governor.at(addr.authorityAddress)


    // Liquidation Library
    code = LiquidationLibrary.bytecode
    salt = await ebtcDeployer.LIQUIDATION_LIBRARY()
    args = abiCoder.encode([
      "address",
      "address",
      "address",
      "address",
      "address",
      "address",
      "address",
      "address",
      "address",
      "address"
    ], [
      addr.borrowerOperationsAddress,
      addr.gasPoolAddress,
      addr.collSurplusPoolAddress,
      addr.ebtcTokenAddress,
      addr.feeRecipientAddress,
      addr.sortedCdpsAddress,
      addr.activePoolAddress,
      addr.defaultPoolAddress,
      addr.priceFeedAddress,
      collateral.address
    ]);

    await ebtcDeployer.deploy(salt, code + args.substring(2))
    testerContracts.liquidationLibrary = await LiquidationLibrary.at(addr.liquidationLibraryAddress)

    // CDP Manager
    code = CdpManagerTester.bytecode
    salt = await ebtcDeployer.CDP_MANAGER()
    args = abiCoder.encode([
      "address",
      "address",
      "address",
      "address",
      "address",
      "address",
      "address",
      "address",
      "address",
      "address",
      "address",
      "address"
    ], [
      addr.liquidationLibraryAddress,
      addr.authorityAddress,
      addr.borrowerOperationsAddress,
      addr.gasPoolAddress,
      addr.collSurplusPoolAddress,
      addr.ebtcTokenAddress,
      addr.feeRecipientAddress,
      addr.sortedCdpsAddress,
      addr.activePoolAddress,
      addr.defaultPoolAddress,
      addr.priceFeedAddress,
      collateral.address
    ]);

    await ebtcDeployer.deploy(salt, code + args.substring(2))
    testerContracts.cdpManager = await CdpManagerTester.at(addr.cdpManagerAddress)

    // Borrower Operations
    code = BorrowerOperationsTester.bytecode
    salt = await ebtcDeployer.BORROWER_OPERATIONS()
    args = abiCoder.encode([
      "address",
      "address",
      "address",
      "address",
      "address",
      "address",
      "address",
      "address",
      "address",
      "address"
    ], [
      addr.cdpManagerAddress,
      addr.activePoolAddress,
      addr.defaultPoolAddress,
      addr.gasPoolAddress,
      addr.collSurplusPoolAddress,
      addr.priceFeedAddress,
      addr.sortedCdpsAddress,
      addr.ebtcTokenAddress,
      addr.feeRecipientAddress,
      collateral.address
    ]);
    await ebtcDeployer.deploy(salt, code + args.substring(2))
    testerContracts.borrowerOperations = await BorrowerOperationsTester.at(addr.borrowerOperationsAddress)

    // Price Feed
    code = PriceFeedTestnet.bytecode
    salt = await ebtcDeployer.PRICE_FEED()
    args = abiCoder.encode(["address"], [addr.authorityAddress]);

    await ebtcDeployer.deploy(salt, code + args.substring(2))
    testerContracts.priceFeedTestnet = await PriceFeedTestnet.at(addr.priceFeedAddress)

    // Sorted CDPs
    code = SortedCdps.bytecode
    salt = await ebtcDeployer.SORTED_CDPS()
    args = abiCoder.encode([
      "uint256",
      "address",
      "address"
    ], [
      ethers.constants.MaxUint256,
      addr.cdpManagerAddress,
      addr.borrowerOperationsAddress
    ]);

    await ebtcDeployer.deploy(salt, code + args.substring(2))
    testerContracts.sortedCdps = await SortedCdps.at(addr.sortedCdpsAddress)

    // Active Pool
    code = ActivePoolTester.bytecode
    salt = await ebtcDeployer.ACTIVE_POOL()
    args = abiCoder.encode(
      [
        "address",
        "address",
        "address",
        "address",
        "address",
        "address"
      ], [
      addr.borrowerOperationsAddress,
      addr.cdpManagerAddress,
      addr.defaultPoolAddress,
      collateral.address,
      addr.collSurplusPoolAddress,
      addr.feeRecipientAddress
    ]);

    await ebtcDeployer.deploy(salt, code + args.substring(2))
    testerContracts.activePool = await ActivePoolTester.at(addr.activePoolAddress)

    // Gas Pool
    code = GasPool.bytecode
    salt = await ebtcDeployer.GAS_POOL()

    await ebtcDeployer.deploy(salt, code)
    testerContracts.gasPool = await GasPool.at(addr.gasPoolAddress)

    // Default Pool
    code = DefaultPoolTester.bytecode
    salt = await ebtcDeployer.DEFAULT_POOL()
    args = abiCoder.encode([
      "address",
      "address",
      "address"
    ], [
      addr.cdpManagerAddress,
      addr.activePoolAddress,
      collateral.address
    ]);

    await ebtcDeployer.deploy(salt, code + args.substring(2))
    testerContracts.defaultPool = await DefaultPoolTester.at(addr.defaultPoolAddress)

    // Coll Surplus Pool
    code = CollSurplusPool.bytecode
    salt = await ebtcDeployer.COLL_SURPLUS_POOL()
    args = abiCoder.encode([
      "address",
      "address",
      "address",
      "address"
    ], [
      addr.borrowerOperationsAddress,
      addr.cdpManagerAddress,
      addr.activePoolAddress,
      collateral.address,
    ]);

    await ebtcDeployer.deploy(salt, code + args.substring(2))
    testerContracts.collSurplusPool = await CollSurplusPool.at(addr.collSurplusPoolAddress)

    // Hint Helpers
    code = HintHelpers.bytecode
    salt = await ebtcDeployer.HINT_HELPERS()
    args = abiCoder.encode([
      "address",
      "address",
      "address",
      "address",
      "address",
      "address"
    ], [
      addr.sortedCdpsAddress,
      addr.cdpManagerAddress,
      collateral.address,
      addr.activePoolAddress,
      addr.defaultPoolAddress,
      addr.priceFeedAddress
    ]);

    await ebtcDeployer.deploy(salt, code + args.substring(2))
    testerContracts.hintHelpers = await HintHelpers.at(addr.hintHelpersAddress)

    // eBTCToken
    code = EBTCTokenTester.bytecode
    salt = await ebtcDeployer.EBTC_TOKEN()
    args = abiCoder.encode([
      "address",
      "address",
      "address"
    ], [
      addr.cdpManagerAddress,
      addr.borrowerOperationsAddress,
      addr.authorityAddress
    ]);

    await ebtcDeployer.deploy(salt, code + args.substring(2))
    testerContracts.ebtcToken = await EBTCTokenTester.at(addr.ebtcTokenAddress)

    // Fee Recipient
    code = FeeRecipient.bytecode
    salt = await ebtcDeployer.FEE_RECIPIENT()
    args = abiCoder.encode([
      "address",
      "address",
      "address",
      "address",
      "address"
    ], [
      addr.ebtcTokenAddress,
      addr.cdpManagerAddress,
      addr.borrowerOperationsAddress,
      addr.activePoolAddress,
      collateral.address
    ]);

    await ebtcDeployer.deploy(salt, code + args.substring(2))
    testerContracts.feeRecipient = await FeeRecipient.at(addr.feeRecipientAddress)

    await this.configureGovernor(accounts[0], testerContracts)

    return testerContracts
  }

  // Deploy external contracts
  // TODO: Add Governance

  static async deployLiquityCoreTruffle() {
    const priceFeedTestnet = await PriceFeedTestnet.new()
    const sortedCdps = await SortedCdps.new()
    const cdpManager = await CdpManager.new()
    const weth9 = await WETH9.new()
    const activePool = await ActivePool.new()
    const gasPool = await GasPool.new()
    const defaultPool = await DefaultPool.new()
    const collSurplusPool = await CollSurplusPool.new()
    const functionCaller = await FunctionCaller.new()
    const borrowerOperations = await BorrowerOperations.new()
    const hintHelpers = await HintHelpers.new()
    const ebtcToken = await EBTCToken.new(
      cdpManager.address,
      borrowerOperations.address
    )
    const collateral = await CollateralTokenTester.new()
    const coreContracts = {
      priceFeedTestnet,
      ebtcToken,
      sortedCdps,
      cdpManager,
      activePool,
      gasPool,
      defaultPool,
      collSurplusPool,
      functionCaller,
      borrowerOperations,
      hintHelpers,
      collateral
    }
    return coreContracts
  }

  static async deployExternalContractsTruffle(bountyAddress, lpRewardsAddress, multisigAddress) {
    const feeRecipient = await feeRecipient.new()

    const LQTYContracts = {
      feeRecipient
    }
    return LQTYContracts
  }

  static async deployEBTCToken(contracts) {
    contracts.ebtcToken = await EBTCToken.new(
      contracts.cdpManager.address,
      contracts.borrowerOperations.address,
      contracts.authority.address,
    )
    return contracts
  }

  static async deployEBTCTokenTester(contracts) {
    contracts.ebtcToken = await EBTCTokenTester.new(
      contracts.cdpManager.address,
      contracts.borrowerOperations.address,
      contracts.authority.address
    )
    return contracts
  }

  static async deployProxyScripts(contracts, owner, users) {
>>>>>>> 06b91d19
    const proxies = await buildUserProxies(users)

    const borrowerWrappersScript = await BorrowerWrappersScript.new(
      contracts.borrowerOperations.address,
      contracts.cdpManager.address,
      contracts.feeRecipient.address,
      contracts.collateral.address
    )
    contracts.borrowerWrappers = new BorrowerWrappersProxy(owner, proxies, borrowerWrappersScript.address)

    const borrowerOperationsScript = await BorrowerOperationsScript.new(contracts.borrowerOperations.address)
    contracts.borrowerOperations = new BorrowerOperationsProxy(owner, proxies, borrowerOperationsScript.address, contracts.borrowerOperations)

    const cdpManagerScript = await CdpManagerScript.new(contracts.cdpManager.address)
    contracts.cdpManager = new CdpManagerProxy(owner, proxies, cdpManagerScript.address, contracts.cdpManager)

    contracts.sortedCdps = new SortedCdpsProxy(owner, proxies, contracts.sortedCdps)

    const ebtcTokenScript = await TokenScript.new(contracts.ebtcToken.address)
    contracts.ebtcToken = new TokenProxy(owner, proxies, ebtcTokenScript.address, contracts.ebtcToken)

<<<<<<< HEAD
    const lqtyStakingScript = await LQTYStakingScript.new(LQTYContracts.feeRecipient.address)
    LQTYContracts.feeRecipient = new LQTYStakingProxy(owner, proxies, lqtyStakingScript.address, LQTYContracts.feeRecipient)
  }

  // Connect contracts to their dependencies
  static async connectCoreContracts(contracts, LQTYContracts) {
    
    // set contract addresses in the FunctionCaller 
    await contracts.functionCaller.setCdpManagerAddress(contracts.cdpManager.address)
    await contracts.functionCaller.setSortedCdpsAddress(contracts.sortedCdps.address)
  }

  static async connectUnipool(uniPool, LQTYContracts, uniswapPairAddr, duration) {
    await uniPool.setParams(LQTYContracts.lqtyToken.address, uniswapPairAddr, duration)
=======
    const lqtyStakingScript = await LQTYStakingScript.new(contracts.feeRecipient.address)
    contracts.feeRecipient = new LQTYStakingProxy(owner, proxies, lqtyStakingScript.address, contracts.feeRecipient)
>>>>>>> 06b91d19
  }
}
module.exports = DeploymentHelper<|MERGE_RESOLUTION|>--- conflicted
+++ resolved
@@ -14,7 +14,6 @@
 const HintHelpers = artifacts.require("./HintHelpers.sol")
 const Governor = artifacts.require("./Governor.sol")
 const LiquidationLibrary = artifacts.require("./LiquidationLibrary.sol")
-const EBTCDeployer = artifacts.require("./EBTCDeployer.sol")
 
 const FeeRecipient = artifacts.require("./FeeRecipient.sol")
 const EBTCDeployer = artifacts.require("./EBTCDeployerTester.sol")
@@ -118,7 +117,6 @@
 
   static async deployLiquityCoreHardhat() {
     const accounts = await web3.eth.getAccounts()
-<<<<<<< HEAD
 	 
     const ebtcDeployer = await EBTCDeployer.new(); 
     let _addresses = await ebtcDeployer.getFutureEbtcAddresses();
@@ -244,271 +242,6 @@
     const feeRecipient = await FeeRecipient.at(_deployedAddr);
 	
     // truffle migrations
-=======
-    const ebtcDeployer = await EBTCDeployer.new()
-
-    const collateral = await CollateralTokenTester.new()
-    const weth9 = await WETH9.new()
-    const functionCaller = await FunctionCaller.new()
-
-    const addr = await ebtcDeployer.getFutureEbtcAddresses()
-
-    let code, salt, args
-
-    const customCoerceFunc = (type, value) => {
-      return value;
-    };
-
-    const abiCoder = new ethers.utils.AbiCoder(customCoerceFunc);
-
-    // Authority
-    code = Governor.bytecode
-    salt = await ebtcDeployer.AUTHORITY()
-    args = abiCoder.encode(["address"], [accounts[0]]);
-
-    await ebtcDeployer.deploy(salt, code + args.substring(2))
-    const authority = await Governor.at(addr.authorityAddress)
-
-    // Liquidation Library
-    code = LiquidationLibrary.bytecode
-    salt = await ebtcDeployer.LIQUIDATION_LIBRARY()
-    args = abiCoder.encode([
-      "address",
-      "address",
-      "address",
-      "address",
-      "address",
-      "address",
-      "address",
-      "address",
-      "address",
-      "address"
-    ], [
-      addr.borrowerOperationsAddress,
-      addr.gasPoolAddress,
-      addr.collSurplusPoolAddress,
-      addr.ebtcTokenAddress,
-      addr.feeRecipientAddress,
-      addr.sortedCdpsAddress,
-      addr.activePoolAddress,
-      addr.defaultPoolAddress,
-      addr.priceFeedAddress,
-      collateral.address
-    ]);
-
-    await ebtcDeployer.deploy(salt, code + args.substring(2))
-    const liquidationLibrary = await LiquidationLibrary.at(addr.liquidationLibraryAddress)
-
-    // CDP Manager
-    code = CdpManager.bytecode
-    salt = await ebtcDeployer.CDP_MANAGER()
-    args = abiCoder.encode([
-      "address",
-      "address",
-      "address",
-      "address",
-      "address",
-      "address",
-      "address",
-      "address",
-      "address",
-      "address",
-      "address",
-      "address"
-    ], [
-      addr.liquidationLibraryAddress,
-      addr.authorityAddress,
-      addr.borrowerOperationsAddress,
-      addr.gasPoolAddress,
-      addr.collSurplusPoolAddress,
-      addr.ebtcTokenAddress,
-      addr.feeRecipientAddress,
-      addr.sortedCdpsAddress,
-      addr.activePoolAddress,
-      addr.defaultPoolAddress,
-      addr.priceFeedAddress,
-      collateral.address
-    ]);
-
-    await ebtcDeployer.deploy(salt, code + args.substring(2))
-    const cdpManager = await CdpManager.at(addr.cdpManagerAddress)
-
-    // Borrower Operations
-    code = BorrowerOperations.bytecode
-    salt = await ebtcDeployer.BORROWER_OPERATIONS()
-    args = abiCoder.encode([
-      "address",
-      "address",
-      "address",
-      "address",
-      "address",
-      "address",
-      "address",
-      "address",
-      "address",
-      "address"
-    ], [
-      addr.cdpManagerAddress,
-      addr.activePoolAddress,
-      addr.defaultPoolAddress,
-      addr.gasPoolAddress,
-      addr.collSurplusPoolAddress,
-      addr.priceFeedAddress,
-      addr.sortedCdpsAddress,
-      addr.ebtcTokenAddress,
-      addr.feeRecipientAddress,
-      collateral.address
-    ]);
-    await ebtcDeployer.deploy(salt, code + args.substring(2))
-    const borrowerOperations = await BorrowerOperations.at(addr.borrowerOperationsAddress)
-
-    // Price Feed
-    code = PriceFeedTestnet.bytecode
-    salt = await ebtcDeployer.PRICE_FEED()
-    args = abiCoder.encode(["address"], [addr.authorityAddress]);
-
-    await ebtcDeployer.deploy(salt, code + args.substring(2))
-    const priceFeedTestnet = await PriceFeedTestnet.at(addr.priceFeedAddress)
-
-    // Sorted CDPs
-    code = SortedCdps.bytecode
-    salt = await ebtcDeployer.SORTED_CDPS()
-    args = abiCoder.encode([
-      "uint256",
-      "address",
-      "address"
-    ], [
-      ethers.constants.MaxUint256,
-      addr.cdpManagerAddress,
-      addr.borrowerOperationsAddress
-    ]);
-
-    await ebtcDeployer.deploy(salt, code + args.substring(2))
-    const sortedCdps = await SortedCdps.at(addr.sortedCdpsAddress)
-
-    // Active Pool
-    code = ActivePool.bytecode
-    salt = await ebtcDeployer.ACTIVE_POOL()
-    args = abiCoder.encode(
-      [
-        "address",
-        "address",
-        "address",
-        "address",
-        "address",
-        "address"
-      ], [
-      addr.borrowerOperationsAddress,
-      addr.cdpManagerAddress,
-      addr.defaultPoolAddress,
-      collateral.address,
-      addr.collSurplusPoolAddress,
-      addr.feeRecipientAddress
-    ]);
-
-    await ebtcDeployer.deploy(salt, code + args.substring(2))
-    const activePool = await ActivePool.at(addr.activePoolAddress)
-
-    // Gas Pool
-    code = GasPool.bytecode
-    salt = await ebtcDeployer.GAS_POOL()
-
-    await ebtcDeployer.deploy(salt, code)
-    const gasPool = await GasPool.at(addr.gasPoolAddress)
-
-    // Default Pool
-    code = DefaultPool.bytecode
-    salt = await ebtcDeployer.DEFAULT_POOL()
-    args = abiCoder.encode([
-      "address",
-      "address",
-      "address"
-    ], [
-      addr.cdpManagerAddress,
-      addr.activePoolAddress,
-      collateral.address
-    ]);
-
-    await ebtcDeployer.deploy(salt, code + args.substring(2))
-    const defaultPool = await DefaultPool.at(addr.defaultPoolAddress)
-
-    // Coll Surplus Pool
-    code = CollSurplusPool.bytecode
-    salt = await ebtcDeployer.COLL_SURPLUS_POOL()
-    args = abiCoder.encode([
-      "address",
-      "address",
-      "address",
-      "address"
-    ], [
-      addr.borrowerOperationsAddress,
-      addr.cdpManagerAddress,
-      addr.activePoolAddress,
-      collateral.address,
-    ]);
-
-    await ebtcDeployer.deploy(salt, code + args.substring(2))
-    const collSurplusPool = await CollSurplusPool.at(addr.collSurplusPoolAddress)
-
-    // Hint Helpers
-    code = HintHelpers.bytecode
-    salt = await ebtcDeployer.HINT_HELPERS()
-    args = abiCoder.encode([
-      "address",
-      "address",
-      "address",
-      "address",
-      "address",
-      "address"
-    ], [
-      addr.sortedCdpsAddress,
-      addr.cdpManagerAddress,
-      collateral.address,
-      addr.activePoolAddress,
-      addr.defaultPoolAddress,
-      addr.priceFeedAddress
-    ]);
-
-    await ebtcDeployer.deploy(salt, code + args.substring(2))
-    const hintHelpers = await HintHelpers.at(addr.hintHelpersAddress)
-
-    // eBTCToken
-    code = EBTCToken.bytecode
-    salt = await ebtcDeployer.EBTC_TOKEN()
-    args = abiCoder.encode([
-      "address",
-      "address",
-      "address"
-    ], [
-      addr.cdpManagerAddress,
-      addr.borrowerOperationsAddress,
-      addr.authorityAddress
-    ]);
-
-    await ebtcDeployer.deploy(salt, code + args.substring(2))
-    const ebtcToken = await EBTCToken.at(addr.ebtcTokenAddress)
-
-    // Fee Recipient
-    code = FeeRecipient.bytecode
-    salt = await ebtcDeployer.FEE_RECIPIENT()
-    args = abiCoder.encode([
-      "address",
-      "address",
-      "address",
-      "address",
-      "address"
-    ], [
-      addr.ebtcTokenAddress,
-      addr.cdpManagerAddress,
-      addr.borrowerOperationsAddress,
-      addr.activePoolAddress,
-      collateral.address
-    ]);
-
-    await ebtcDeployer.deploy(salt, code + args.substring(2))
-    const feeRecipient = await FeeRecipient.at(addr.feeRecipientAddress)
-
->>>>>>> 06b91d19
     EBTCToken.setAsDeployed(ebtcToken)
     DefaultPool.setAsDeployed(defaultPool)
     PriceFeedTestnet.setAsDeployed(priceFeedTestnet)
@@ -555,7 +288,6 @@
   }
 
   static async deployTesterContractsHardhat() {
-<<<<<<< HEAD
     const accounts = await web3.eth.getAccounts()	  
 	 
     const ebtcDeployer = await EBTCDeployer.new(); 
@@ -707,366 +439,6 @@
   }
 
   static async deployProxyScripts(contracts, LQTYContracts, owner, users) {
-=======
-    const accounts = await web3.eth.getAccounts()
-    const ebtcDeployer = await EBTCDeployer.new()
-
-    const testerContracts = {}
-
-    testerContracts.collateral = await CollateralTokenTester.new()
-    testerContracts.weth9 = await WETH9.new()
-    testerContracts.functionCaller = await FunctionCaller.new()
-    testerContracts.math = await LiquityMathTester.new()
-
-    let code, salt, args
-
-    const customCoerceFunc = (type, value) => {
-      return value;
-    };
-
-    const abiCoder = new ethers.utils.AbiCoder(customCoerceFunc);
-
-    // Authority
-    code = Governor.bytecode
-    salt = await ebtcDeployer.AUTHORITY()
-    args = abiCoder.encode(["address"], [accounts[0]]);
-
-    await ebtcDeployer.deploy(salt, code + args.substring(2))
-    testerContracts.authority = await Governor.at(addr.authorityAddress)
-
-
-    // Liquidation Library
-    code = LiquidationLibrary.bytecode
-    salt = await ebtcDeployer.LIQUIDATION_LIBRARY()
-    args = abiCoder.encode([
-      "address",
-      "address",
-      "address",
-      "address",
-      "address",
-      "address",
-      "address",
-      "address",
-      "address",
-      "address"
-    ], [
-      addr.borrowerOperationsAddress,
-      addr.gasPoolAddress,
-      addr.collSurplusPoolAddress,
-      addr.ebtcTokenAddress,
-      addr.feeRecipientAddress,
-      addr.sortedCdpsAddress,
-      addr.activePoolAddress,
-      addr.defaultPoolAddress,
-      addr.priceFeedAddress,
-      collateral.address
-    ]);
-
-    await ebtcDeployer.deploy(salt, code + args.substring(2))
-    testerContracts.liquidationLibrary = await LiquidationLibrary.at(addr.liquidationLibraryAddress)
-
-    // CDP Manager
-    code = CdpManagerTester.bytecode
-    salt = await ebtcDeployer.CDP_MANAGER()
-    args = abiCoder.encode([
-      "address",
-      "address",
-      "address",
-      "address",
-      "address",
-      "address",
-      "address",
-      "address",
-      "address",
-      "address",
-      "address",
-      "address"
-    ], [
-      addr.liquidationLibraryAddress,
-      addr.authorityAddress,
-      addr.borrowerOperationsAddress,
-      addr.gasPoolAddress,
-      addr.collSurplusPoolAddress,
-      addr.ebtcTokenAddress,
-      addr.feeRecipientAddress,
-      addr.sortedCdpsAddress,
-      addr.activePoolAddress,
-      addr.defaultPoolAddress,
-      addr.priceFeedAddress,
-      collateral.address
-    ]);
-
-    await ebtcDeployer.deploy(salt, code + args.substring(2))
-    testerContracts.cdpManager = await CdpManagerTester.at(addr.cdpManagerAddress)
-
-    // Borrower Operations
-    code = BorrowerOperationsTester.bytecode
-    salt = await ebtcDeployer.BORROWER_OPERATIONS()
-    args = abiCoder.encode([
-      "address",
-      "address",
-      "address",
-      "address",
-      "address",
-      "address",
-      "address",
-      "address",
-      "address",
-      "address"
-    ], [
-      addr.cdpManagerAddress,
-      addr.activePoolAddress,
-      addr.defaultPoolAddress,
-      addr.gasPoolAddress,
-      addr.collSurplusPoolAddress,
-      addr.priceFeedAddress,
-      addr.sortedCdpsAddress,
-      addr.ebtcTokenAddress,
-      addr.feeRecipientAddress,
-      collateral.address
-    ]);
-    await ebtcDeployer.deploy(salt, code + args.substring(2))
-    testerContracts.borrowerOperations = await BorrowerOperationsTester.at(addr.borrowerOperationsAddress)
-
-    // Price Feed
-    code = PriceFeedTestnet.bytecode
-    salt = await ebtcDeployer.PRICE_FEED()
-    args = abiCoder.encode(["address"], [addr.authorityAddress]);
-
-    await ebtcDeployer.deploy(salt, code + args.substring(2))
-    testerContracts.priceFeedTestnet = await PriceFeedTestnet.at(addr.priceFeedAddress)
-
-    // Sorted CDPs
-    code = SortedCdps.bytecode
-    salt = await ebtcDeployer.SORTED_CDPS()
-    args = abiCoder.encode([
-      "uint256",
-      "address",
-      "address"
-    ], [
-      ethers.constants.MaxUint256,
-      addr.cdpManagerAddress,
-      addr.borrowerOperationsAddress
-    ]);
-
-    await ebtcDeployer.deploy(salt, code + args.substring(2))
-    testerContracts.sortedCdps = await SortedCdps.at(addr.sortedCdpsAddress)
-
-    // Active Pool
-    code = ActivePoolTester.bytecode
-    salt = await ebtcDeployer.ACTIVE_POOL()
-    args = abiCoder.encode(
-      [
-        "address",
-        "address",
-        "address",
-        "address",
-        "address",
-        "address"
-      ], [
-      addr.borrowerOperationsAddress,
-      addr.cdpManagerAddress,
-      addr.defaultPoolAddress,
-      collateral.address,
-      addr.collSurplusPoolAddress,
-      addr.feeRecipientAddress
-    ]);
-
-    await ebtcDeployer.deploy(salt, code + args.substring(2))
-    testerContracts.activePool = await ActivePoolTester.at(addr.activePoolAddress)
-
-    // Gas Pool
-    code = GasPool.bytecode
-    salt = await ebtcDeployer.GAS_POOL()
-
-    await ebtcDeployer.deploy(salt, code)
-    testerContracts.gasPool = await GasPool.at(addr.gasPoolAddress)
-
-    // Default Pool
-    code = DefaultPoolTester.bytecode
-    salt = await ebtcDeployer.DEFAULT_POOL()
-    args = abiCoder.encode([
-      "address",
-      "address",
-      "address"
-    ], [
-      addr.cdpManagerAddress,
-      addr.activePoolAddress,
-      collateral.address
-    ]);
-
-    await ebtcDeployer.deploy(salt, code + args.substring(2))
-    testerContracts.defaultPool = await DefaultPoolTester.at(addr.defaultPoolAddress)
-
-    // Coll Surplus Pool
-    code = CollSurplusPool.bytecode
-    salt = await ebtcDeployer.COLL_SURPLUS_POOL()
-    args = abiCoder.encode([
-      "address",
-      "address",
-      "address",
-      "address"
-    ], [
-      addr.borrowerOperationsAddress,
-      addr.cdpManagerAddress,
-      addr.activePoolAddress,
-      collateral.address,
-    ]);
-
-    await ebtcDeployer.deploy(salt, code + args.substring(2))
-    testerContracts.collSurplusPool = await CollSurplusPool.at(addr.collSurplusPoolAddress)
-
-    // Hint Helpers
-    code = HintHelpers.bytecode
-    salt = await ebtcDeployer.HINT_HELPERS()
-    args = abiCoder.encode([
-      "address",
-      "address",
-      "address",
-      "address",
-      "address",
-      "address"
-    ], [
-      addr.sortedCdpsAddress,
-      addr.cdpManagerAddress,
-      collateral.address,
-      addr.activePoolAddress,
-      addr.defaultPoolAddress,
-      addr.priceFeedAddress
-    ]);
-
-    await ebtcDeployer.deploy(salt, code + args.substring(2))
-    testerContracts.hintHelpers = await HintHelpers.at(addr.hintHelpersAddress)
-
-    // eBTCToken
-    code = EBTCTokenTester.bytecode
-    salt = await ebtcDeployer.EBTC_TOKEN()
-    args = abiCoder.encode([
-      "address",
-      "address",
-      "address"
-    ], [
-      addr.cdpManagerAddress,
-      addr.borrowerOperationsAddress,
-      addr.authorityAddress
-    ]);
-
-    await ebtcDeployer.deploy(salt, code + args.substring(2))
-    testerContracts.ebtcToken = await EBTCTokenTester.at(addr.ebtcTokenAddress)
-
-    // Fee Recipient
-    code = FeeRecipient.bytecode
-    salt = await ebtcDeployer.FEE_RECIPIENT()
-    args = abiCoder.encode([
-      "address",
-      "address",
-      "address",
-      "address",
-      "address"
-    ], [
-      addr.ebtcTokenAddress,
-      addr.cdpManagerAddress,
-      addr.borrowerOperationsAddress,
-      addr.activePoolAddress,
-      collateral.address
-    ]);
-
-    await ebtcDeployer.deploy(salt, code + args.substring(2))
-    testerContracts.feeRecipient = await FeeRecipient.at(addr.feeRecipientAddress)
-
-    await this.configureGovernor(accounts[0], testerContracts)
-
-    return testerContracts
-  }
-
-  // Deploy external contracts
-  // TODO: Add Governance
-
-  static async deployLiquityCoreTruffle() {
-    const priceFeedTestnet = await PriceFeedTestnet.new()
-    const sortedCdps = await SortedCdps.new()
-    const cdpManager = await CdpManager.new()
-    const weth9 = await WETH9.new()
-    const activePool = await ActivePool.new()
-    const gasPool = await GasPool.new()
-    const defaultPool = await DefaultPool.new()
-    const collSurplusPool = await CollSurplusPool.new()
-    const functionCaller = await FunctionCaller.new()
-    const borrowerOperations = await BorrowerOperations.new()
-    const hintHelpers = await HintHelpers.new()
-    const ebtcToken = await EBTCToken.new(
-      cdpManager.address,
-      borrowerOperations.address
-    )
-    const collateral = await CollateralTokenTester.new()
-    const coreContracts = {
-      priceFeedTestnet,
-      ebtcToken,
-      sortedCdps,
-      cdpManager,
-      activePool,
-      gasPool,
-      defaultPool,
-      collSurplusPool,
-      functionCaller,
-      borrowerOperations,
-      hintHelpers,
-      collateral
-    }
-    return coreContracts
-  }
-
-  static async deployExternalContractsTruffle(bountyAddress, lpRewardsAddress, multisigAddress) {
-    const feeRecipient = await feeRecipient.new()
-
-    const LQTYContracts = {
-      feeRecipient
-    }
-    return LQTYContracts
-  }
-
-  static async deployEBTCToken(contracts) {
-    contracts.ebtcToken = await EBTCToken.new(
-      contracts.cdpManager.address,
-      contracts.borrowerOperations.address,
-      contracts.authority.address,
-    )
-    return contracts
-  }
-
-  static async deployEBTCTokenTester(contracts) {
-    contracts.ebtcToken = await EBTCTokenTester.new(
-      contracts.cdpManager.address,
-      contracts.borrowerOperations.address,
-      contracts.authority.address
-    )
-    return contracts
-  }
-
-  static async deployProxyScripts(contracts, owner, users) {
->>>>>>> 06b91d19
-    const proxies = await buildUserProxies(users)
-
-    const borrowerWrappersScript = await BorrowerWrappersScript.new(
-      contracts.borrowerOperations.address,
-      contracts.cdpManager.address,
-      contracts.feeRecipient.address,
-      contracts.collateral.address
-    )
-    contracts.borrowerWrappers = new BorrowerWrappersProxy(owner, proxies, borrowerWrappersScript.address)
-
-    const borrowerOperationsScript = await BorrowerOperationsScript.new(contracts.borrowerOperations.address)
-    contracts.borrowerOperations = new BorrowerOperationsProxy(owner, proxies, borrowerOperationsScript.address, contracts.borrowerOperations)
-
-    const cdpManagerScript = await CdpManagerScript.new(contracts.cdpManager.address)
-    contracts.cdpManager = new CdpManagerProxy(owner, proxies, cdpManagerScript.address, contracts.cdpManager)
-
-    contracts.sortedCdps = new SortedCdpsProxy(owner, proxies, contracts.sortedCdps)
-
-    const ebtcTokenScript = await TokenScript.new(contracts.ebtcToken.address)
-    contracts.ebtcToken = new TokenProxy(owner, proxies, ebtcTokenScript.address, contracts.ebtcToken)
-
-<<<<<<< HEAD
     const lqtyStakingScript = await LQTYStakingScript.new(LQTYContracts.feeRecipient.address)
     LQTYContracts.feeRecipient = new LQTYStakingProxy(owner, proxies, lqtyStakingScript.address, LQTYContracts.feeRecipient)
   }
@@ -1081,10 +453,6 @@
 
   static async connectUnipool(uniPool, LQTYContracts, uniswapPairAddr, duration) {
     await uniPool.setParams(LQTYContracts.lqtyToken.address, uniswapPairAddr, duration)
-=======
-    const lqtyStakingScript = await LQTYStakingScript.new(contracts.feeRecipient.address)
-    contracts.feeRecipient = new LQTYStakingProxy(owner, proxies, lqtyStakingScript.address, contracts.feeRecipient)
->>>>>>> 06b91d19
   }
 }
 module.exports = DeploymentHelper