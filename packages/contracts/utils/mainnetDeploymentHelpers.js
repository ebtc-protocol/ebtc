--- conflicted
+++ resolved
@@ -93,14 +93,9 @@
     // Deploy txs
     const priceFeed = await this.loadOrDeploy(priceFeedFactory, 'priceFeed', deploymentState)
     const sortedCdps = await this.loadOrDeploy(sortedCdpsFactory, 'sortedCdps', deploymentState)
-<<<<<<< HEAD
     const liquidationLibrary = await this.loadOrDeploy(liquidationLibraryFactory, 'cdpManager', deploymentState)
     const cdpManager = await this.loadOrDeploy(cdpManagerFactory, 'liquidationLibrary', deploymentState, [liquidationLibrary.address])
     const activePool = await this.loadOrDeploy(activePoolFactory, 'activePool', deploymentState)
-=======
-    const cdpManager = await this.loadOrDeploy(cdpManagerFactory, 'cdpManager', deploymentState)
-    const activePool = await this.loadOrDeploy(activePoolFactory, 'activePool', deploymentState, [configParams.externalAddrs.WETH_ERC20])
->>>>>>> bfa0cdd9
     const gasPool = await this.loadOrDeploy(gasPoolFactory, 'gasPool', deploymentState)
     const defaultPool = await this.loadOrDeploy(defaultPoolFactory, 'defaultPool', deploymentState)
     const collSurplusPool = await this.loadOrDeploy(collSurplusPoolFactory, 'collSurplusPool', deploymentState)
