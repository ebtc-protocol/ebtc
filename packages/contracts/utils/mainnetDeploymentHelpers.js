const fs = require('fs')

const ZERO_ADDRESS = '0x' + '0'.repeat(40)
const maxBytes32 = '0x' + 'f'.repeat(64)

class MainnetDeploymentHelper {
  constructor(configParams, deployerWallet) {
    this.configParams = configParams
    this.deployerWallet = deployerWallet
    this.hre = require("hardhat")
  }

  loadPreviousDeployment() {
    let previousDeployment = {}
    if (fs.existsSync(this.configParams.OUTPUT_FILE)) {
      console.log(`Loading previous deployment...`)
      previousDeployment = require('../' + this.configParams.OUTPUT_FILE)
    }

    return previousDeployment
  }

  saveDeployment(deploymentState) {
    const deploymentStateJSON = JSON.stringify(deploymentState, null, 2)
    fs.writeFileSync(this.configParams.OUTPUT_FILE, deploymentStateJSON)

  }
  // --- Deployer methods ---

  async getFactory(name) {
    const factory = await ethers.getContractFactory(name, this.deployerWallet)
    return factory
  }

  async sendAndWaitForTransaction(txPromise) {
    const tx = await txPromise
    const minedTx = await ethers.provider.waitForTransaction(tx.hash, this.configParams.TX_CONFIRMATIONS)

    return minedTx
  }

  async loadOrDeploy(factory, name, deploymentState, params=[]) {
    console.log("loadOrDeploy: ", name, deploymentState[name])
    if (deploymentState[name] && deploymentState[name].address) {
      console.log(`Using previously deployed ${name} contract at address ${deploymentState[name].address}`)
      return new ethers.Contract(
        deploymentState[name].address,
        factory.interface,
        this.deployerWallet
      );
    }

    const contract = await factory.deploy(...params, {maxFeePerGas: this.configParams.MAX_FEE_PER_GAS})
    console.log(`Deployed new ${name} contract at address ${contract.address}`)
    await this.deployerWallet.provider.waitForTransaction(contract.deployTransaction.hash, this.configParams.TX_CONFIRMATIONS)

    deploymentState[name] = {
      address: contract.address,
      txHash: contract.deployTransaction.hash
    }

    this.saveDeployment(deploymentState)

    return contract
  }

  async deployEbtcCoreMainnet(configParams, deploymentState, chainId) {
    // Get contract factories
    // Testnet exceptions
    let priceFeedFactory
    if (configParams.TESTNET) {
      console.log("Testnet Mode: Using PriceFeedTestnet contract for priceFeed")
      priceFeedFactory = await this.getFactory("PriceFeedTestnet")
    } else {
      console.log("Fork Mode: Using PriceFeed contract for priceFeed")
      priceFeedFactory = await this.getFactory("PriceFeed")
    }
    const sortedCdpsFactory = await this.getFactory("SortedCdps")
    const cdpManagerFactory = await this.getFactory("CdpManager")
    const activePoolFactory = await this.getFactory("ActivePool")
    const gasPoolFactory = await this.getFactory("GasPool")
    const defaultPoolFactory = await this.getFactory("DefaultPool")
    const collSurplusPoolFactory = await this.getFactory("CollSurplusPool")
    const borrowerOperationsFactory = await this.getFactory("BorrowerOperations")
    const hintHelpersFactory = await this.getFactory("HintHelpers")
    const ebtcTokenFactory = await this.getFactory("EBTCToken")
    // TODO: Use TellorCaller instead of TellorCallerMock
    const tellorCallerFactory = await this.getFactory("TellorCallerMock")

    console.log(deploymentState)

    // Deploy txs
    const priceFeed = await this.loadOrDeploy(priceFeedFactory, 'priceFeed', deploymentState)
    const sortedCdps = await this.loadOrDeploy(sortedCdpsFactory, 'sortedCdps', deploymentState)
    const cdpManager = await this.loadOrDeploy(cdpManagerFactory, 'cdpManager', deploymentState)
    const activePool = await this.loadOrDeploy(activePoolFactory, 'activePool', deploymentState, [configParams.externalAddrs.WETH_ERC20])
    const gasPool = await this.loadOrDeploy(gasPoolFactory, 'gasPool', deploymentState)
    const defaultPool = await this.loadOrDeploy(defaultPoolFactory, 'defaultPool', deploymentState)
    const collSurplusPool = await this.loadOrDeploy(collSurplusPoolFactory, 'collSurplusPool', deploymentState)
    const borrowerOperations = await this.loadOrDeploy(borrowerOperationsFactory, 'borrowerOperations', deploymentState)
    const hintHelpers = await this.loadOrDeploy(hintHelpersFactory, 'hintHelpers', deploymentState)
    const tellorCaller = await this.loadOrDeploy(tellorCallerFactory, 'tellorCaller', deploymentState, [configParams.externalAddrs.TELLOR_MASTER])

    const ebtcTokenParams = [
      cdpManager.address,
      borrowerOperations.address
    ]
    const ebtcToken = await this.loadOrDeploy(
      ebtcTokenFactory,
      'ebtcToken',
      deploymentState,
      ebtcTokenParams
    )

    if (!this.configParams.ETHERSCAN_BASE_URL) {
      console.log('No Etherscan Url defined, skipping verification')
    } else {
      await this.verifyContract('priceFeed', deploymentState)
      await this.verifyContract('sortedCdps', deploymentState)
      await this.verifyContract('cdpManager', deploymentState)
      await this.verifyContract('activePool', deploymentState)
      await this.verifyContract('gasPool', deploymentState)
      await this.verifyContract('defaultPool', deploymentState)
      await this.verifyContract('collSurplusPool', deploymentState)
      await this.verifyContract('borrowerOperations', deploymentState)
      await this.verifyContract('hintHelpers', deploymentState)
      await this.verifyContract('tellorCaller', deploymentState, [configParams.externalAddrs.TELLOR_MASTER])
      await this.verifyContract('ebtcToken', deploymentState, ebtcTokenParams)
    }

    const coreContracts = {
      priceFeed,
      ebtcToken,
      sortedCdps,
      cdpManager,
      activePool,
      gasPool,
      defaultPool,
      collSurplusPool,
      borrowerOperations,
      hintHelpers,
      tellorCaller
    }
    return coreContracts
  }

  async deployEBTCContractsMainnet(bountyAddress, lpRewardsAddress, multisigAddress, deploymentState) {
<<<<<<< HEAD
    const lqtyStakingFactory = await this.getFactory("FeeRecipient")

    const feeRecipient = await this.loadOrDeploy(lqtyStakingFactory, 'feeRecipient', deploymentState)
=======
    console.log("0")
    const lqtyStakingFactory = await this.getFactory("LQTYStaking")
    const lockupContractFactory_Factory = await this.getFactory("LockupContractFactory")
    const communityIssuanceFactory = await this.getFactory("CommunityIssuance")
    const lqtyTokenFactory = await this.getFactory("LQTYToken")

    const lqtyStaking = await this.loadOrDeploy(lqtyStakingFactory, 'lqtyStaking', deploymentState)
    const lockupContractFactory = await this.loadOrDeploy(lockupContractFactory_Factory, 'lockupContractFactory', deploymentState)
    const communityIssuance = await this.loadOrDeploy(communityIssuanceFactory, 'communityIssuance', deploymentState)

    // Deploy LQTY Token, passing Community Issuance and Factory addresses to the constructor
    const lqtyTokenParams = [
      communityIssuance.address,
      lqtyStaking.address,
      lockupContractFactory.address,
      bountyAddress,
      lpRewardsAddress,
      multisigAddress
    ]
    const lqtyToken = await this.loadOrDeploy(
      lqtyTokenFactory,
      'lqtyToken',
      deploymentState,
      lqtyTokenParams
    )
>>>>>>> b67a530d

    if (!this.configParams.ETHERSCAN_BASE_URL) {
      console.log('No Etherscan Url defined, skipping verification')
    } else {
      await this.verifyContract('feeRecipient', deploymentState)
    }

    console.log("4")

    const EBTCContracts = {
      feeRecipient
    }
    return EBTCContracts
  }

  async deployUnipoolMainnet(deploymentState) {
    const unipoolFactory = await this.getFactory("Unipool")
    const unipool = await this.loadOrDeploy(unipoolFactory, 'unipool', deploymentState)

    if (!this.configParams.ETHERSCAN_BASE_URL) {
      console.log('No Etherscan Url defined, skipping verification')
    } else {
      await this.verifyContract('unipool', deploymentState)
    }

    return unipool
  }

  async deployMultiCdpGetterMainnet(ebtcCore, deploymentState) {
    const multiCdpGetterFactory = await this.getFactory("MultiCdpGetter")
    const multiCdpGetterParams = [
      ebtcCore.cdpManager.address,
      ebtcCore.sortedCdps.address
    ]
    const multiCdpGetter = await this.loadOrDeploy(
      multiCdpGetterFactory,
      'multiCdpGetter',
      deploymentState,
      multiCdpGetterParams
    )

    if (!this.configParams.ETHERSCAN_BASE_URL) {
      console.log('No Etherscan Url defined, skipping verification')
    } else {
      await this.verifyContract('multiCdpGetter', deploymentState, multiCdpGetterParams)
    }

    return multiCdpGetter
  }
  // --- Connector methods ---

  async isOwnershipRenounced(contract) {
    const owner = await contract.owner()
    return owner == ZERO_ADDRESS
  }
  // Connect contracts to their dependencies
  async connectCoreContractsMainnet(contracts, EBTCContracts, configParams) {
    const chainlinkProxyAddress = configParams.externalAddrs.CHAINLINK_ETHBTC_PROXY
    const stEthAddress = configParams.externalAddrs.STETH_ERC20

    const gasPrice = this.configParams.GAS_PRICE
    const maxFeePerGas = this.configParams.MAX_FEE_PER_GAS

    // Set ChainlinkAggregatorProxy and TellorCaller in the PriceFeed
    console.log("Set ChainlinkAggregatorProxy and TellorCaller in the PriceFeed")
    await this.isOwnershipRenounced(contracts.priceFeed) ||
      await this.sendAndWaitForTransaction(contracts.priceFeed.setAddresses(chainlinkProxyAddress, contracts.tellorCaller.address, {maxFeePerGas}))

    // set CdpManager addr in SortedCdps
    console.log("set CdpManager addr in SortedCdps")
    await this.isOwnershipRenounced(contracts.sortedCdps) ||
      await this.sendAndWaitForTransaction(contracts.sortedCdps.setParams(
        maxBytes32,
        contracts.cdpManager.address,
        contracts.borrowerOperations.address, 
	{maxFeePerGas}
      ))

    // set contracts in the Cdp Manager
    console.log("set contracts in the Cdp Manager")
    await this.isOwnershipRenounced(contracts.cdpManager) ||
      await this.sendAndWaitForTransaction(contracts.cdpManager.setAddresses(
        contracts.borrowerOperations.address,
        contracts.activePool.address,
        contracts.defaultPool.address,
        contracts.gasPool.address,
        contracts.collSurplusPool.address,
        contracts.priceFeed.address,
        contracts.ebtcToken.address,
        contracts.sortedCdps.address,
        EBTCContracts.lqtyToken.address,
<<<<<<< HEAD
        EBTCContracts.feeRecipient.address,
	{gasPrice}
=======
        EBTCContracts.lqtyStaking.address,
        stEthAddress,
	{maxFeePerGas}
>>>>>>> b67a530d
      ))

    // set contracts in BorrowerOperations 
    console.log("set contracts in BorrowerOperations")
    await this.isOwnershipRenounced(contracts.borrowerOperations) ||
      await this.sendAndWaitForTransaction(contracts.borrowerOperations.setAddresses(
        contracts.cdpManager.address,
        contracts.activePool.address,
        contracts.defaultPool.address,
        contracts.gasPool.address,
        contracts.collSurplusPool.address,
        contracts.priceFeed.address,
        contracts.sortedCdps.address,
        contracts.ebtcToken.address,
<<<<<<< HEAD
        EBTCContracts.feeRecipient.address,
	{gasPrice}
=======
        EBTCContracts.lqtyStaking.address,
        stEthAddress,
	{maxFeePerGas}
>>>>>>> b67a530d
      ))

    // set contracts in the Pools
    console.log("set contracts in the ActivePool")
    await this.isOwnershipRenounced(contracts.activePool) ||
      await this.sendAndWaitForTransaction(contracts.activePool.setAddresses(
        contracts.borrowerOperations.address,
        contracts.cdpManager.address,
        contracts.defaultPool.address,
        stEthAddress,
        contracts.collSurplusPool.address,
	{maxFeePerGas}
      ))
    
      console.log("set contracts in the DefaultPool")
    await this.isOwnershipRenounced(contracts.defaultPool) ||
      await this.sendAndWaitForTransaction(contracts.defaultPool.setAddresses(
        contracts.cdpManager.address,
        contracts.activePool.address,
        stEthAddress,
	{maxFeePerGas}
      ))
    
    console.log("set contracts in the CollSurplusPool")
    await this.isOwnershipRenounced(contracts.collSurplusPool) ||
      await this.sendAndWaitForTransaction(contracts.collSurplusPool.setAddresses(
        contracts.borrowerOperations.address,
        contracts.cdpManager.address,
        contracts.activePool.address,
        stEthAddress,
	{maxFeePerGas}
      ))

    // set contracts in HintHelpers
    console.log("set contracts in HintHelpers")
    await this.isOwnershipRenounced(contracts.hintHelpers) ||
      await this.sendAndWaitForTransaction(contracts.hintHelpers.setAddresses(
        contracts.sortedCdps.address,
        contracts.cdpManager.address,
	{maxFeePerGas}
      ))
  }

<<<<<<< HEAD
  async connectEBTCContractsToCoreMainnet(EBTCContracts, coreContracts) {
    const gasPrice = this.configParams.GAS_PRICE
    await this.isOwnershipRenounced(EBTCContracts.feeRecipient) ||
      await this.sendAndWaitForTransaction(EBTCContracts.feeRecipient.setAddresses(
=======
  async connectEBTCContractsMainnet(EBTCContracts) {
    const gasPrice = this.configParams.GAS_PRICE
    const maxFeePerGas = this.configParams.MAX_FEE_PER_GAS
    // Set LQTYToken address in LCF
    console.log("Set LQTYToken address in LCF")
    const owner = await EBTCContracts.lockupContractFactory.owner()
    console.log("lockupContractFactory owner: ", owner)
    await this.isOwnershipRenounced(EBTCContracts.lockupContractFactory) ||
    await this.sendAndWaitForTransaction(EBTCContracts.lockupContractFactory.setLQTYTokenAddress(EBTCContracts.lqtyToken.address, {maxFeePerGas}))
  }

  async connectEBTCContractsToCoreMainnet(EBTCContracts, coreContracts, configParams) {
    const gasPrice = this.configParams.GAS_PRICE
    const maxFeePerGas = this.configParams.MAX_FEE_PER_GAS
    const stEthAddress = configParams.externalAddrs.STETH_ERC20

    console.log("Set contracts in LqtyStaking")
    await this.isOwnershipRenounced(EBTCContracts.lqtyStaking) ||
      await this.sendAndWaitForTransaction(EBTCContracts.lqtyStaking.setAddresses(
>>>>>>> b67a530d
        EBTCContracts.lqtyToken.address,
        coreContracts.ebtcToken.address,
        coreContracts.cdpManager.address, 
        coreContracts.borrowerOperations.address,
        coreContracts.activePool.address,
        stEthAddress,
	{maxFeePerGas}
      ))
<<<<<<< HEAD
=======

    console.log("Set contracts in CommunityIssuance")
    await this.isOwnershipRenounced(EBTCContracts.communityIssuance) ||
      await this.sendAndWaitForTransaction(EBTCContracts.communityIssuance.setAddresses(
        EBTCContracts.lqtyToken.address,
	{maxFeePerGas}
      ))
>>>>>>> b67a530d
  }

  async connectUnipoolMainnet(uniPool, EBTCContracts, EBTCWETHPairAddr, duration) {
    const gasPrice = this.configParams.GAS_PRICE
    const maxFeePerGas = this.configParams.MAX_FEE_PER_GAS
    await this.isOwnershipRenounced(uniPool) ||
      await this.sendAndWaitForTransaction(uniPool.setParams(EBTCContracts.lqtyToken.address, EBTCWETHPairAddr, duration, {maxFeePerGas}))
  }

  // --- Verify on Ethrescan ---
  async verifyContract(name, deploymentState, constructorArguments=[]) {
    if (!deploymentState[name] || !deploymentState[name].address) {
      console.error(`  --> No deployment state for contract ${name}!!`)
      return
    }
    if (deploymentState[name].verification) {
      console.log(`Contract ${name} already verified`)
      return
    }

    try {
      await this.hre.run("verify:verify", {
        address: deploymentState[name].address,
        constructorArguments,
      })
    } catch (error) {
      // if it was already verified, it’s like a success, so let’s move forward and save it
      if (error.name != 'NomicLabsHardhatPluginError') {
        console.error(`Error verifying: ${error.name}`)
        console.error(error)
        return
      }
    }

    deploymentState[name].verification = `${this.configParams.ETHERSCAN_BASE_URL}/${deploymentState[name].address}#code`

    this.saveDeployment(deploymentState)
  }

  // --- Helpers ---

  async logContractObjects (contracts) {
    console.log(`Contract objects addresses:`)
    for ( const contractName of Object.keys(contracts)) {
      console.log(`${contractName}: ${contracts[contractName].address}`);
    }
  }
}

module.exports = MainnetDeploymentHelper<|MERGE_RESOLUTION|>--- conflicted
+++ resolved
@@ -145,37 +145,9 @@
   }
 
   async deployEBTCContractsMainnet(bountyAddress, lpRewardsAddress, multisigAddress, deploymentState) {
-<<<<<<< HEAD
     const lqtyStakingFactory = await this.getFactory("FeeRecipient")
 
     const feeRecipient = await this.loadOrDeploy(lqtyStakingFactory, 'feeRecipient', deploymentState)
-=======
-    console.log("0")
-    const lqtyStakingFactory = await this.getFactory("LQTYStaking")
-    const lockupContractFactory_Factory = await this.getFactory("LockupContractFactory")
-    const communityIssuanceFactory = await this.getFactory("CommunityIssuance")
-    const lqtyTokenFactory = await this.getFactory("LQTYToken")
-
-    const lqtyStaking = await this.loadOrDeploy(lqtyStakingFactory, 'lqtyStaking', deploymentState)
-    const lockupContractFactory = await this.loadOrDeploy(lockupContractFactory_Factory, 'lockupContractFactory', deploymentState)
-    const communityIssuance = await this.loadOrDeploy(communityIssuanceFactory, 'communityIssuance', deploymentState)
-
-    // Deploy LQTY Token, passing Community Issuance and Factory addresses to the constructor
-    const lqtyTokenParams = [
-      communityIssuance.address,
-      lqtyStaking.address,
-      lockupContractFactory.address,
-      bountyAddress,
-      lpRewardsAddress,
-      multisigAddress
-    ]
-    const lqtyToken = await this.loadOrDeploy(
-      lqtyTokenFactory,
-      'lqtyToken',
-      deploymentState,
-      lqtyTokenParams
-    )
->>>>>>> b67a530d
 
     if (!this.configParams.ETHERSCAN_BASE_URL) {
       console.log('No Etherscan Url defined, skipping verification')
@@ -267,14 +239,9 @@
         contracts.ebtcToken.address,
         contracts.sortedCdps.address,
         EBTCContracts.lqtyToken.address,
-<<<<<<< HEAD
-        EBTCContracts.feeRecipient.address,
-	{gasPrice}
-=======
         EBTCContracts.lqtyStaking.address,
         stEthAddress,
 	{maxFeePerGas}
->>>>>>> b67a530d
       ))
 
     // set contracts in BorrowerOperations 
@@ -289,14 +256,9 @@
         contracts.priceFeed.address,
         contracts.sortedCdps.address,
         contracts.ebtcToken.address,
-<<<<<<< HEAD
-        EBTCContracts.feeRecipient.address,
-	{gasPrice}
-=======
         EBTCContracts.lqtyStaking.address,
         stEthAddress,
 	{maxFeePerGas}
->>>>>>> b67a530d
       ))
 
     // set contracts in the Pools
@@ -340,32 +302,10 @@
       ))
   }
 
-<<<<<<< HEAD
   async connectEBTCContractsToCoreMainnet(EBTCContracts, coreContracts) {
     const gasPrice = this.configParams.GAS_PRICE
     await this.isOwnershipRenounced(EBTCContracts.feeRecipient) ||
       await this.sendAndWaitForTransaction(EBTCContracts.feeRecipient.setAddresses(
-=======
-  async connectEBTCContractsMainnet(EBTCContracts) {
-    const gasPrice = this.configParams.GAS_PRICE
-    const maxFeePerGas = this.configParams.MAX_FEE_PER_GAS
-    // Set LQTYToken address in LCF
-    console.log("Set LQTYToken address in LCF")
-    const owner = await EBTCContracts.lockupContractFactory.owner()
-    console.log("lockupContractFactory owner: ", owner)
-    await this.isOwnershipRenounced(EBTCContracts.lockupContractFactory) ||
-    await this.sendAndWaitForTransaction(EBTCContracts.lockupContractFactory.setLQTYTokenAddress(EBTCContracts.lqtyToken.address, {maxFeePerGas}))
-  }
-
-  async connectEBTCContractsToCoreMainnet(EBTCContracts, coreContracts, configParams) {
-    const gasPrice = this.configParams.GAS_PRICE
-    const maxFeePerGas = this.configParams.MAX_FEE_PER_GAS
-    const stEthAddress = configParams.externalAddrs.STETH_ERC20
-
-    console.log("Set contracts in LqtyStaking")
-    await this.isOwnershipRenounced(EBTCContracts.lqtyStaking) ||
-      await this.sendAndWaitForTransaction(EBTCContracts.lqtyStaking.setAddresses(
->>>>>>> b67a530d
         EBTCContracts.lqtyToken.address,
         coreContracts.ebtcToken.address,
         coreContracts.cdpManager.address, 
@@ -374,16 +314,6 @@
         stEthAddress,
 	{maxFeePerGas}
       ))
-<<<<<<< HEAD
-=======
-
-    console.log("Set contracts in CommunityIssuance")
-    await this.isOwnershipRenounced(EBTCContracts.communityIssuance) ||
-      await this.sendAndWaitForTransaction(EBTCContracts.communityIssuance.setAddresses(
-        EBTCContracts.lqtyToken.address,
-	{maxFeePerGas}
-      ))
->>>>>>> b67a530d
   }
 
   async connectUnipoolMainnet(uniPool, EBTCContracts, EBTCWETHPairAddr, duration) {
