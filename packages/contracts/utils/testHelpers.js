--- conflicted
+++ resolved
@@ -684,13 +684,8 @@
     const minNetDebtEth = await contracts.borrowerOperations.MIN_NET_DEBT()
     const minNetDebt = minNetDebtEth.mul(price).div(MoneyValues._1e18BN)
     const MIN_DEBT = (
-<<<<<<< HEAD
-      await this.getNetBorrowingAmount(contracts, await contracts.borrowerOperations.MIN_NET_DEBT())
-    ).add(this.toBN(0)) // previously added 1 to avoid rounding issues - no need without borrowing fee
-=======
       await this.getNetBorrowingAmount(contracts, minNetDebt)
     ).add(this.toBN(10))
->>>>>>> a5ba8abd
     const ebtcAmount = MIN_DEBT.add(extraEBTCAmount)
     if (!ICR && !extraParams.value) ICR = this.toBN(this.dec(15, 17)) // 150%
     else if (typeof ICR == 'string') ICR = this.toBN(ICR)
