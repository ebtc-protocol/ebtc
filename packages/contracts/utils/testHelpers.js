
const BN = require('bn.js')
const OneYearLockupContract = artifacts.require(("./OneYearLockupContract.sol"))
const CustomDurationLockupContract = artifacts.require(("./CustomDurationLockupContract.sol"))
const Destructible = artifacts.require("./TestContracts/Destructible.sol")

const MoneyValues = {
  negative_5e17: "-" + web3.utils.toWei('500', 'finney'),
  negative_1e18: "-" + web3.utils.toWei('1', 'ether'),
  negative_10e18: "-" + web3.utils.toWei('10', 'ether'),
  negative_50e18: "-" + web3.utils.toWei('50', 'ether'),
  negative_100e18: "-" + web3.utils.toWei('100', 'ether'),
  negative_101e18: "-" + web3.utils.toWei('101', 'ether'),
  negative_eth: (amount) => "-" + web3.utils.toWei(amount, 'ether'),

  _zeroBN: web3.utils.toBN('0'),
  _1e18BN: web3.utils.toBN('1000000000000000000'),
  _10e18BN: web3.utils.toBN('10000000000000000000'),
  _100e18BN: web3.utils.toBN('100000000000000000000'),
  _100BN: web3.utils.toBN('100'),
  _110BN: web3.utils.toBN('110'),
  _150BN: web3.utils.toBN('150'),

  _MCR: web3.utils.toBN('1100000000000000000'),
  _ICR100: web3.utils.toBN('1000000000000000000'),
  _CCR: web3.utils.toBN('1500000000000000000'),
}

const TimeValues = {
  SECONDS_IN_ONE_MINUTE:  60,
  SECONDS_IN_ONE_HOUR:    60 * 60,
  SECONDS_IN_ONE_DAY:     60 * 60 * 24,
  SECONDS_IN_ONE_WEEK:    60 * 60 * 24 * 7,
  SECONDS_IN_ONE_MONTH:   60 * 60 * 24 * 30,
  SECONDS_IN_ONE_YEAR:    60 * 60 * 24 * 365,
  MINUTES_IN_ONE_WEEK:    60 *24 * 30,
  MINUTES_IN_ONE_MONTH:   60 *24 * 30,
  MINUTES_IN_ONE_YEAR:    60 * 24 * 365
}

class TestHelper {

  static dec(val, scale) {
    let zerosCount

    if (scale == 'ether') {
      zerosCount = 18
    } else if (scale == 'finney')
      zerosCount = 15
    else {
      zerosCount = scale
    }

    const strVal = val.toString()
    const strZeros = ('0').repeat(zerosCount)

    return strVal.concat(strZeros)
  }

  static squeezeAddr(address) {
    const len = address.length
    return address.slice(0, 6).concat("...").concat(address.slice(len - 4, len))
  }
  static getDifference(x, y) {
    const x_BN = web3.utils.toBN(x)
    const y_BN = web3.utils.toBN(y)

    return Number(x_BN.sub(y_BN).abs())
  }

  static zipToObject(array1, array2) {
    let obj = {}
    array1.forEach((element, idx) => obj[element] = array2[idx])
    return obj
  }

  static getGasMetrics(gasCostList) {
    const minGas = Math.min(...gasCostList)
    const maxGas = Math.max(...gasCostList)

    let sum = 0;
    for (const gas of gasCostList) {
      sum += gas
    }

    if (sum === 0) {
      return {
        gasCostList: gasCostList,
        minGas: undefined,
        maxGas: undefined,
        meanGas: undefined,
        medianGas: undefined
      }
    }
    const meanGas = sum / gasCostList.length

    // median is the middle element (for odd list size) or element adjacent-right of middle (for even list size)
    const sortedGasCostList = [...gasCostList].sort()
    const medianGas = (sortedGasCostList[Math.floor(sortedGasCostList.length / 2)])
    return { gasCostList, minGas, maxGas, meanGas, medianGas }
  }

  static getGasMinMaxAvg(gasCostList) {
    const metrics = th.getGasMetrics(gasCostList)

    const minGas = metrics.minGas
    const maxGas = metrics.maxGas
    const meanGas = metrics.meanGas
    const medianGas = metrics.medianGas

    return { minGas, maxGas, meanGas, medianGas }
  }

  static getEndOfAccount(account) {
    const accountLast2bytes = account.slice((account.length - 4), account.length)
    return accountLast2bytes
  }

  static randDecayFactor(min, max) {
    const amount = Math.random() * (max - min) + min;
    const amountInWei = web3.utils.toWei(amount.toFixed(18), 'ether')
    return amountInWei
  }

  static randAmountInWei(min, max) {
    const amount = Math.random() * (max - min) + min;
    const amountInWei = web3.utils.toWei(amount.toString(), 'ether')
    return amountInWei
  }

  static randAmountInGWei(min, max) {
    const amount = Math.floor(Math.random() * (max - min) + min);
    const amountInWei = web3.utils.toWei(amount.toString(), 'gwei')
    return amountInWei
  }

  static makeWei(num) {
    return web3.utils.toWei(num.toString(), 'ether')
  }

  static appendData(results, message, data) {
    data.push(message + `\n`)
    for (const key in results) {
      data.push(key + "," + results[key] + '\n')
    }
  }

  static getRandICR(min, max) {
    const ICR_Percent = (Math.floor(Math.random() * (max - min) + min))

    // Convert ICR to a duint
    const ICR = web3.utils.toWei((ICR_Percent * 10).toString(), 'finney')
    return ICR
  }

  static computeICR(coll, debt, price) {
    const collBN = web3.utils.toBN(coll)
    const debtBN = web3.utils.toBN(debt)
    const priceBN = web3.utils.toBN(price)

    const ICR = debtBN.eq(this.toBN('0')) ?
      this.toBN('0xffffffffffffffffffffffffffffffffffffffffffffffffffffffffffffffff')
      : collBN.mul(priceBN).div(debtBN)

    return ICR
  }

  static async ICRbetween100and110(account, troveManager, price) {
    const ICR = await troveManager.getCurrentICR(account, price)
    return (ICR.gt(MoneyValues._ICR100)) && (ICR.lt(MoneyValues._MCR))
  }

  static toBN(num) {
    return web3.utils.toBN(num)
  }

  static gasUsed(tx) {
    const gas = tx.receipt.gasUsed
    return gas
  }

  // --- Logging functions ---

  static logGasMetrics(gasResults, message) {
    console.log(
      `\n ${message} \n
      min gas: ${gasResults.minGas} \n
      max gas: ${gasResults.maxGas} \n
      mean gas: ${gasResults.meanGas} \n
      median gas: ${gasResults.medianGas} \n`
    )
  }

  static logAllGasCosts(gasResults) {
    console.log(
      `all gas costs: ${gasResults.gasCostList} \n`
    )
  }

  static logGas(gas, message) {
    console.log(
      `\n ${message} \n
      gas used: ${gas} \n`
    )
  }

  static async logActiveAccounts(contracts, n) {
    const count = await contracts.sortedTroves.getSize()
<<<<<<< HEAD
    const price = await contracts.priceFeedTestnetTestnet.getPrice()
=======
    const price = await contracts.priceFeedTestnet.getPrice()
>>>>>>> c1e36c55

    n = (typeof n == 'undefined') ? count : n

    let account = await contracts.sortedTroves.getLast()
    const head = await contracts.sortedTroves.getFirst()

    console.log(`Total active accounts: ${count}`)
    console.log(`First ${n} accounts, in ascending ICR order:`)

    let i = 0
    while (i < n) {
      const squeezedAddr = this.squeezeAddr(account)
      const coll = (await contracts.troveManager.Troves(account))[1]
      const debt = (await contracts.troveManager.Troves(account))[0]
      const ICR = await contracts.troveManager.getCurrentICR(account, price)

      console.log(`Acct: ${squeezedAddr}  coll:${coll}  debt: ${debt}  ICR: ${ICR}`)

      if (account == head) { break; }

      account = await contracts.sortedTroves.getPrev(account)

      i++
    }
  }

  static async logAccountsArray(accounts, troveManager, price, n) {
    const length = accounts.length

    n = (typeof n == 'undefined') ? length : n

    console.log(`Number of accounts in array: ${length}`)
    console.log(`First ${n} accounts of array:`)

    for (let i = 0; i < accounts.length; i++) {
      const account = accounts[i]

      const squeezedAddr = this.squeezeAddr(account)
      const coll = (await troveManager.Troves(account))[1]
      const debt = (await troveManager.Troves(account))[0]
      const ICR = await troveManager.getCurrentICR(account, price)

      console.log(`Acct: ${squeezedAddr}  coll:${coll}  debt: ${debt}  ICR: ${ICR}`)
    }
  }

  // --- Gas compensation calculation functions ---

  // Given a composite debt, returns the actual debt  - i.e. subtracts the virtual debt.
  // Virtual debt = 10 LUSD.
  static async getActualDebtFromComposite(compositeDebt, contracts) {
    const issuedDebt = await contracts.troveManager.getActualDebtFromComposite(compositeDebt)
    return issuedDebt
  }

  // Get's total collateral minus total gas comp, for a series of troves.
  static async getExpectedTotalCollMinusTotalGasComp(troveList, contracts) {
    let totalCollRemainder = web3.utils.toBN('0')

    for (const trove of troveList) {
      const remainingColl = this.getCollMinusGasComp(trove, contracts)
      totalCollRemainder = totalCollRemainder.add(remainingColl)
    }
    return totalCollRemainder
  }

  static getEmittedRedemptionValues(redemptionTx) {
    for (let i = 0; i < redemptionTx.logs.length; i++) {
      if (redemptionTx.logs[i].event === "Redemption") {

        const LUSDAmount = redemptionTx.logs[i].args[0]
        const totalLUSDRedeemed = redemptionTx.logs[i].args[1]
        const totalETHDrawn = redemptionTx.logs[i].args[2]
        const ETHFee = redemptionTx.logs[i].args[3]

        return [LUSDAmount, totalLUSDRedeemed, totalETHDrawn, ETHFee]
      }
    }
    throw ("The transaction logs do not contain a redemption event")
  }

  static getEmittedLiquidationValues(liquidationTx) {
    for (let i = 0; i < liquidationTx.logs.length; i++) {
      if (liquidationTx.logs[i].event === "Liquidation") {
        const liquidatedDebt = liquidationTx.logs[i].args[0]
        const liquidatedColl = liquidationTx.logs[i].args[1]
        const collGasComp = liquidationTx.logs[i].args[2]
        const lusdGasComp = liquidationTx.logs[i].args[3]

        return [liquidatedDebt, liquidatedColl, collGasComp, lusdGasComp]
      }
    }
    throw ("The transaction logs do not contain a liquidation event")
  }

  static getEmittedLiquidatedDebt(liquidationTx) {
    return this.getLiquidationEventArg(liquidationTx, 0)  // LiquidatedDebt is position 0 in the Liquidation event
  }

  static getEmittedLiquidatedColl(liquidationTx) {
    return this.getLiquidationEventArg(liquidationTx, 1) // LiquidatedColl is position 1 in the Liquidation event
  }

  static getEmittedGasComp(liquidationTx) {
    return this.getLiquidationEventArg(liquidationTx, 2) // GasComp is position 2 in the Liquidation event
  }

  static getLiquidationEventArg(liquidationTx, arg) {
    for (let i = 0; i < liquidationTx.logs.length; i++) {
      if (liquidationTx.logs[i].event === "Liquidation") {
        return liquidationTx.logs[i].args[arg]
      }
    }

    throw ("The transaction logs do not contain a liquidation event")
  }

  static getLUSDFeeFromLUSDBorrowingEvent(tx) {
    for (let i = 0; i < tx.logs.length; i++) {
      if (tx.logs[i].event === "LUSDBorrowingFeePaid") {
        return (tx.logs[i].args[1]).toString()
      }
    }
    throw ("The transaction logs do not contain an LUSDBorrowingFeePaid event")
  }

  static getEventArgByIndex(tx, eventName, argIndex) {
    for (let i = 0; i < tx.logs.length; i++) {
      if (tx.logs[i].event === eventName) {
        return tx.logs[i].args[argIndex]
      }
    }
    throw (`The transaction logs do not contain event ${eventName}`)
  }

  static getEventArgByName(tx, eventName, argName) {
    for (let i = 0; i < tx.logs.length; i++) {
      if (tx.logs[i].event === eventName) {
        const keys = Object.keys(tx.logs[i].args)
        for (let j = 0; j < keys.length; j++) {
          if (keys[j] === argName) {
            return tx.logs[i].args[keys[j]]
          }
        }
      }
    }

    throw (`The transaction logs do not contain event ${eventName} and arg ${argName}`)
  }

  static async getCompositeDebt(contracts, debt) {
    const compositeDebt = contracts.borrowerOperations.getCompositeDebt(debt)
    return compositeDebt
  }

  static async getBorrowerOpsListHint(contracts, newColl, newDebt, price) {
    const newICR = await contracts.hintHelpers.computeCR(newColl, newDebt, price)
    const {
      hintAddress: approxfullListHint,
      latestRandomSeed
    } = await contracts.hintHelpers.getApproxHint(newICR, 50, price, this.latestRandomSeed)
    this.latestRandomSeed = latestRandomSeed

    const exactFullListHint = (await contracts.sortedTroves.findInsertPosition(newICR, price, approxfullListHint, approxfullListHint))[0]

    return exactFullListHint
  }

  static async getEntireCollAndDebt(contracts, account) {
    // console.log(`account: ${account}`)
    const rawColl = (await contracts.troveManager.Troves(account))[1]
    const rawDebt = (await contracts.troveManager.Troves(account))[0]
    const pendingETHReward = await contracts.troveManager.getPendingETHReward(account)
    const pendingLUSDDebtReward = await contracts.troveManager.getPendingLUSDDebtReward(account)
    const entireColl = rawColl.add(pendingETHReward)
    const entireDebt = rawDebt.add(pendingLUSDDebtReward)

    return { entireColl, entireDebt }
  }

  static async getCollAndDebtFromAddColl(contracts, account, amount) {
    const { entireColl, entireDebt } = await this.getEntireCollAndDebt(contracts, account)

    const newColl = entireColl.add(this.toBN(amount))
    const newDebt = entireDebt
    return { newColl, newDebt }
  }

  static async getCollAndDebtFromWithdrawColl(contracts, account, amount) {
    const { entireColl, entireDebt } = await this.getEntireCollAndDebt(contracts, account)
    // console.log(`entireColl  ${entireColl}`)
    // console.log(`entireDebt  ${entireDebt}`)

    const newColl = entireColl.sub(this.toBN(amount))
    const newDebt = entireDebt
    return { newColl, newDebt }
  }

  static async getCollAndDebtFromWithdrawLUSD(contracts, account, amount) {
    const { entireColl, entireDebt } = await this.getEntireCollAndDebt(contracts, account)

    const newColl = entireColl
    const newDebt = entireDebt.add(this.toBN(amount))

    return { newColl, newDebt }
  }

  static async getCollAndDebtFromRepayLUSD(contracts, account, amount) {
    const { entireColl, entireDebt } = await this.getEntireCollAndDebt(contracts, account)

    const newColl = entireColl
    const newDebt = entireDebt.sub(this.toBN(amount))

    return { newColl, newDebt }
  }

  static async getCollAndDebtFromAdjustment(contracts, account, ETHChange, LUSDChange) {
    const { entireColl, entireDebt } = await this.getEntireCollAndDebt(contracts, account)

    // const coll = (await contracts.troveManager.Troves(account))[1]
    // const debt = (await contracts.troveManager.Troves(account))[0]

    const newColl = entireColl.add(ETHChange)
    const newDebt = entireDebt.add(LUSDChange)

    return { newColl, newDebt }
  }

  // --- BorrowerOperations gas functions ---

  static async openTrove_allAccounts(accounts, contracts, ETHAmount, LUSDAmount) {
    const gasCostList = []
    const price = await contracts.priceFeedTestnet.getPrice()

    for (const account of accounts) {
      const hint = await this.getBorrowerOpsListHint(contracts, ETHAmount, LUSDAmount, price)

      const tx = await contracts.borrowerOperations.openTrove(LUSDAmount, hint, { from: account, value: ETHAmount })
      const gas = this.gasUsed(tx)
      gasCostList.push(gas)
    }
    return this.getGasMetrics(gasCostList)
  }

  static async openTrove_allAccounts_randomETH(minETH, maxETH, accounts, contracts, LUSDAmount) {
    const gasCostList = []
    const price = await contracts.priceFeedTestnet.getPrice()

    for (const account of accounts) {
      const randCollAmount = this.randAmountInWei(minETH, maxETH)
      const hint = await this.getBorrowerOpsListHint(contracts, randCollAmount, LUSDAmount, price)

      const tx = await contracts.borrowerOperations.openTrove(LUSDAmount, hint, { from: account, value: randCollAmount })
      const gas = this.gasUsed(tx)
      gasCostList.push(gas)
    }
    return this.getGasMetrics(gasCostList)
  }

  static async openTrove_allAccounts_randomETH_ProportionalLUSD(minETH, maxETH, accounts, contracts, proportion) {
    const gasCostList = []
    const price = await contracts.priceFeedTestnet.getPrice()

    for (const account of accounts) {
      const randCollAmount = this.randAmountInWei(minETH, maxETH)
      const proportionalLUSD = (web3.utils.toBN(proportion)).mul(web3.utils.toBN(randCollAmount))
      const hint = await this.getBorrowerOpsListHint(contracts, randCollAmount, proportionalLUSD, price)

      const tx = await contracts.borrowerOperations.openTrove(proportionalLUSD, hint, { from: account, value: randCollAmount })
      const gas = this.gasUsed(tx)
      gasCostList.push(gas)
    }
    return this.getGasMetrics(gasCostList)
  }

  static async openTrove_allAccounts_randomETH_randomLUSD(minETH, maxETH, accounts, contracts, minLUSDProportion, maxLUSDProportion, logging = false) {
    const gasCostList = []
    const price = await contracts.priceFeedTestnet.getPrice()
    const _1e18 = web3.utils.toBN('1000000000000000000')

    let i = 0
    for (const account of accounts) {

      const randCollAmount = this.randAmountInWei(minETH, maxETH)
      // console.log(`randCollAmount ${randCollAmount }`)
      const randLUSDProportion = this.randAmountInWei(minLUSDProportion, maxLUSDProportion)
      const proportionalLUSD = (web3.utils.toBN(randLUSDProportion)).mul(web3.utils.toBN(randCollAmount).div(_1e18))

      const compositeDebt = await this.getCompositeDebt(contracts, proportionalLUSD)
      const hint = await this.getBorrowerOpsListHint(contracts, randCollAmount, compositeDebt, price)

      const tx = await contracts.borrowerOperations.openTrove(proportionalLUSD, hint, { from: account, value: randCollAmount })

      if (logging && tx.receipt.status) {
        i++
        const ICR = await contracts.troveManager.getCurrentICR(account, price)
        // console.log(`${i}. Trove opened. addr: ${this.squeezeAddr(account)} coll: ${randCollAmount} debt: ${proportionalLUSD} ICR: ${ICR}`)
      }
      const gas = this.gasUsed(tx)
      gasCostList.push(gas)
    }
    return this.getGasMetrics(gasCostList)
  }

  static async openTrove_allAccounts_randomLUSD(minLUSD, maxLUSD, accounts, contracts, ETHAmount) {
    const gasCostList = []
    const price = await contracts.priceFeedTestnet.getPrice()

    for (const account of accounts) {
      const randLUSDAmount = this.randAmountInWei(minLUSD, maxLUSD)
      const hint = await this.getBorrowerOpsListHint(contracts, ETHAmount, randLUSDAmount, price)

      const tx = await contracts.borrowerOperations.openTrove(randLUSDAmount, hint, { from: account, value: ETHAmount })
      const gas = this.gasUsed(tx)
      gasCostList.push(gas)
    }
    return this.getGasMetrics(gasCostList)
  }

  static async closeTrove_allAccounts(accounts, contracts) {
    const gasCostList = []
    const price = await contracts.priceFeedTestnet.getPrice()

    for (const account of accounts) {
      const tx = await contracts.borrowerOperations.closeTrove({ from: account })
      const gas = this.gasUsed(tx)
      gasCostList.push(gas)
    }
    return this.getGasMetrics(gasCostList)
  }

  static async openTrove_allAccounts_decreasingLUSDAmounts(accounts, contracts, ETHAmount, maxLUSDAmount) {
    const gasCostList = []
    const price = await contracts.priceFeedTestnet.getPrice()

    let i = 0
    for (const account of accounts) {
      const LUSDAmount = (maxLUSDAmount - i).toString()
      const LUSDAmountWei = web3.utils.toWei(LUSDAmount, 'ether')
      const hint = await this.getBorrowerOpsListHint(contracts, ETHAmount, LUSDAmountWei, price)

      const tx = await contracts.borrowerOperations.openTrove(LUSDAmountWei, hint, { from: account, value: ETHAmount })
      const gas = this.gasUsed(tx)
      gasCostList.push(gas)
      i += 1
    }
    return this.getGasMetrics(gasCostList)
  }

  static async adjustTrove_allAccounts(accounts, contracts, ETHAmount, LUSDAmount) {
    const gasCostList = []
    const price = await contracts.priceFeedTestnet.getPrice()

    for (const account of accounts) {
      let tx;

      let ETHChangeBN = this.toBN(ETHAmount)
      let LUSDChangeBN = this.toBN(LUSDAmount)

      const { newColl, newDebt } = await this.getCollAndDebtFromAdjustment(contracts, account, ETHChangeBN, LUSDChangeBN)
      const hint = await this.getBorrowerOpsListHint(contracts, newColl, newDebt, price)

      const zero = this.toBN('0')

      let isDebtIncrease = LUSDChangeBN.gt(zero)
      LUSDChangeBN = LUSDChangeBN.abs() 

      // Add ETH to trove
      if (ETHChangeBN.gt(zero)) {
        tx = await contracts.borrowerOperations.adjustTrove(0, LUSDChangeBN, isDebtIncrease, hint, { from: account, value: ETHChangeBN })
      // Withdraw ETH from trove
      } else if (ETHChangeBN.lt(zero)) {
        ETHChangeBN = ETHChangeBN.neg()
        tx = await contracts.borrowerOperations.adjustTrove(ETHChangeBN, LUSDChangeBN, isDebtIncrease, hint, { from: account })
      }

      const gas = this.gasUsed(tx)
      gasCostList.push(gas)
    }
    return this.getGasMetrics(gasCostList)
  }

  static async adjustTrove_allAccounts_randomAmount(accounts, contracts, ETHMin, ETHMax, LUSDMin, LUSDMax) {
    const gasCostList = []
    const price = await contracts.priceFeedTestnet.getPrice()

    for (const account of accounts) {
      let tx;
  
      let ETHChangeBN = this.toBN(this.randAmountInWei(ETHMin, ETHMax))
      let LUSDChangeBN = this.toBN(this.randAmountInWei(LUSDMin, LUSDMax))

      const { newColl, newDebt } = await this.getCollAndDebtFromAdjustment(contracts, account, ETHChangeBN, LUSDChangeBN)
      const hint = await this.getBorrowerOpsListHint(contracts, newColl, newDebt, price)

      const zero = this.toBN('0')

      let isDebtIncrease = LUSDChangeBN.gt(zero)
      LUSDChangeBN = LUSDChangeBN.abs() 

      // Add ETH to trove
      if (ETHChangeBN.gt(zero)) {
        tx = await contracts.borrowerOperations.adjustTrove(0, LUSDChangeBN, isDebtIncrease, hint, { from: account, value: ETHChangeBN })
      // Withdraw ETH from trove
      } else if (ETHChangeBN.lt(zero)) {
        ETHChangeBN = ETHChangeBN.neg()
        tx = await contracts.borrowerOperations.adjustTrove(ETHChangeBN, LUSDChangeBN, isDebtIncrease, hint, { from: account })
      }

      const gas = this.gasUsed(tx)
      console.log(`ETH change: ${ETHChangeBN},  LUSDChange: ${LUSDChangeBN}, gas: ${gas} `)

      gasCostList.push(gas)
    }
    return this.getGasMetrics(gasCostList)
  }

  static async addColl_allAccounts(accounts, contracts, amount) {
    const price = await contracts.priceFeedTestnet.getPrice()

    const gasCostList = []
    for (const account of accounts) {

      const { newColl, newDebt } = await this.getCollAndDebtFromAddColl(contracts, account, amount)
      const hint = await this.getBorrowerOpsListHint(contracts, newColl, newDebt, price)

      const tx = await contracts.borrowerOperations.addColl(account, hint, { from: account, value: amount })
      const gas = this.gasUsed(tx)
      gasCostList.push(gas)
    }
    return this.getGasMetrics(gasCostList)
  }

  static async addColl_allAccounts_randomAmount(min, max, accounts, contracts) {
    const price = await contracts.priceFeedTestnet.getPrice()

    const gasCostList = []
    for (const account of accounts) {
      const randCollAmount = this.randAmountInWei(min, max)

      const { newColl, newDebt } = await this.getCollAndDebtFromAddColl(contracts, account, randCollAmount)
      const hint = await this.getBorrowerOpsListHint(contracts, newColl, newDebt, price)

      const tx = await contracts.borrowerOperations.addColl(account, hint, { from: account, value: randCollAmount })
      const gas = this.gasUsed(tx)
      gasCostList.push(gas)
    }
    return this.getGasMetrics(gasCostList)
  }

  static async withdrawColl_allAccounts(accounts, contracts, amount) {
    const price = await contracts.priceFeedTestnet.getPrice()

    const gasCostList = []
    for (const account of accounts) {
      const { newColl, newDebt } = await this.getCollAndDebtFromWithdrawColl(contracts, account, amount)
      // console.log(`newColl: ${newColl} `)
      // console.log(`newDebt: ${newDebt} `)
      const hint = await this.getBorrowerOpsListHint(contracts, newColl, newDebt, price)

      const tx = await contracts.borrowerOperations.withdrawColl(amount, hint, { from: account })
      const gas = this.gasUsed(tx)
      gasCostList.push(gas)
    }
    return this.getGasMetrics(gasCostList)
  }

  static async withdrawColl_allAccounts_randomAmount(min, max, accounts, contracts) {
    const gasCostList = []
    const price = await contracts.priceFeedTestnet.getPrice()

    for (const account of accounts) {
      const randCollAmount = this.randAmountInWei(min, max)

      const { newColl, newDebt } = await this.getCollAndDebtFromWithdrawColl(contracts, account, randCollAmount)
      const hint = await this.getBorrowerOpsListHint(contracts, newColl, newDebt, price)

      const tx = await contracts.borrowerOperations.withdrawColl(randCollAmount, hint, { from: account })
      const gas = this.gasUsed(tx)
      gasCostList.push(gas)
      // console.log("gasCostlist length is " + gasCostList.length)
    }
    return this.getGasMetrics(gasCostList)
  }

  static async withdrawLUSD_allAccounts(accounts, contracts, amount) {
    const gasCostList = []
    const price = await contracts.priceFeedTestnet.getPrice()

    for (const account of accounts) {
      const { newColl, newDebt } = await this.getCollAndDebtFromWithdrawLUSD(contracts, account, amount)
      const hint = await this.getBorrowerOpsListHint(contracts, newColl, newDebt, price)

      const tx = await contracts.borrowerOperations.withdrawLUSD(amount, hint, { from: account })
      const gas = this.gasUsed(tx)
      gasCostList.push(gas)
    }
    return this.getGasMetrics(gasCostList)
  }

  static async withdrawLUSD_allAccounts_randomAmount(min, max, accounts, contracts) {
    const gasCostList = []
    const price = await contracts.priceFeedTestnet.getPrice()

    for (const account of accounts) {
      const randLUSDAmount = this.randAmountInWei(min, max)

      const { newColl, newDebt } = await this.getCollAndDebtFromWithdrawLUSD(contracts, account, randLUSDAmount)
      const hint = await this.getBorrowerOpsListHint(contracts, newColl, newDebt, price)

      const tx = await contracts.borrowerOperations.withdrawLUSD(randLUSDAmount, hint, { from: account })
      const gas = this.gasUsed(tx)
      gasCostList.push(gas)
    }
    return this.getGasMetrics(gasCostList)
  }

  static async repayLUSD_allAccounts(accounts, contracts, amount) {
    const gasCostList = []
    const price = await contracts.priceFeedTestnet.getPrice()

    for (const account of accounts) {
      const { newColl, newDebt } = await this.getCollAndDebtFromRepayLUSD(contracts, account, amount)
      const hint = await this.getBorrowerOpsListHint(contracts, newColl, newDebt, price)

      const tx = await contracts.borrowerOperations.repayLUSD(amount, hint, { from: account })
      const gas = this.gasUsed(tx)
      gasCostList.push(gas)
    }
    return this.getGasMetrics(gasCostList)
  }

  static async repayLUSD_allAccounts_randomAmount(min, max, accounts, contracts) {
    const gasCostList = []
    const price = await contracts.priceFeedTestnet.getPrice()

    for (const account of accounts) {
      const randLUSDAmount = this.randAmountInWei(min, max)

      const { newColl, newDebt } = await this.getCollAndDebtFromRepayLUSD(contracts, account, randLUSDAmount)
      const hint = await this.getBorrowerOpsListHint(contracts, newColl, newDebt, price)

      const tx = await contracts.borrowerOperations.repayLUSD(randLUSDAmount, hint, { from: account })
      const gas = this.gasUsed(tx)
      gasCostList.push(gas)
    }
    return this.getGasMetrics(gasCostList)
  }

  static async getCurrentICR_allAccounts(accounts, contracts, functionCaller) {
    const gasCostList = []
    const price = await contracts.priceFeedTestnet.getPrice()

    for (const account of accounts) {
      const tx = await functionCaller.troveManager_getCurrentICR(account, price)
      const gas = this.gasUsed(tx) - 21000
      gasCostList.push(gas)
    }
    return this.getGasMetrics(gasCostList)
  }

  // --- Redemption functions ---

  static async redeemCollateral(redeemer, contracts, LUSDAmount) {
    const price = await contracts.priceFeedTestnet.getPrice()
    const tx = await this.performRedemptionTx(redeemer, price, contracts, LUSDAmount)
    const gas = await this.gasUsed(tx)
    return gas
  }

  static async redeemCollateralAndGetTxObject(redeemer, contracts, LUSDAmount) {
    const price = await contracts.priceFeedTestnet.getPrice()
    const tx = await this.performRedemptionTx(redeemer, price, contracts, LUSDAmount)
    return tx
  }

  static async redeemCollateral_allAccounts_randomAmount(min, max, accounts, contracts) {
    const gasCostList = []
    const price = await contracts.priceFeedTestnet.getPrice()

    for (const redeemer of accounts) {
      const randLUSDAmount = this.randAmountInWei(min, max)

      await this.performRedemptionTx(redeemer, price, contracts, randLUSDAmount)
      const gas = this.gasUsed(tx)
      gasCostList.push(gas)
    }
    return this.getGasMetrics(gasCostList)
  }

  static async performRedemptionTx(redeemer, price, contracts, LUSDAmount) {
    const redemptionhint = await contracts.hintHelpers.getRedemptionHints(LUSDAmount, price)

    const firstRedemptionHint = redemptionhint[0]
    const partialRedemptionNewICR = redemptionhint[1]

    const {
      hintAddress: approxPartialRedemptionHint,
      latestRandomSeed
    } = await contracts.hintHelpers.getApproxHint(partialRedemptionNewICR, 50, price, this.latestRandomSeed)
    this.latestRandomSeed = latestRandomSeed

    const exactPartialRedemptionHint = (await contracts.sortedTroves.findInsertPosition(partialRedemptionNewICR,
      price,
      approxPartialRedemptionHint,
      approxPartialRedemptionHint))[0]

    const tx = await contracts.troveManager.redeemCollateral(LUSDAmount,
      firstRedemptionHint,
      exactPartialRedemptionHint,
      partialRedemptionNewICR,
      0,
      { from: redeemer, gasPrice: 0 },
    )

    return tx
  }

  // --- Composite functions ---

  static async makeTrovesIncreasingICR(accounts, contracts) {
    const price = await contracts.priceFeedTestnet.getPrice()

    let amountFinney = 2000

    for (const account of accounts) {
      const coll = web3.utils.toWei(amountFinney.toString(), 'finney')

      await contracts.borrowerOperations.openTrove('200000000000000000000', account, { from: account, value: coll })

      amountFinney += 10
    }
  }

  // --- StabilityPool gas functions ---

  static async provideToSP_allAccounts(accounts, stabilityPool, amount) {
    const gasCostList = []
    for (const account of accounts) {
      const tx = await stabilityPool.provideToSP(amount, this.ZERO_ADDRESS, { from: account })
      const gas = this.gasUsed(tx)
      gasCostList.push(gas)
    }
    return this.getGasMetrics(gasCostList)
  }

  static async provideToSP_allAccounts_randomAmount(min, max, accounts, stabilityPool) {
    const gasCostList = []
    for (const account of accounts) {
      const randomLUSDAmount = this.randAmountInWei(min, max)
      const tx = await stabilityPool.provideToSP(randomLUSDAmount, this.ZERO_ADDRESS, { from: account })
      const gas = this.gasUsed(tx)
      gasCostList.push(gas)
    }
    return this.getGasMetrics(gasCostList)
  }

  static async withdrawFromSP_allAccounts(accounts, stabilityPool, amount) {
    const gasCostList = []
    for (const account of accounts) {
      const tx = await stabilityPool.withdrawFromSP(amount, { from: account })
      const gas = this.gasUsed(tx)
      gasCostList.push(gas)
    }
    return this.getGasMetrics(gasCostList)
  }

  static async withdrawFromSP_allAccounts_randomAmount(min, max, accounts, stabilityPool) {
    const gasCostList = []
    for (const account of accounts) {
      const randomLUSDAmount = this.randAmountInWei(min, max)
      const tx = await stabilityPool.withdrawFromSP(randomLUSDAmount, { from: account })
      const gas = this.gasUsed(tx)
      gasCostList.push(gas)
    }
    return this.getGasMetrics(gasCostList)
  }

  static async withdrawETHGainToTrove_allAccounts(accounts, stabilityPool) {
    const gasCostList = []
    for (const account of accounts) {

      const tx = await stabilityPool.withdrawETHGainToTrove(account, { from: account })
      const gas = this.gasUsed(tx)
      gasCostList.push(gas)
    }
    return this.getGasMetrics(gasCostList)
  }

  // --- LQTY & Lockup Contract functions ---

  static getLCAddressFromDeploymentTx(deployedLCTx) {
    return deployedLCTx.logs[0].args[0]
  }

  static async getOYLCFromDeploymentTx(deployedOYLCTx) {
    const deployedOYLCAddress = this.getLCAddressFromDeploymentTx(deployedOYLCTx)  // grab addr of deployed contract from event
    const OYLC = await OneYearLockupContract.at(deployedOYLCAddress)
    return OYLC
  }

  static async getCDLCFromDeploymentTx(deployedCDLCTx) {
    const deployedCDLCAddress = this.getLCAddressFromDeploymentTx(deployedCDLCTx)  // grab addr of deployed contract from event
    const CDLC = await CustomDurationLockupContract.at(deployedCDLCAddress)
    return CDLC
  }

  static async registerFrontEnds(frontEnds, stabilityPool) {
    for (const frontEnd of frontEnds) {
      await stabilityPool.registerFrontEnd(this.dec(5, 17), { from: frontEnd })  // default kickback rate of 50%
    }
  }

  // --- Time functions ---

  static async fastForwardTime(seconds, currentWeb3Provider) {
    await currentWeb3Provider.send({
      id: 0,
      jsonrpc: '2.0',
      method: 'evm_increaseTime',
      params: [seconds]
    },
      (err) => { if (err) console.log(err) })

    await currentWeb3Provider.send({
      id: 0,
      jsonrpc: '2.0',
      method: 'evm_mine'
    },
      (err) => { if (err) console.log(err) })
  }

  static async getLatestBlockTimestamp(web3Instance) {
    const blockNumber = await web3Instance.eth.getBlockNumber()
    const block = await web3Instance.eth.getBlock(blockNumber)

    return block.timestamp
  }

  static async getTimestampFromTx(tx, web3Instance) {
    return this.getTimestampFromTxReceipt(tx.receipt, web3Instance)
  }

  static async getTimestampFromTxReceipt(txReceipt, web3Instance) {
    const block = await web3Instance.eth.getBlock(txReceipt.blockNumber)
    return block.timestamp
  }

  static secondsToDays(seconds) {
    return Number(seconds) / (60 * 60 * 24)
  }

  static daysToSeconds(days) {
    return Number(days) * (60 * 60 * 24)
  }

  static async assertRevert(txPromise, message = undefined) {
    try {
      const tx = await txPromise
    } catch (err) {
      assert.include(err.message, "revert")
      // TODO !!!
      /*
      if (message) {
        assert.include(err.message, message)
      }
      */
    }
  }

  static async forceSendEth(from, receiver, value) {
    const destructible = await Destructible.new()
    await web3.eth.sendTransaction({ to: destructible.address, from, value })
    await destructible.destruct(receiver)
  }

  static hexToParam(hexValue) {
    return ('0'.repeat(64) + hexValue.slice(2)).slice(-64)
  }

  static getTransactionData(signatureString, params) {
    return web3.utils.sha3(signatureString).slice(0,10) +
      params.reduce((acc, p) => acc + this.hexToParam(p), '')
  }
}

TestHelper.ZERO_ADDRESS = '0x' + '0'.repeat(40)
TestHelper.maxBytes32 = '0x' + 'f'.repeat(64)
TestHelper.latestRandomSeed = 31337

module.exports = {
  TestHelper,
  MoneyValues,
  TimeValues
}<|MERGE_RESOLUTION|>--- conflicted
+++ resolved
@@ -206,11 +206,7 @@
 
   static async logActiveAccounts(contracts, n) {
     const count = await contracts.sortedTroves.getSize()
-<<<<<<< HEAD
-    const price = await contracts.priceFeedTestnetTestnet.getPrice()
-=======
-    const price = await contracts.priceFeedTestnet.getPrice()
->>>>>>> c1e36c55
+    const price = await contracts.priceFeedTestnet.getPrice()
 
     n = (typeof n == 'undefined') ? count : n
 
