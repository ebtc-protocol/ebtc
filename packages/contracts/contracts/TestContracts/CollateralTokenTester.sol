--- conflicted
+++ resolved
@@ -76,14 +76,9 @@
         emit Withdrawal(msg.sender, wad, _share);
     }
 
-<<<<<<< HEAD
     function totalSupply() public view override returns (uint) {
         uint _tmp = _mul(_ethPerShare, _totalBalance);
         return _div(_tmp, 1e18);
-=======
-    function totalSupply() public view override returns (uint256) {
-        return _totalBalance;
->>>>>>> 2f759ab7
     }
 
     // Permissioned functions
