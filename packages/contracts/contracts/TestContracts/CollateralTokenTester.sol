// SPDX-License-Identifier: MIT
pragma solidity 0.8.17;

import "../Dependencies/ICollateralToken.sol";
import "../Dependencies/ICollateralTokenOracle.sol";
import "../Dependencies/Ownable.sol";

interface IEbtcInternalPool {
    function increaseSystemCollShares(uint256 _value) external;
}

// based on WETH9 contract
contract CollateralTokenTester is ICollateralToken, ICollateralTokenOracle, Ownable {
    string public override name = "Collateral Token Tester in eBTC";
    string public override symbol = "CollTester";
    uint8 public override decimals = 18;

<<<<<<< HEAD
    event Transfer(address indexed src, address indexed dst, uint256 wad, uint256 _share);
    event Deposit(address indexed dst, uint256 wad, uint256 _share);
    event Withdrawal(address indexed src, uint256 wad, uint256 _share);

    mapping(address => uint256) private balances;
    mapping(address => mapping(address => uint256)) public override allowance;
=======
    event Transfer(address indexed src, address indexed dst, uint wad, uint _share);
    event Deposit(address indexed dst, uint wad, uint _share);
    event Withdrawal(address indexed src, uint wad, uint _share);
    event UncappedMinterAdded(address indexed account);
    event UncappedMinterRemoved(address indexed account);
    event MintCapSet(uint indexed newCap);
    event MintCooldownSet(uint indexed newCooldown);

    mapping(address => uint) private balances;
    mapping(address => mapping(address => uint)) public override allowance;
    mapping(address => bool) public isUncappedMinter;
    mapping(address => uint) public lastMintTime;

    // Faucet capped at 10 Collateral tokens per day
    uint public mintCap = 10e18;
    uint public mintCooldown = 60 * 60 * 24;
>>>>>>> 6d4935b8

    uint256 private _ethPerShare = 1e18;
    uint256 private _totalBalance;

    uint256 private epochsPerFrame = 225;
    uint256 private slotsPerEpoch = 32;
    uint256 private secondsPerSlot = 12;

    receive() external payable {
        deposit();
    }

    function deposit() public payable {
        uint256 _share = getSharesByPooledEth(msg.value);
        balances[msg.sender] += _share;
        _totalBalance += _share;
        emit Deposit(msg.sender, msg.value, _share);
    }

<<<<<<< HEAD
    function withdraw(uint256 wad) public {
        uint256 _share = getSharesByPooledEth(wad);
=======
    /// @dev Deposit collateral without ether for testing purposes
    function forceDeposit(uint ethToDeposit) external {
        if (!isUncappedMinter[msg.sender]) {
            require(ethToDeposit <= mintCap, "CollTester: Above mint cap");
            require(
                lastMintTime[msg.sender] == 0 ||
                    lastMintTime[msg.sender] + mintCooldown < block.timestamp,
                "CollTester: Cooldown period not completed"
            );
            lastMintTime[msg.sender] = block.timestamp;
        }
        uint _share = getSharesByPooledEth(ethToDeposit);
        balances[msg.sender] += _share;
        _totalBalance += _share;
        emit Deposit(msg.sender, ethToDeposit, _share);
    }

    function withdraw(uint wad) public {
        uint _share = getSharesByPooledEth(wad);
>>>>>>> 6d4935b8
        require(balances[msg.sender] >= _share);
        balances[msg.sender] -= _share;
        _totalBalance -= _share;
        payable(msg.sender).transfer(wad);
        emit Withdrawal(msg.sender, wad, _share);
    }

    function totalSupply() public view override returns (uint256) {
        return _totalBalance;
    }

    // Permissioned functions
    function addUncappedMinter(address account) external onlyOwner {
        isUncappedMinter[account] = true;
        emit UncappedMinterAdded(account);
    }

    function removeUncappedMinter(address account) external onlyOwner {
        isUncappedMinter[account] = false;
        emit UncappedMinterRemoved(account);
    }

    function setMintCap(uint newCap) external onlyOwner {
        mintCap = newCap;
        emit MintCapSet(newCap);
    }

    function setMintCooldown(uint newCooldown) external onlyOwner {
        mintCooldown = newCooldown;
        emit MintCooldownSet(newCooldown);
    }

    // helper to set allowance in test
    function nonStandardSetApproval(
        address owner,
        address guy,
        uint256 wad
    ) external returns (bool) {
        allowance[owner][guy] = wad;
        emit Approval(owner, guy, wad);
        return true;
    }

    function approve(address guy, uint256 wad) public override returns (bool) {
        allowance[msg.sender][guy] = wad;
        emit Approval(msg.sender, guy, wad);
        return true;
    }

    function transfer(address dst, uint256 wad) public override returns (bool) {
        return transferFrom(msg.sender, dst, wad);
    }

    function transferFrom(address src, address dst, uint256 wad) public override returns (bool) {
        uint256 _share = getSharesByPooledEth(wad);
        require(balances[src] >= _share, "ERC20: transfer amount exceeds balance");

        if (src != msg.sender && allowance[src][msg.sender] != type(uint256).max) {
            require(allowance[src][msg.sender] >= wad);
            allowance[src][msg.sender] -= wad;
        }

        balances[src] -= _share;
        balances[dst] += _share;

        emit Transfer(src, dst, wad, _share);

        return true;
    }

    // tests should adjust the ratio by this function
    function setEthPerShare(uint256 _ePerS) external {
        _ethPerShare = _ePerS;
    }

    function getSharesByPooledEth(uint256 _ethAmount) public view override returns (uint256) {
        uint256 _tmp = _mul(1e18, _ethAmount);
        return _div(_tmp, _ethPerShare);
    }

    function getPooledEthByShares(uint256 _sharesAmount) public view override returns (uint256) {
        uint256 _tmp = _mul(_ethPerShare, _sharesAmount);
        return _div(_tmp, 1e18);
    }

    function transferShares(
        address _recipient,
        uint256 _sharesAmount
    ) public override returns (uint256) {
        uint256 _tknAmt = getPooledEthByShares(_sharesAmount);
        transfer(_recipient, _tknAmt);
        return _tknAmt;
    }

    function sharesOf(address _account) public view override returns (uint256) {
        return balances[_account];
    }

    function getOracle() external view override returns (address) {
        return address(this);
    }

    function getBeaconSpec() public view override returns (uint64, uint64, uint64, uint64) {
        return (
            uint64(epochsPerFrame),
            uint64(slotsPerEpoch),
            uint64(secondsPerSlot),
            uint64(block.timestamp)
        );
    }

    function setBeaconSpec(
        uint64 _epochsPerFrame,
        uint64 _slotsPerEpoch,
        uint64 _secondsPerSlot
    ) external {
        epochsPerFrame = _epochsPerFrame;
        slotsPerEpoch = _slotsPerEpoch;
        secondsPerSlot = _secondsPerSlot;
    }

    function decreaseAllowance(
        address spender,
        uint256 subtractedValue
    ) external override returns (bool) {
        approve(spender, allowance[msg.sender][spender] - subtractedValue);
        return true;
    }

    function balanceOf(address _usr) external view override returns (uint256) {
        uint256 _tmp = _mul(_ethPerShare, balances[_usr]);
        return _div(_tmp, 1e18);
    }

    function increaseAllowance(
        address spender,
        uint256 addedValue
    ) external override returns (bool) {
        approve(spender, allowance[msg.sender][spender] + addedValue);
        return true;
    }

    // internal helper functions
    function _mul(uint256 a, uint256 b) internal pure returns (uint256) {
        if (a == 0) {
            return 0;
        }
        uint256 c = a * b;
        require(c / a == b, "SafeMath: multiplication overflow");
        return c;
    }

    function _div(uint256 a, uint256 b) internal pure returns (uint256) {
        require(b > 0, "SafeMath: zero denominator");
        uint256 c = a / b;
        return c;
    }

    // dummy test purpose
    function feeRecipientAddress() external view returns (address) {
        return address(this);
    }

    function authority() external view returns (address) {
        return address(this);
    }
}<|MERGE_RESOLUTION|>--- conflicted
+++ resolved
@@ -15,31 +15,22 @@
     string public override symbol = "CollTester";
     uint8 public override decimals = 18;
 
-<<<<<<< HEAD
     event Transfer(address indexed src, address indexed dst, uint256 wad, uint256 _share);
     event Deposit(address indexed dst, uint256 wad, uint256 _share);
     event Withdrawal(address indexed src, uint256 wad, uint256 _share);
+    event UncappedMinterAdded(address indexed account);
+    event UncappedMinterRemoved(address indexed account);
+    event MintCapSet(uint256 indexed newCap);
+    event MintCooldownSet(uint256 indexed newCooldown);
 
     mapping(address => uint256) private balances;
     mapping(address => mapping(address => uint256)) public override allowance;
-=======
-    event Transfer(address indexed src, address indexed dst, uint wad, uint _share);
-    event Deposit(address indexed dst, uint wad, uint _share);
-    event Withdrawal(address indexed src, uint wad, uint _share);
-    event UncappedMinterAdded(address indexed account);
-    event UncappedMinterRemoved(address indexed account);
-    event MintCapSet(uint indexed newCap);
-    event MintCooldownSet(uint indexed newCooldown);
-
-    mapping(address => uint) private balances;
-    mapping(address => mapping(address => uint)) public override allowance;
     mapping(address => bool) public isUncappedMinter;
-    mapping(address => uint) public lastMintTime;
+    mapping(address => uint256) public lastMintTime;
 
     // Faucet capped at 10 Collateral tokens per day
-    uint public mintCap = 10e18;
-    uint public mintCooldown = 60 * 60 * 24;
->>>>>>> 6d4935b8
+    uint256 public mintCap = 10e18;
+    uint256 public mintCooldown = 60 * 60 * 24;
 
     uint256 private _ethPerShare = 1e18;
     uint256 private _totalBalance;
@@ -59,12 +50,8 @@
         emit Deposit(msg.sender, msg.value, _share);
     }
 
-<<<<<<< HEAD
-    function withdraw(uint256 wad) public {
-        uint256 _share = getSharesByPooledEth(wad);
-=======
     /// @dev Deposit collateral without ether for testing purposes
-    function forceDeposit(uint ethToDeposit) external {
+    function forceDeposit(uint256 ethToDeposit) external {
         if (!isUncappedMinter[msg.sender]) {
             require(ethToDeposit <= mintCap, "CollTester: Above mint cap");
             require(
@@ -74,15 +61,14 @@
             );
             lastMintTime[msg.sender] = block.timestamp;
         }
-        uint _share = getSharesByPooledEth(ethToDeposit);
+        uint256 _share = getSharesByPooledEth(ethToDeposit);
         balances[msg.sender] += _share;
         _totalBalance += _share;
         emit Deposit(msg.sender, ethToDeposit, _share);
     }
 
-    function withdraw(uint wad) public {
-        uint _share = getSharesByPooledEth(wad);
->>>>>>> 6d4935b8
+    function withdraw(uint256 wad) public {
+        uint256 _share = getSharesByPooledEth(wad);
         require(balances[msg.sender] >= _share);
         balances[msg.sender] -= _share;
         _totalBalance -= _share;
@@ -105,12 +91,12 @@
         emit UncappedMinterRemoved(account);
     }
 
-    function setMintCap(uint newCap) external onlyOwner {
+    function setMintCap(uint256 newCap) external onlyOwner {
         mintCap = newCap;
         emit MintCapSet(newCap);
     }
 
-    function setMintCooldown(uint newCooldown) external onlyOwner {
+    function setMintCooldown(uint256 newCooldown) external onlyOwner {
         mintCooldown = newCooldown;
         emit MintCooldownSet(newCooldown);
     }
