--- conflicted
+++ resolved
@@ -756,17 +756,10 @@
             return false;
         }
 
-        if (collateral.sharesOf(address(defaultPool)) < defaultPool.getStEthColl()) {
-            return false;
-        }
-
-<<<<<<< HEAD
         if (collateral.balanceOf(address(borrowerOperations)) > 0) {
             return false;
         }
 
-=======
->>>>>>> 3448b6ef
         if (collateral.balanceOf(address(eBTCToken)) > 0) {
             return false;
         }
