// SPDX-License-Identifier: MIT

pragma solidity 0.8.17;

import "../Interfaces/ICdpManagerData.sol";
import "../Dependencies/SafeMath.sol";
import "../CdpManager.sol";
import "../LiquidationLibrary.sol";
import "../BorrowerOperations.sol";
import "../ActivePool.sol";
import "../DefaultPool.sol";
import "../CollSurplusPool.sol";
import "../SortedCdps.sol";
import "../HintHelpers.sol";
import "../LQTY/FeeRecipient.sol";
import "./testnet/PriceFeedTestnet.sol";
import "./CollateralTokenTester.sol";
import "./EchidnaProxy.sol";
import "./EBTCTokenTester.sol";
import "../Governor.sol";
import "../EBTCDeployer.sol";

// https://hevm.dev/controlling-the-unit-testing-environment.html#cheat-codes
interface IHevm {
    // Sets the block timestamp to x.
    function warp(uint x) external;

    // Sets the block number to x.
    function roll(uint x) external;

    // Sets msg.sender to the specified sender for the next call.
    function prank(address sender) external;

    // Sets the slot loc of contract c to val.
    function store(address c, bytes32 loc, bytes32 val) external;

    // Reads the slot loc of contract c.
    function load(address c, bytes32 loc) external returns (bytes32 val);
}

// Run with:
// rm -f fuzzTests/corpus/* # (optional)
// ~/.local/bin/echidna-test contracts/TestContracts/EchidnaTester.sol --test-mode property --contract EchidnaTester --config fuzzTests/echidna_config.yaml --crytic-args "--solc <your-path-to-solc0611>"
contract EchidnaTester {
    using SafeMath for uint;

    uint private constant NUMBER_OF_ACTORS = 100;
    uint private constant INITIAL_BALANCE = 1e24;
    uint private constant INITIAL_COLL_BALANCE = 1e21;
    uint private MCR;
    uint private CCR;
    uint private LICR;
    uint private MIN_NET_COLL;

    CdpManager private cdpManager;
    BorrowerOperations private borrowerOperations;
    ActivePool private activePool;
    DefaultPool private defaultPool;
    CollSurplusPool private collSurplusPool;
    EBTCTokenTester private eBTCToken;
    SortedCdps private sortedCdps;
    HintHelpers private hintHelpers;
    PriceFeedTestnet private priceFeedTestnet;
    CollateralTokenTester private collateral;
    FeeRecipient private feeRecipient;
    LiquidationLibrary private liqudationLibrary;
    Governor private authority;
    address defaultGovernance;
    EBTCDeployer ebtcDeployer;

    EchidnaProxy[NUMBER_OF_ACTORS] private echidnaProxies;

    uint private numberOfCdps;

    address private constant hevm = 0x7109709ECfa91a80626fF3989D68f67F5b1DD12D;
    uint private constant diff_tolerance = 2000000; //compared to 1e18

    // -- Permissioned Function Signatures for Authority --
    // CDPManager
    bytes4 private constant SET_STAKING_REWARD_SPLIT_SIG =
        bytes4(keccak256(bytes("setStakingRewardSplit(uint256)")));

    // EBTCToken
    bytes4 private constant MINT_SIG = bytes4(keccak256(bytes("mint(address,uint256)")));
    bytes4 private constant BURN_SIG = bytes4(keccak256(bytes("burn(address,uint256)")));

    struct CDPChange {
        uint collAddition;
        uint collReduction;
        uint debtAddition;
        uint debtReduction;
    }

    constructor() public payable {
        _setUp();
        _connectCoreContracts();
        _connectLQTYContractsToCore();

        for (uint i = 0; i < NUMBER_OF_ACTORS; i++) {
            echidnaProxies[i] = new EchidnaProxy(
                cdpManager,
                borrowerOperations,
                eBTCToken,
                collateral,
                activePool,
                priceFeedTestnet
            );
            (bool success, ) = address(echidnaProxies[i]).call{value: INITIAL_BALANCE}("");
            require(success);
            echidnaProxies[i].dealCollateral(INITIAL_COLL_BALANCE);
        }

        MCR = cdpManager.MCR();
        CCR = cdpManager.CCR();
        LICR = cdpManager.LICR();
        MIN_NET_COLL = cdpManager.MIN_NET_COLL();
        require(MCR > 0);
        require(CCR > 0);
        require(LICR > 0);
        require(MIN_NET_COLL > 0);
    }

    /* basic function to call when setting up new echidna test
    Use in pair with connectCoreContracts to wire up infrastructure
    */
    function _setUp() internal {
        defaultGovernance = msg.sender;
        authority = new Governor(address(this));

<<<<<<< HEAD
        borrowerOperations = new BorrowerOperations();
        priceFeedTestnet = new PriceFeedTestnet();
        sortedCdps = new SortedCdps();
        cdpManager = new CdpManager();
        activePool = new ActivePool();
        gasPool = new GasPool();
        defaultPool = new DefaultPool();
        collSurplusPool = new CollSurplusPool();
        hintHelpers = new HintHelpers();
        eBTCToken = new EBTCTokenTester(
            address(cdpManager),
            address(borrowerOperations),
            address(authority)
        );
=======
        ebtcDeployer = new EBTCDeployer();

        // Default governance is deployer
        // vm.prank(defaultGovernance);

>>>>>>> cfbaf534
        collateral = new CollateralTokenTester();

        EBTCDeployer.EbtcAddresses memory addr = ebtcDeployer.getFutureEbtcAddresses();

        {
            bytes memory creationCode;
            bytes memory args;

            // Use EBTCDeployer to deploy all contracts at determistic addresses

            // Authority
            creationCode = type(Governor).creationCode;
            args = abi.encode(address(this));

            authority = Governor(
                ebtcDeployer.deploy(ebtcDeployer.AUTHORITY(), abi.encodePacked(creationCode, args))
            );

            // Liquidation Library
            creationCode = type(LiquidationLibrary).creationCode;
            args = abi.encode(address(0), address(0));

            liqudationLibrary = LiquidationLibrary(
                ebtcDeployer.deploy(
                    ebtcDeployer.LIQUIDATION_LIBRARY(),
                    abi.encodePacked(creationCode, args)
                )
            );

            // CDP Manager
            creationCode = type(CdpManager).creationCode;
            args = abi.encode(
                addr.liquidationLibraryAddress,
                addr.authorityAddress,
                addr.borrowerOperationsAddress,
                addr.collSurplusPoolAddress,
                addr.ebtcTokenAddress,
                addr.feeRecipientAddress,
                addr.sortedCdpsAddress,
                addr.activePoolAddress,
                addr.defaultPoolAddress,
                addr.priceFeedAddress,
                address(collateral)
            );

            cdpManager = CdpManager(
                ebtcDeployer.deploy(ebtcDeployer.CDP_MANAGER(), abi.encodePacked(creationCode, args))
            );

            // Borrower Operations
            creationCode = type(BorrowerOperations).creationCode;
            args = abi.encode(
                addr.cdpManagerAddress,
                addr.activePoolAddress,
                addr.defaultPoolAddress,
                addr.collSurplusPoolAddress,
                addr.priceFeedAddress,
                addr.sortedCdpsAddress,
                addr.ebtcTokenAddress,
                addr.feeRecipientAddress,
                address(collateral)
            );

            borrowerOperations = BorrowerOperations(
                ebtcDeployer.deploy(
                    ebtcDeployer.BORROWER_OPERATIONS(),
                    abi.encodePacked(creationCode, args)
                )
            );

            // Price Feed Mock
            creationCode = type(PriceFeedTestnet).creationCode;
            args = abi.encode(addr.authorityAddress);

            priceFeedTestnet = PriceFeedTestnet(
                ebtcDeployer.deploy(ebtcDeployer.PRICE_FEED(), abi.encodePacked(creationCode, args))
            );

            // Sorted CDPS
            creationCode = type(SortedCdps).creationCode;
            args = abi.encode(
                type(uint256).max,
                addr.cdpManagerAddress,
                addr.borrowerOperationsAddress
            );

            sortedCdps = SortedCdps(
                ebtcDeployer.deploy(ebtcDeployer.SORTED_CDPS(), abi.encodePacked(creationCode, args))
            );

            // Active Pool
            creationCode = type(ActivePool).creationCode;
            args = abi.encode(
                addr.borrowerOperationsAddress,
                addr.cdpManagerAddress,
                addr.defaultPoolAddress,
                address(collateral),
                addr.collSurplusPoolAddress,
                addr.feeRecipientAddress
            );

            activePool = ActivePool(
                ebtcDeployer.deploy(ebtcDeployer.ACTIVE_POOL(), abi.encodePacked(creationCode, args))
            );

            // Default Pool
            creationCode = type(DefaultPool).creationCode;
            args = abi.encode(addr.cdpManagerAddress, addr.activePoolAddress, address(collateral));

            defaultPool = DefaultPool(
                ebtcDeployer.deploy(
                    ebtcDeployer.DEFAULT_POOL(),
                    abi.encodePacked(creationCode, args)
                )
            );

            // Coll Surplus Pool
            creationCode = type(CollSurplusPool).creationCode;
            args = abi.encode(
                addr.borrowerOperationsAddress,
                addr.cdpManagerAddress,
                addr.activePoolAddress,
                address(collateral)
            );

            collSurplusPool = CollSurplusPool(
                ebtcDeployer.deploy(
                    ebtcDeployer.COLL_SURPLUS_POOL(),
                    abi.encodePacked(creationCode, args)
                )
            );

            // Hint Helpers
            creationCode = type(HintHelpers).creationCode;
            args = abi.encode(addr.sortedCdpsAddress, addr.cdpManagerAddress, address(collateral));

            hintHelpers = HintHelpers(
                ebtcDeployer.deploy(
                    ebtcDeployer.HINT_HELPERS(),
                    abi.encodePacked(creationCode, args)
                )
            );

            // eBTC Token
            creationCode = type(EBTCToken).creationCode;
            args = abi.encode(
                addr.cdpManagerAddress,
                addr.borrowerOperationsAddress,
                addr.authorityAddress
            );

            eBTCToken = EBTCToken(
                ebtcDeployer.deploy(ebtcDeployer.EBTC_TOKEN(), abi.encodePacked(creationCode, args))
            );

            // Fee Recipieint
            creationCode = type(FeeRecipient).creationCode;
            args = abi.encode(
                addr.ebtcTokenAddress,
                addr.cdpManagerAddress,
                addr.borrowerOperationsAddress,
                addr.activePoolAddress,
                address(collateral)
            );

            feeRecipient = FeeRecipient(
                ebtcDeployer.deploy(
                    ebtcDeployer.FEE_RECIPIENT(),
                    abi.encodePacked(creationCode, args)
                )
            );

            // Configure authority
            authority.setRoleName(0, "Admin");
            authority.setRoleName(1, "eBTCToken: mint");
            authority.setRoleName(2, "eBTCToken: burn");
            authority.setRoleName(3, "CDPManager: setStakingRewardSplit");

            authority.setRoleCapability(1, address(eBTCToken), MINT_SIG, true);
            authority.setRoleCapability(2, address(eBTCToken), BURN_SIG, true);
            authority.setRoleCapability(3, address(cdpManager), SET_STAKING_REWARD_SPLIT_SIG, true);

            authority.setUserRole(defaultGovernance, 0, true);
            authority.setUserRole(defaultGovernance, 1, true);
            authority.setUserRole(defaultGovernance, 2, true);
            authority.setUserRole(defaultGovernance, 3, true);

            authority.transferOwnership(defaultGovernance);
        }
    }

    /* connectCoreContracts() - wiring up deployed contracts and setting up infrastructure
     */
    function _connectCoreContracts() internal {
        IHevm(hevm).warp(block.timestamp + 86400);
    }

<<<<<<< HEAD
    ///////////////////////////////////////////////////////
    // Helper functions
    ///////////////////////////////////////////////////////
=======
    /* connectLQTYContractsToCore() - connect LQTY contracts to core contracts
     */
    function _connectLQTYContractsToCore() internal {}
>>>>>>> cfbaf534

    function _ensureMCR(bytes32 _cdpId, CDPChange memory _change) internal {
        uint price = priceFeedTestnet.getPrice();
        require(price > 0);
        (uint256 entireDebt, uint256 entireColl, , ) = cdpManager.getEntireDebtAndColl(_cdpId);
        uint _debt = entireDebt.add(_change.debtAddition).sub(_change.debtReduction);
        uint _coll = entireColl.add(_change.collAddition).sub(_change.collReduction);
        require(_debt.mul(MCR).div(price) < _coll, "!CDP_MCR");
    }

    function _getRandomActor(uint _i) internal view returns (uint) {
        return _i % NUMBER_OF_ACTORS;
    }

    function _getRandomCdp(uint _i) internal view returns (bytes32) {
        uint _cdpIdx = _i % cdpManager.getCdpIdsCount();
        return cdpManager.CdpIds(_cdpIdx);
    }

    function _getNewPriceForLiquidation(
        uint _i
    ) internal view returns (uint _oldPrice, uint _newPrice) {
        uint _priceDiv = _i % 10;
        _oldPrice = priceFeedTestnet.getPrice();
        _newPrice = _oldPrice / (_priceDiv + 1);
    }

    function _assertApproximateEq(
        uint _num1,
        uint _num2,
        uint _tolerance
    ) internal pure returns (bool) {
        if (_num1 > _num2) {
            return _tolerance >= _num1.sub(_num2);
        } else {
            return _tolerance >= _num2.sub(_num1);
        }
    }

    ///////////////////////////////////////////////////////
    // CdpManager
    ///////////////////////////////////////////////////////

    function liquidateExt(uint _i) external {
        uint actor = _getRandomActor(_i);
        EchidnaProxy echidnaProxy = echidnaProxies[actor];
        bytes32 _cdpId = _getRandomCdp(_i);

        (uint _oldPrice, uint _newPrice) = _getNewPriceForLiquidation(_i);
        priceFeedTestnet.setPrice(_newPrice);

        uint _icr = cdpManager.getCurrentICR(_cdpId, _newPrice);
        bool _recovery = cdpManager.checkRecoveryMode(_newPrice);

        if (_icr < cdpManager.MCR() || (_recovery && _icr < cdpManager.getTCR(_newPrice))) {
            (uint256 entireDebt, , , ) = cdpManager.getEntireDebtAndColl(_cdpId);
            echidnaProxy.liquidatePrx(_cdpId);
            require(!sortedCdps.contains(_cdpId), "!ClosedByLiquidation");
        }

        priceFeedTestnet.setPrice(_oldPrice);
    }

    function partialLiquidateExt(uint _i, uint _partialAmount) external {
        uint actor = _getRandomActor(_i);
        EchidnaProxy echidnaProxy = echidnaProxies[actor];
        bytes32 _cdpId = _getRandomCdp(_i);

        (uint _oldPrice, uint _newPrice) = _getNewPriceForLiquidation(_i);
        priceFeedTestnet.setPrice(_newPrice);

        uint _icr = cdpManager.getCurrentICR(_cdpId, _newPrice);
        bool _recovery = cdpManager.checkRecoveryMode(_newPrice);

        if (_icr < cdpManager.MCR() || (_recovery && _icr < cdpManager.getTCR(_newPrice))) {
            (uint256 entireDebt, , , ) = cdpManager.getEntireDebtAndColl(_cdpId);
            require(_partialAmount < entireDebt, "!_partialAmount");
            echidnaProxy.partialLiquidatePrx(_cdpId, _partialAmount);
            (uint256 _newEntireDebt, , , ) = cdpManager.getEntireDebtAndColl(_cdpId);
            require(_newEntireDebt < entireDebt, "!reducedByPartialLiquidation");
        }

        priceFeedTestnet.setPrice(_oldPrice);
    }

    function liquidateCdpsExt(uint _i, uint _n) external {
        uint actor = _getRandomActor(_i);
        EchidnaProxy echidnaProxy = echidnaProxies[actor];

        (uint _oldPrice, uint _newPrice) = _getNewPriceForLiquidation(_i);
        priceFeedTestnet.setPrice(_newPrice);

        if (_n > cdpManager.getCdpIdsCount()) {
            _n = cdpManager.getCdpIdsCount();
        }

        echidnaProxy.liquidateCdpsPrx(_n);

        priceFeedTestnet.setPrice(_oldPrice);
    }

    function redeemCollateralExt(
        uint _i,
        uint _EBTCAmount,
        bytes32 _firstRedemptionHint,
        bytes32 _upperPartialRedemptionHint,
        bytes32 _lowerPartialRedemptionHint,
        uint _partialRedemptionHintNICR
    ) external {
        uint actor = _getRandomActor(_i);
        EchidnaProxy echidnaProxy = echidnaProxies[actor];
        echidnaProxy.redeemCollateralPrx(
            _EBTCAmount,
            _firstRedemptionHint,
            _upperPartialRedemptionHint,
            _lowerPartialRedemptionHint,
            _partialRedemptionHintNICR,
            0,
            0
        );
    }

    function claimSplitFee() external {
        cdpManager.claimStakingSplitFee();
    }

    ///////////////////////////////////////////////////////
    // ActivePool
    ///////////////////////////////////////////////////////

    function flashloanCollExt(uint _i, uint _collAmount) public {
        uint actor = _getRandomActor(_i);
        EchidnaProxy echidnaProxy = echidnaProxies[actor];
        echidnaProxy.flashloanColl(_collAmount);
    }

    ///////////////////////////////////////////////////////
    // BorrowerOperations
    ///////////////////////////////////////////////////////

    function flashloanEBTCExt(uint _i, uint _EBTCAmount) public {
        uint actor = _getRandomActor(_i);
        EchidnaProxy echidnaProxy = echidnaProxies[actor];
        echidnaProxy.flashloanEBTC(_EBTCAmount);
    }

    function openCdpExt(uint _i, uint _EBTCAmount) public {
        uint actor = _getRandomActor(_i);
        EchidnaProxy echidnaProxy = echidnaProxies[actor];

        // we pass in CCR instead of MCR in case it’s the first one
        uint price = priceFeedTestnet.getPrice();
        require(price > 0);

        uint requiredCollAmount = _EBTCAmount.mul(CCR).div(price);
        uint actorBalance = collateral.balanceOf(address(echidnaProxy));
        if (actorBalance < requiredCollAmount) {
            echidnaProxy.dealCollateral(requiredCollAmount.sub(actorBalance));
        }
        echidnaProxy.openCdpPrx(requiredCollAmount, _EBTCAmount, bytes32(0), bytes32(0));

        numberOfCdps = cdpManager.getCdpIdsCount();
        assert(numberOfCdps > 0);
    }

    function openCdpWithCollExt(uint _i, uint _coll, uint _EBTCAmount) public {
        uint actor = _getRandomActor(_i);
        EchidnaProxy echidnaProxy = echidnaProxies[actor];

        uint price = priceFeedTestnet.getPrice();
        require(price > 0);
        require(_EBTCAmount.mul(MCR).div(price) < _coll, "!openCdpRawExt_EBTCAmount");

        uint actorBalance = collateral.balanceOf(address(echidnaProxy));
        if (actorBalance < _coll) {
            echidnaProxy.dealCollateral(_coll.sub(actorBalance));
        }
        echidnaProxies[actor].openCdpPrx(_coll, _EBTCAmount, bytes32(0), bytes32(0));

        numberOfCdps = cdpManager.getCdpIdsCount();
        assert(numberOfCdps > 0);
    }

    function addCollExt(uint _i, uint _coll) external {
        uint actor = _getRandomActor(_i);
        EchidnaProxy echidnaProxy = echidnaProxies[actor];
        bytes32 _cdpId = sortedCdps.cdpOfOwnerByIndex(address(echidnaProxy), 0);
        require(_cdpId != bytes32(0), "!cdpId");
        uint actorBalance = collateral.balanceOf(address(echidnaProxy));
        if (actorBalance < _coll) {
            echidnaProxy.dealCollateral(_coll.sub(actorBalance));
        }

        echidnaProxy.addCollPrx(_cdpId, _coll, _cdpId, _cdpId);
    }

    function withdrawCollExt(uint _i, uint _amount) external {
        uint actor = _getRandomActor(_i);
        EchidnaProxy echidnaProxy = echidnaProxies[actor];
        bytes32 _cdpId = sortedCdps.cdpOfOwnerByIndex(address(echidnaProxy), 0);
        require(_cdpId != bytes32(0), "!cdpId");

        CDPChange memory _change = CDPChange(0, _amount, 0, 0);
        _ensureMCR(_cdpId, _change);

        echidnaProxy.withdrawCollPrx(_cdpId, _amount, _cdpId, _cdpId);
    }

    function withdrawEBTCExt(uint _i, uint _amount) external {
        uint actor = _getRandomActor(_i);
        EchidnaProxy echidnaProxy = echidnaProxies[actor];
        bytes32 _cdpId = sortedCdps.cdpOfOwnerByIndex(address(echidnaProxy), 0);
        require(_cdpId != bytes32(0), "!cdpId");

        CDPChange memory _change = CDPChange(0, 0, _amount, 0);
        _ensureMCR(_cdpId, _change);

        echidnaProxy.withdrawEBTCPrx(_cdpId, _amount, _cdpId, _cdpId);
    }

    function repayEBTCExt(uint _i, uint _amount) external {
        uint actor = _getRandomActor(_i);
        EchidnaProxy echidnaProxy = echidnaProxies[actor];
        bytes32 _cdpId = sortedCdps.cdpOfOwnerByIndex(address(echidnaProxy), 0);
        require(_cdpId != bytes32(0), "!cdpId");
        (uint256 entireDebt, , , ) = cdpManager.getEntireDebtAndColl(_cdpId);
        require(_amount <= entireDebt, "!repayEBTC_amount");
        echidnaProxy.repayEBTCPrx(_cdpId, _amount, _cdpId, _cdpId);
    }

    function closeCdpExt(uint _i) external {
        uint actor = _getRandomActor(_i);
        EchidnaProxy echidnaProxy = echidnaProxies[actor];
        bytes32 _cdpId = sortedCdps.cdpOfOwnerByIndex(address(echidnaProxy), 0);
        require(_cdpId != bytes32(0), "!cdpId");
        require(1 == cdpManager.getCdpStatus(_cdpId), "!closeCdpExtActive");
        (uint256 entireDebt, , , ) = cdpManager.getEntireDebtAndColl(_cdpId);
        echidnaProxies[actor].closeCdpPrx(_cdpId);
    }

    function adjustCdpExt(
        uint _i,
        uint _collWithdrawal,
        uint _debtChange,
        bool _isDebtIncrease
    ) external {
        uint actor = _getRandomActor(_i);
        EchidnaProxy echidnaProxy = echidnaProxies[actor];
        bytes32 _cdpId = sortedCdps.cdpOfOwnerByIndex(address(echidnaProxy), 0);
        require(_cdpId != bytes32(0), "!cdpId");

        (uint256 entireDebt, uint256 entireColl, , ) = cdpManager.getEntireDebtAndColl(_cdpId);
        require(_collWithdrawal < entireColl, "!adjustCdpExt_collWithdrawal");

        uint price = priceFeedTestnet.getPrice();
        require(price > 0);

        uint debtChange = _debtChange;
        CDPChange memory _change;
        if (_isDebtIncrease) {
            _change = CDPChange(0, _collWithdrawal, _debtChange, 0);
        } else {
            require(_debtChange < entireDebt, "!adjustCdpExt_debtChange");
            _change = CDPChange(0, _collWithdrawal, 0, _debtChange);
        }
        _ensureMCR(_cdpId, _change);
        echidnaProxy.adjustCdpPrx(
            _cdpId,
            _collWithdrawal,
            debtChange,
            _isDebtIncrease,
            _cdpId,
            _cdpId
        );
    }

    ///////////////////////////////////////////////////////
    // EBTC Token
    ///////////////////////////////////////////////////////

    function transferExt(uint _i, address recipient, uint256 amount) external returns (bool) {
        uint actor = _getRandomActor(_i);
        echidnaProxies[actor].transferPrx(recipient, amount);
    }

    function approveExt(uint _i, address spender, uint256 amount) external returns (bool) {
        uint actor = _getRandomActor(_i);
        echidnaProxies[actor].approvePrx(spender, amount);
    }

    function transferFromExt(
        uint _i,
        address sender,
        address recipient,
        uint256 amount
    ) external returns (bool) {
        uint actor = _getRandomActor(_i);
        echidnaProxies[actor].transferFromPrx(sender, recipient, amount);
    }

    function increaseAllowanceExt(
        uint _i,
        address spender,
        uint256 addedValue
    ) external returns (bool) {
        uint actor = _getRandomActor(_i);
        echidnaProxies[actor].increaseAllowancePrx(spender, addedValue);
    }

    function decreaseAllowanceExt(
        uint _i,
        address spender,
        uint256 subtractedValue
    ) external returns (bool) {
        uint actor = _getRandomActor(_i);
        echidnaProxies[actor].decreaseAllowancePrx(spender, subtractedValue);
    }

    ///////////////////////////////////////////////////////
    // Collateral Token (Test)
    ///////////////////////////////////////////////////////

    function increaseCollateralRate(uint _newBiggerIndex) external {
        require(_newBiggerIndex > collateral.getPooledEthByShares(1e18), "!biggerNewRate");
        require(_newBiggerIndex < collateral.getPooledEthByShares(1e18) * 10000, "!tooBigNewRate");
        require(_newBiggerIndex < 10000e18, "!nonsenseNewBiggerRate");
        collateral.setEthPerShare(_newBiggerIndex);
    }

    // Example for real world slashing: https://twitter.com/LidoFinance/status/1646505631678107649
    // > There are 11 slashing ongoing with the RockLogic GmbH node operator in Lido.
    // > the total projected impact is around 20 ETH,
    // > or about 3% of average daily protocol rewards/0.0004% of TVL.
    function decreaseCollateralRate(uint _newSmallerIndex) external {
        require(_newSmallerIndex < collateral.getPooledEthByShares(1e18), "!smallerNewRate");
        require(
            _newSmallerIndex > collateral.getPooledEthByShares(1e18) / 10000,
            "!tooSmallNewRate"
        );
        require(_newSmallerIndex > 0, "!nonsenseNewSmallerRate");
        collateral.setEthPerShare(_newSmallerIndex);
    }

    // --------------------------
    // Invariants and properties
    // --------------------------

    function echidna_canary_active_pool_balance() public view returns (bool) {
        if (cdpManager.getCdpIdsCount() > 0 && collateral.balanceOf(address(activePool)) <= 0) {
            return false;
        }
        return true;
    }

    function _echidna_cdps_order() internal view returns (bool) {
        bytes32 currentCdp = sortedCdps.getFirst();
        bytes32 nextCdp = sortedCdps.getNext(currentCdp);

        while (currentCdp != bytes32(0) && nextCdp != bytes32(0) && currentCdp != nextCdp) {
            if (cdpManager.getNominalICR(nextCdp) > cdpManager.getNominalICR(currentCdp)) {
                return false;
            }

            currentCdp = nextCdp;
            nextCdp = sortedCdps.getNext(currentCdp);
        }

        return true;
    }

    /**
     * - Status
     * - Stake
     */
    function echidna_cdp_properties() public view returns (bool) {
        bytes32 currentCdp = sortedCdps.getFirst();

        uint _price = priceFeedTestnet.getPrice();
        require(_price > 0, "!price");

        while (currentCdp != bytes32(0)) {
            // Status
            if (
                ICdpManagerData.Status(cdpManager.getCdpStatus(currentCdp)) !=
                ICdpManagerData.Status.active
            ) {
                return false;
            }

<<<<<<< HEAD
=======
            // Minimum coll
            uint _icr = cdpManager.getCurrentICR(currentCdp, _price);
            if (cdpManager.getCdpColl(currentCdp).mul(_price).div(_icr) < MIN_NET_COLL) {
                return false;
            }

>>>>>>> cfbaf534
            // Stake > 0
            if (cdpManager.getCdpStake(currentCdp) == 0) {
                return false;
            }

            currentCdp = sortedCdps.getNext(currentCdp);
        }
        return true;
    }

    function echidna_accounting_balances() public view returns (bool) {
        if (collateral.sharesOf(address(activePool)) < activePool.getETH()) {
            return false;
        }

        if (collateral.sharesOf(address(defaultPool)) < defaultPool.getETH()) {
            return false;
        }

<<<<<<< HEAD
        return true;
    }

    function echidna_price() public view returns (bool) {
        uint price = priceFeedTestnet.getPrice();

        if (price == 0) {
            return false;
        }

        return true;
    }

    function echidna_EBTC_global_balances() public view returns (bool) {
        uint totalSupply = eBTCToken.totalSupply();

        bytes32 currentCdp = sortedCdps.getFirst();
        uint cdpsBalance;
        while (currentCdp != bytes32(0)) {
            (uint256 entireDebt, uint256 entireColl, , ) = cdpManager.getEntireDebtAndColl(
                currentCdp
            );
            cdpsBalance = cdpsBalance.add(entireDebt);
            currentCdp = sortedCdps.getNext(currentCdp);
=======
        if (collateral.sharesOf(address(activePool)) != activePool.getStEthColl()) {
            return false;
        }

        if (collateral.sharesOf(address(defaultPool)) != defaultPool.getStEthColl()) {
            return false;
>>>>>>> cfbaf534
        }

        if (totalSupply < cdpsBalance) {
            return false;
        }

        return true;
    }

    ////////////////////////////////////////////////////////////////////////////
    // Basic Invariants for ebtc system
    // - active_pool_1： collateral balance in active pool is greater than or equal to its accounting number
    // - active_pool_2： EBTC debt accounting number in active pool is less than or equal to EBTC total supply
    // - active_pool_3： sum of EBTC debt accounting numbers in active pool & default pool is equal to EBTC total supply
    // - active_pool_4： total collateral in active pool should be equal to the sum of all individual CDP collateral
    // - cdp_manager_1： count of active CDPs is equal to SortedCdp list length
    // - cdp_manager_2： sum of active CDPs stake is equal to totalStakes
    // - cdp_manager_3： stFeePerUnit tracker for individual CDP is equal to or less than the global variable
    // - default_pool_1： collateral balance in default pool is greater than or equal to its accounting number
    // - default_pool_2： sum of debt accounting in default pool and active pool should be equal to sum of debt accounting of individual CDPs
    // - coll_surplus_pool_1： collateral balance in collSurplus pool is greater than or equal to its accounting number
    // - sorted_list_1： NICR ranking in the sorted list should follow descending order
    // - sorted_list_2： the first(highest) ICR in the sorted list should be bigger or equal to TCR
    ////////////////////////////////////////////////////////////////////////////

    function echidna_active_pool_invariant_1() public view returns (bool) {
        if (collateral.sharesOf(address(activePool)) < activePool.getETH()) {
            return false;
        }
        return true;
    }

    function echidna_active_pool_invariant_2() public view returns (bool) {
        if (eBTCToken.totalSupply() < activePool.getEBTCDebt()) {
            return false;
        }
        return true;
    }

    function echidna_active_pool_invariant_3() public view returns (bool) {
        if (eBTCToken.totalSupply() != activePool.getEBTCDebt().add(defaultPool.getEBTCDebt())) {
            return false;
        }
        return true;
    }

    function echidna_active_pool_invariant_4() public view returns (bool) {
        uint _cdpCount = cdpManager.getCdpIdsCount();
        uint _sum;
        for (uint i = 0; i < _cdpCount; ++i) {
            (, uint _coll, , ) = cdpManager.getEntireDebtAndColl(cdpManager.CdpIds(i));
            _sum = _sum.add(_coll);
        }
        uint _activeColl = activePool.getETH();
        uint _diff = _sum > _activeColl ? (_sum - _activeColl) : (_activeColl - _sum);
        uint _divisor = _sum > _activeColl ? _sum : _activeColl;
        if (_diff * 1e18 > diff_tolerance * _activeColl) {
            return false;
        }
        return true;
    }

    function echidna_cdp_manager_invariant_1() public view returns (bool) {
        if (cdpManager.getCdpIdsCount() != sortedCdps.getSize()) {
            return false;
        }
        return true;
    }

    function echidna_cdp_manager_invariant_2() public view returns (bool) {
        uint _cdpCount = cdpManager.getCdpIdsCount();
        uint _sum;
        for (uint i = 0; i < _cdpCount; ++i) {
            _sum = _sum.add(cdpManager.getCdpStake(cdpManager.CdpIds(i)));
        }
        if (_sum != cdpManager.totalStakes()) {
            return false;
        }
        return true;
    }

    function echidna_cdp_manager_invariant_3() public view returns (bool) {
        uint _cdpCount = cdpManager.getCdpIdsCount();
        uint _stFeePerUnitg = cdpManager.stFeePerUnitg();
        for (uint i = 0; i < _cdpCount; ++i) {
            if (_stFeePerUnitg < cdpManager.stFeePerUnitcdp(cdpManager.CdpIds(i))) {
                return false;
            }
        }
        return true;
    }

    function echidna_default_pool_invariant_1() public view returns (bool) {
        if (collateral.sharesOf(address(defaultPool)) < defaultPool.getETH()) {
            return false;
        }
        return true;
    }

    function echidna_default_pool_invariant_2() public view returns (bool) {
        uint _cdpCount = cdpManager.getCdpIdsCount();
        uint _sum;
        for (uint i = 0; i < _cdpCount; ++i) {
            (uint _debt, , , ) = cdpManager.getEntireDebtAndColl(cdpManager.CdpIds(i));
            _sum = _sum.add(_debt);
        }
        if (!_assertApproximateEq(_sum, cdpManager.getEntireSystemDebt(), diff_tolerance)) {
            return false;
        }
        return true;
    }

    function echidna_coll_surplus_pool_invariant_1() public view returns (bool) {
        if (collateral.sharesOf(address(collSurplusPool)) < collSurplusPool.getETH()) {
            return false;
        }
        return true;
    }

    function echidna_sorted_list_invariant_1() public view returns (bool) {
        return _echidna_cdps_order();
    }

    function echidna_sorted_list_invariant_2() public view returns (bool) {
        bytes32 _first = sortedCdps.getFirst();
        uint _price = priceFeedTestnet.getPrice();
        if (
            _first != sortedCdps.dummyId() &&
            _price > 0 &&
            (!_assertApproximateEq(
                cdpManager.getCurrentICR(_first, _price),
                cdpManager.getTCR(_price),
                diff_tolerance
            ) && cdpManager.getCurrentICR(_first, _price) < cdpManager.getTCR(_price))
        ) {
            return false;
        }
        return true;
    }
}<|MERGE_RESOLUTION|>--- conflicted
+++ resolved
@@ -126,29 +126,10 @@
     function _setUp() internal {
         defaultGovernance = msg.sender;
         authority = new Governor(address(this));
-
-<<<<<<< HEAD
-        borrowerOperations = new BorrowerOperations();
-        priceFeedTestnet = new PriceFeedTestnet();
-        sortedCdps = new SortedCdps();
-        cdpManager = new CdpManager();
-        activePool = new ActivePool();
-        gasPool = new GasPool();
-        defaultPool = new DefaultPool();
-        collSurplusPool = new CollSurplusPool();
-        hintHelpers = new HintHelpers();
-        eBTCToken = new EBTCTokenTester(
-            address(cdpManager),
-            address(borrowerOperations),
-            address(authority)
-        );
-=======
         ebtcDeployer = new EBTCDeployer();
 
         // Default governance is deployer
         // vm.prank(defaultGovernance);
-
->>>>>>> cfbaf534
         collateral = new CollateralTokenTester();
 
         EBTCDeployer.EbtcAddresses memory addr = ebtcDeployer.getFutureEbtcAddresses();
@@ -346,15 +327,13 @@
         IHevm(hevm).warp(block.timestamp + 86400);
     }
 
-<<<<<<< HEAD
-    ///////////////////////////////////////////////////////
-    // Helper functions
-    ///////////////////////////////////////////////////////
-=======
     /* connectLQTYContractsToCore() - connect LQTY contracts to core contracts
      */
     function _connectLQTYContractsToCore() internal {}
->>>>>>> cfbaf534
+
+    ///////////////////////////////////////////////////////
+    // Helper functions
+    ///////////////////////////////////////////////////////
 
     function _ensureMCR(bytes32 _cdpId, CDPChange memory _change) internal {
         uint price = priceFeedTestnet.getPrice();
@@ -744,15 +723,11 @@
                 return false;
             }
 
-<<<<<<< HEAD
-=======
             // Minimum coll
-            uint _icr = cdpManager.getCurrentICR(currentCdp, _price);
-            if (cdpManager.getCdpColl(currentCdp).mul(_price).div(_icr) < MIN_NET_COLL) {
+            if (cdpManager.getCdpColl(currentCdp) < MIN_NET_COLL) {
                 return false;
             }
 
->>>>>>> cfbaf534
             // Stake > 0
             if (cdpManager.getCdpStake(currentCdp) == 0) {
                 return false;
@@ -764,15 +739,30 @@
     }
 
     function echidna_accounting_balances() public view returns (bool) {
-        if (collateral.sharesOf(address(activePool)) < activePool.getETH()) {
-            return false;
-        }
-
-        if (collateral.sharesOf(address(defaultPool)) < defaultPool.getETH()) {
-            return false;
-        }
-
-<<<<<<< HEAD
+        if (collateral.sharesOf(address(activePool)) < activePool.getStEthColl()) {
+            return false;
+        }
+
+        if (collateral.sharesOf(address(defaultPool)) < defaultPool.getStEthColl()) {
+            return false;
+        }
+
+        if (collateral.balanceOf(address(borrowerOperations)) > 0) {
+            return false;
+        }
+
+        if (collateral.balanceOf(address(eBTCToken)) > 0) {
+            return false;
+        }
+
+        if (collateral.balanceOf(address(priceFeedTestnet)) > 0) {
+            return false;
+        }
+
+        if (collateral.balanceOf(address(sortedCdps)) > 0) {
+            return false;
+        }
+
         return true;
     }
 
@@ -797,14 +787,6 @@
             );
             cdpsBalance = cdpsBalance.add(entireDebt);
             currentCdp = sortedCdps.getNext(currentCdp);
-=======
-        if (collateral.sharesOf(address(activePool)) != activePool.getStEthColl()) {
-            return false;
-        }
-
-        if (collateral.sharesOf(address(defaultPool)) != defaultPool.getStEthColl()) {
-            return false;
->>>>>>> cfbaf534
         }
 
         if (totalSupply < cdpsBalance) {
