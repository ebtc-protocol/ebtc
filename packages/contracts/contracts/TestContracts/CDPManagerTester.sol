--- conflicted
+++ resolved
@@ -67,7 +67,6 @@
         emit SomeFunc1Called(msg.sender);
     }
 
-<<<<<<< HEAD
     function getUpdatedBaseRateFromRedemption(
         uint _ETHDrawn,
         uint _price
@@ -102,7 +101,8 @@
 
     function activePoolSendStEthColl(address _addr, uint _amt) external {
         activePool.sendStEthColl(_addr, _amt);
-=======
+    }
+
     function initAuthority(address _initAuthority) external {
         _initializeAuthority(_initAuthority);
     }
@@ -110,7 +110,6 @@
     function forward(address _dest, bytes calldata _data) external payable {
         (bool success, bytes memory returnData) = _dest.call{value: msg.value}(_data);
         require(success, string(returnData));
->>>>>>> bfa0cdd9
     }
 
     //    function callInternalRemoveCdpOwner(address _cdpOwner) external {
