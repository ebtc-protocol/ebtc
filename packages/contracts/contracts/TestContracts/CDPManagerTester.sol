--- conflicted
+++ resolved
@@ -16,38 +16,9 @@
     event SomeFunc1Called(address _caller);
 
     constructor(
-<<<<<<< HEAD
-        address _liquidationLibraryAddress,
-        address _authorityAddress,
-        address _borrowerOperationsAddress,
-        address _collSurplusPoolAddress,
-        address _ebtcTokenAddress,
-        address _feeRecipientAddress,
-        address _sortedCdpsAddress,
-        address _activePoolAddress,
-        address _defaultPoolAddress,
-        address _priceFeedAddress,
-        address _collTokenAddress
-    )
-        CdpManager(
-            _liquidationLibraryAddress,
-            _authorityAddress,
-            _borrowerOperationsAddress,
-            _collSurplusPoolAddress,
-            _ebtcTokenAddress,
-            _feeRecipientAddress,
-            _sortedCdpsAddress,
-            _activePoolAddress,
-            _defaultPoolAddress,
-            _priceFeedAddress,
-            _collTokenAddress
-        )
-    {}
-=======
         EBTCDeployer.EbtcAddresses memory _addresses,
         address _collTokenAddress
     ) public CdpManager(_addresses, _collTokenAddress) {}
->>>>>>> 3700b187
 
     function computeICR(uint _coll, uint _debt, uint _price) external pure returns (uint) {
         return LiquityMath._computeCR(_coll, _debt, _price);
