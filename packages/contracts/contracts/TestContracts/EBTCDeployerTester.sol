--- conflicted
+++ resolved
@@ -3,7 +3,6 @@
 pragma solidity 0.8.17;
 
 import "../EBTCDeployer.sol";
-<<<<<<< HEAD
 import "../Governor.sol";
 import "../LiquidationLibrary.sol";
 import "../CdpManager.sol";
@@ -15,32 +14,16 @@
 import "../EBTCToken.sol";
 import "../FeeRecipient.sol";
 import "../MultiCdpGetter.sol";
-=======
-
-//import "../Governor.sol";
-//import "../LiquidationLibrary.sol";
-//import "../CdpManager.sol";
-//import "../BorrowerOperations.sol";
-//import "../SortedCdps.sol";
-//import "../ActivePool.sol";
-//import "../CollSurplusPool.sol";
-//import "../HintHelpers.sol";
-//import "../EBTCToken.sol";
-//import "../FeeRecipient.sol";
-//import "../PriceFeed.sol";
->>>>>>> 2cb45094
 
 // tester imports
-//import "./CDPManagerTester.sol";
-//import "./BorrowerOperationsTester.sol";
-//import "./testnet/PriceFeedTestnet.sol";
-//import "./ActivePoolTester.sol";
-//import "./EBTCTokenTester.sol";
+import "./CDPManagerTester.sol";
+import "./BorrowerOperationsTester.sol";
+import "./testnet/PriceFeedTestnet.sol";
+import "./ActivePoolTester.sol";
+import "./EBTCTokenTester.sol";
 
-
-contract EBTCDeployerTester is EBTCDeployer {
+contract EBTCDeployerTester is EBTCDeployer {    
     // core contracts creation code
-<<<<<<< HEAD
     bytes public authority_creationCode = type(Governor).creationCode;
     bytes public liquidationLibrary_creationCode = type(LiquidationLibrary).creationCode;
     bytes public cdpManager_creationCode = type(CdpManager).creationCode;
@@ -52,26 +35,13 @@
     bytes public ebtcToken_creationCode = type(EBTCToken).creationCode;
     bytes public feeRecipient_creationCode = type(FeeRecipient).creationCode;
     bytes public multiCdpGetter_creationCode = type(MultiCdpGetter).creationCode;
-=======
-    //    bytes public authority_creationCode = type(Governor).creationCode;
-    //    bytes public liquidationLibrary_creationCode = type(LiquidationLibrary).creationCode;
-    //    bytes public cdpManager_creationCode = type(CdpManager).creationCode;
-    //    bytes public borrowerOperations_creationCode = type(BorrowerOperations).creationCode;
-    //    bytes public sortedCdps_creationCode = type(SortedCdps).creationCode;
-    //    bytes public activePool_creationCode = type(ActivePool).creationCode;
-    //    bytes public collSurplusPool_creationCode = type(CollSurplusPool).creationCode;
-    //    bytes public hintHelpers_creationCode = type(HintHelpers).creationCode;
-    //    bytes public ebtcToken_creationCode = type(EBTCToken).creationCode;
-    //    bytes public feeRecipient_creationCode = type(FeeRecipient).creationCode;
-    //    bytes public priceFeed_creationCode = type(PriceFeed).creationCode;
->>>>>>> 2cb45094
 
     // test contracts creation code
-    //    bytes public cdpManagerTester_creationCode = type(CdpManagerTester).creationCode;
-    //    bytes public borrowerOperationsTester_creationCode = type(BorrowerOperationsTester).creationCode;
-    //    bytes public priceFeedTestnet_creationCode = type(PriceFeedTestnet).creationCode;
-    //    bytes public activePoolTester_creationCode = type(ActivePoolTester).creationCode;
-    //    bytes public ebtcTokenTester_creationCode = type(EBTCTokenTester).creationCode;
+    bytes public cdpManagerTester_creationCode = type(CdpManagerTester).creationCode;
+    bytes public borrowerOperationsTester_creationCode = type(BorrowerOperationsTester).creationCode;
+    bytes public priceFeedTestnet_creationCode = type(PriceFeedTestnet).creationCode;
+    bytes public activePoolTester_creationCode = type(ActivePoolTester).creationCode;
+    bytes public ebtcTokenTester_creationCode = type(EBTCTokenTester).creationCode;
 
     function deployWithCreationCodeAndConstructorArgs(
         string memory _saltString,
