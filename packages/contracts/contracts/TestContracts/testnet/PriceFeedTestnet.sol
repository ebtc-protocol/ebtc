// SPDX-License-Identifier: MIT

pragma solidity 0.8.17;

import "../../Interfaces/IPriceFeed.sol";
import "../../Interfaces/IFallbackCaller.sol";
import "./../../Dependencies/Ownable.sol";
import "./../../Dependencies/CheckContract.sol";
import "./../../Dependencies/AuthNoOwner.sol";

/*
 * PriceFeed placeholder for testnet and development. The price can be manually input or fetched from
   the Fallback's TestNet implementation. Backwards compatible with local test environment as it defaults to use
   the manual price.
 */
contract PriceFeedTestnet is IPriceFeed, Ownable, CheckContract, AuthNoOwner {
    // -- Permissioned Function Signatures --
    bytes4 private constant SET_FALLBACK_CALLER_SIG =
        bytes4(keccak256(bytes("setFallbackCaller(address)")));

    // --- variables ---

    uint256 private _price = 7428 * 1e13; // stETH/BTC price == ~15.8118 ETH per BTC
    bool public _useFallback;
    IFallbackCaller public fallbackCaller; // Wrapper contract that calls the Fallback system

    // --- Dependency setters ---

    function setAddresses(
        address _priceAggregatorAddress, // Not used but kept for compatibility with deployment script
        address _fallbackCallerAddress,
        address _authorityAddress
    ) external onlyOwner {
        checkContract(_fallbackCallerAddress);

        fallbackCaller = IFallbackCaller(_fallbackCallerAddress);

        _initializeAuthority(_authorityAddress);

        renounceOwnership();
    }

    // --- Functions ---

    // View price getter for simplicity in tests
    function getPrice() external view returns (uint256) {
        return _price;
    }

    function fetchPrice() external override returns (uint256) {
        // Fire an event just like the mainnet version would.
        // This lets the subgraph rely on events to get the latest price even when developing locally.
        if (_useFallback) {
            FallbackResponse memory fallbackResponse = _getCurrentFallbackResponse();
            if (fallbackResponse.success) {
                _price = fallbackResponse.answer;
            }
        }
        emit LastGoodPriceUpdated(_price);
        return _price;
    }

    // Manual external price setter.
    function setPrice(uint256 price) external returns (bool) {
        _price = price;
        return true;
    }

    // Manual toggle use of Tellor testnet feed
    function toggleUseFallback() external returns (bool) {
        _useFallback = !_useFallback;
        return _useFallback;
    }

<<<<<<< HEAD
    function setFallbackCaller(address _fallbackCaller) external {
        require(
            isAuthorized(msg.sender, SET_FALLBACK_CALLER_SIG),
            "PriceFeed: sender not authorized for setFallbackCaller(address)"
        );
        fallbackCaller = IFallbackCaller(_fallbackCaller);
        emit FallbackCallerChanged(_fallbackCaller);
=======
    function setTellorCaller(address _tellorCaller) external requiresAuth {
        tellorCaller = ITellorCaller(_tellorCaller);
        emit TellorCallerChanged(_tellorCaller);
>>>>>>> 96dae300
    }

    // --- Oracle response wrapper functions ---
    /*
     * "_getCurrentFallbackResponse" fetches stETH/BTC from the Fallback, and returns it as a
     * FallbackResponse struct.
     */
    function _getCurrentFallbackResponse()
        internal
        view
        returns (FallbackResponse memory fallbackResponse)
    {
        uint stEthBtcValue;
        uint stEthBtcTimestamp;
        bool stEthBtcRetrieved;

        // Attempt to get the Fallback's stETH/BTC price
        try fallbackCaller.getFallbackResponse() returns (
            uint256 answer,
            uint256 timestampRetrieved,
            bool success
        ) {
            fallbackResponse.answer = answer;
            fallbackResponse.timestamp = timestampRetrieved;
            fallbackResponse.success = success;
        } catch {
            return (fallbackResponse);
        }
        return (fallbackResponse);
    }
}<|MERGE_RESOLUTION|>--- conflicted
+++ resolved
@@ -72,19 +72,9 @@
         return _useFallback;
     }
 
-<<<<<<< HEAD
-    function setFallbackCaller(address _fallbackCaller) external {
-        require(
-            isAuthorized(msg.sender, SET_FALLBACK_CALLER_SIG),
-            "PriceFeed: sender not authorized for setFallbackCaller(address)"
-        );
+    function setFallbackCaller(address _fallbackCaller) external requiresAuth() {
         fallbackCaller = IFallbackCaller(_fallbackCaller);
         emit FallbackCallerChanged(_fallbackCaller);
-=======
-    function setTellorCaller(address _tellorCaller) external requiresAuth {
-        tellorCaller = ITellorCaller(_tellorCaller);
-        emit TellorCallerChanged(_tellorCaller);
->>>>>>> 96dae300
     }
 
     // --- Oracle response wrapper functions ---
