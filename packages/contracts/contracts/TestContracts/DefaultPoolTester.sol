--- conflicted
+++ resolved
@@ -5,16 +5,13 @@
 import "../DefaultPool.sol";
 
 contract DefaultPoolTester is DefaultPool {
-<<<<<<< HEAD
     constructor(
         address _cdpManagerAddress,
         address _activePoolAddress,
         address _collTokenAddress
     ) DefaultPool(_cdpManagerAddress, _activePoolAddress, _collTokenAddress) {}
-=======
-    using SafeMath for uint256;
+
     bytes4 public constant FUNC_SIG1 = 0xe90a182f; //sweepToken(address,uint256)
->>>>>>> bfa0cdd9
 
     function unprotectedIncreaseEBTCDebt(uint _amount) external {
         EBTCDebt = EBTCDebt + _amount;
