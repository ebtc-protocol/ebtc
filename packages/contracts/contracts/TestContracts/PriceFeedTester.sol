// SPDX-License-Identifier: MIT

pragma solidity 0.8.17;

import "../PriceFeed.sol";

contract PriceFeedTester is PriceFeed {
    constructor(
        address _tellorCallerAddress,
        address _authorityAddress,
        address _collEthCLFeed,
        address _ethBtcCLFeed
    ) PriceFeed(_tellorCallerAddress, _authorityAddress, _collEthCLFeed, _ethBtcCLFeed) {}

    function setLastGoodPrice(uint _lastGoodPrice) external {
        lastGoodPrice = _lastGoodPrice;
    }

    function setStatus(Status _status) external {
        status = _status;
    }

<<<<<<< HEAD
    function getCurrentFallbackResponse()
        public
        view
        returns (FallbackResponse memory fallbackResponse)
    {
        return _getCurrentFallbackResponse();
    }

    function getCurrentChainlinkResponse() public view returns (ChainlinkResponse memory) {
        return _getCurrentChainlinkResponse();
    }

    function getPrevChainlinkResponse(
        uint80 _currentRoundEthBtcId,
        uint80 _currentRoundStEthEthId
    ) public view returns (ChainlinkResponse memory) {
        return _getPrevChainlinkResponse(_currentRoundEthBtcId, _currentRoundStEthEthId);
    }

    function bothOraclesSimilarPrice(
        ChainlinkResponse memory _chainlinkResponse,
        FallbackResponse memory _fallbackResponse
    ) public pure returns (bool) {
        return _bothOraclesSimilarPrice(_chainlinkResponse, _fallbackResponse);
    }

    function chainlinkIsFrozen(ChainlinkResponse memory _response) public view returns (bool) {
        return _chainlinkIsFrozen(_response);
    }

    function chainlinkIsBroken(
        ChainlinkResponse memory _currentResponse,
        ChainlinkResponse memory _prevResponse
    ) public view returns (bool) {
        return _chainlinkIsBroken(_currentResponse, _prevResponse);
    }

    function fallbackIsFrozen(FallbackResponse memory _fallbackResponse) public view returns (bool) {
        return _fallbackIsFrozen(_fallbackResponse);
    }

    function fallbackIsBroken(FallbackResponse memory _response) public view returns (bool) {
        return _fallbackIsBroken(_response);
    }

    function chainlinkPriceChangeAboveMax(
        ChainlinkResponse memory _currentResponse,
        ChainlinkResponse memory _prevResponse
    ) public view returns (bool) {
        return _chainlinkPriceChangeAboveMax(_currentResponse, _prevResponse);
=======
    function formatClAggregateAnswer(
        int256 _ethBtcAnswer,
        int256 _stEthEthAnswer,
        uint8 _ethBtcDecimals,
        uint8 _stEthEthDecimals
    ) external view returns (uint256) {
        return
            _formatClAggregateAnswer(
                _ethBtcAnswer,
                _stEthEthAnswer,
                _ethBtcDecimals,
                _stEthEthDecimals
            );
>>>>>>> aa5f62c8
    }
}<|MERGE_RESOLUTION|>--- conflicted
+++ resolved
@@ -20,7 +20,6 @@
         status = _status;
     }
 
-<<<<<<< HEAD
     function getCurrentFallbackResponse()
         public
         view
@@ -71,7 +70,8 @@
         ChainlinkResponse memory _prevResponse
     ) public view returns (bool) {
         return _chainlinkPriceChangeAboveMax(_currentResponse, _prevResponse);
-=======
+    }
+
     function formatClAggregateAnswer(
         int256 _ethBtcAnswer,
         int256 _stEthEthAnswer,
@@ -85,6 +85,5 @@
                 _ethBtcDecimals,
                 _stEthEthDecimals
             );
->>>>>>> aa5f62c8
     }
 }