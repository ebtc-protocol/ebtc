--- conflicted
+++ resolved
@@ -143,13 +143,11 @@
         "PF-05: The price feed should never use the fallback if chainlink is Working";
     string constant PF_06 = "PF-06: The system never tries to use the fallback if it is not set";
     string constant PF_07 =
-<<<<<<< HEAD
         "PF-07: The price feed should return the primary oracle price if it is working";
     string constant PF_08 =
-        "PF_08: The price feed should return the secondary oracle price if the primary oracle is not working";
+        "PF-08: The price feed should return the secondary oracle price if the primary oracle is not working";
     string constant PF_09 =
-        "PF_09: The price feed should return the last good price if both oracles are not working";
-=======
-        "PF-07: The price feed should never return different prices when called multiple times in a single tx";
->>>>>>> 298fe3d2
+        "PF-09: The price feed should return the last good price if both oracles are not working";
+    string constant PF_10 =
+        "PF-10: The price feed should never return different prices when called multiple times in a single tx";
 }