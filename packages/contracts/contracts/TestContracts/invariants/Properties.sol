--- conflicted
+++ resolved
@@ -296,13 +296,9 @@
         bytes32 currentCdp = sortedCdps.getFirst();
         uint256 cdpsBalance;
         while (currentCdp != bytes32(0)) {
-<<<<<<< HEAD
             (uint256 entireDebt, uint256 entireColl) = cdpManager.getSyncedDebtAndCollShares(
                 currentCdp
             );
-=======
-            (uint256 entireDebt, , ) = cdpManager.getDebtAndCollShares(currentCdp);
->>>>>>> f0473887
             cdpsBalance += entireDebt;
             currentCdp = sortedCdps.getNext(currentCdp);
         }
