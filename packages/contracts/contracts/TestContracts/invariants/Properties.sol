--- conflicted
+++ resolved
@@ -64,16 +64,12 @@
             (uint256 _debt, , ) = cdpManager.getDebtAndCollShares(cdpManager.CdpIds(i));
             _sum += _debt;
         }
-<<<<<<< HEAD
-        return isApproximateEq(_sum, cdpManager.getSystemDebt(), diff_tolerance);
-=======
 
         bool oldCheck = isApproximateEq(_sum, cdpManager.getSystemDebt(), diff_tolerance);
         // New check ensures this is above 1000 wei
         bool newCheck = cdpManager.getSystemDebt() - _sum > 1_000;
         // @audit We have an instance of getting above 1e18 in rounding error, see `testBrokenInvariantFive`
         return oldCheck || !newCheck;
->>>>>>> ec63e382
     }
 
     function invariant_CDPM_01(
