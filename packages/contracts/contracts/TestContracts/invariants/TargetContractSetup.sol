pragma solidity 0.8.17;

import "@crytic/properties/contracts/util/PropertiesConstants.sol";
import "@crytic/properties/contracts/util/Hevm.sol";

import "../../Dependencies/SafeMath.sol";
import "../../CdpManager.sol";
import "../AccruableCdpManager.sol";
import "../../LiquidationLibrary.sol";
import "../../BorrowerOperations.sol";
import "../../ActivePool.sol";
import "../../CollSurplusPool.sol";
import "../../SortedCdps.sol";
import "../../HintHelpers.sol";
import "../../FeeRecipient.sol";
import "../../EbtcFeed.sol";
import "../testnet/PriceFeedTestnet.sol";
import "../CollateralTokenTester.sol";
import "../EBTCTokenTester.sol";
import "../../Governor.sol";
import "../../EBTCDeployer.sol";

import "./Properties.sol";
import "./Actor.sol";
import "../BaseStorageVariables.sol";

abstract contract TargetContractSetup is BaseStorageVariables, PropertiesConstants {
    using SafeMath for uint;

    bytes4 internal constant BURN_SIG = bytes4(keccak256(bytes("burn(address,uint256)")));

    uint internal numberOfCdps;

    struct CDPChange {
        uint collAddition;
        uint collReduction;
        uint debtAddition;
        uint debtReduction;
    }

    function _setUp() internal {
        defaultGovernance = address(this);
        ebtcDeployer = new EBTCDeployer();

        // Default governance is deployer
        // vm.prank(defaultGovernance);
        collateral = new CollateralTokenTester();

        EBTCDeployer.EbtcAddresses memory addr = ebtcDeployer.getFutureEbtcAddresses();

        {
            bytes memory creationCode;
            bytes memory args;

            // Use EBTCDeployer to deploy all contracts at determistic addresses

            // Authority
            creationCode = type(Governor).creationCode;
            args = abi.encode(address(this));

            authority = Governor(
                ebtcDeployer.deploy(ebtcDeployer.AUTHORITY(), abi.encodePacked(creationCode, args))
            );

            // Liquidation Library
            creationCode = type(LiquidationLibrary).creationCode;
            args = abi.encode(
                addr.borrowerOperationsAddress,
                addr.collSurplusPoolAddress,
                addr.ebtcTokenAddress,
                addr.sortedCdpsAddress,
                addr.activePoolAddress,
                addr.priceFeedAddress,
                address(collateral)
            );

            liqudationLibrary = LiquidationLibrary(
                ebtcDeployer.deploy(
                    ebtcDeployer.LIQUIDATION_LIBRARY(),
                    abi.encodePacked(creationCode, args)
                )
            );

            // CDP Manager
            /// @audit NOTE: This is the TEST contract!!!
            creationCode = type(AccruableCdpManager).creationCode;
            args = abi.encode(
                addr.liquidationLibraryAddress,
                addr.authorityAddress,
                addr.borrowerOperationsAddress,
                addr.collSurplusPoolAddress,
                addr.ebtcTokenAddress,
                addr.sortedCdpsAddress,
                addr.activePoolAddress,
                addr.priceFeedAddress,
                address(collateral)
            );

            cdpManager = CdpManager(
                ebtcDeployer.deploy(ebtcDeployer.CDP_MANAGER(), abi.encodePacked(creationCode, args))
            );

            // Borrower Operations
            creationCode = type(BorrowerOperations).creationCode;
            args = abi.encode(
                addr.cdpManagerAddress,
                addr.activePoolAddress,
                addr.collSurplusPoolAddress,
                addr.priceFeedAddress,
                addr.sortedCdpsAddress,
                addr.ebtcTokenAddress,
                addr.feeRecipientAddress,
                address(collateral)
            );

            borrowerOperations = BorrowerOperations(
                ebtcDeployer.deploy(
                    ebtcDeployer.BORROWER_OPERATIONS(),
                    abi.encodePacked(creationCode, args)
                )
            );

            priceFeedMock = new PriceFeedTestnet(addr.authorityAddress);

            // Price Feed Mock
            creationCode = type(EbtcFeed).creationCode;
            args = abi.encode(addr.authorityAddress, address(priceFeedMock), address(0));

            ebtcFeed = EbtcFeed(
                ebtcDeployer.deploy(ebtcDeployer.PRICE_FEED(), abi.encodePacked(creationCode, args))
            );

            // Sorted CDPS
            creationCode = type(SortedCdps).creationCode;
            args = abi.encode(
                type(uint256).max,
                addr.cdpManagerAddress,
                addr.borrowerOperationsAddress
            );

            sortedCdps = SortedCdps(
                ebtcDeployer.deploy(ebtcDeployer.SORTED_CDPS(), abi.encodePacked(creationCode, args))
            );

            // Active Pool
            creationCode = type(ActivePool).creationCode;
            args = abi.encode(
                addr.borrowerOperationsAddress,
                addr.cdpManagerAddress,
                address(collateral),
                addr.collSurplusPoolAddress,
                addr.feeRecipientAddress
            );

            activePool = ActivePool(
                ebtcDeployer.deploy(ebtcDeployer.ACTIVE_POOL(), abi.encodePacked(creationCode, args))
            );

            // Coll Surplus Pool
            creationCode = type(CollSurplusPool).creationCode;
            args = abi.encode(
                addr.borrowerOperationsAddress,
                addr.cdpManagerAddress,
                addr.activePoolAddress,
                address(collateral)
            );

            collSurplusPool = CollSurplusPool(
                ebtcDeployer.deploy(
                    ebtcDeployer.COLL_SURPLUS_POOL(),
                    abi.encodePacked(creationCode, args)
                )
            );

            // Hint Helpers
            creationCode = type(HintHelpers).creationCode;
            args = abi.encode(
                addr.sortedCdpsAddress,
                addr.cdpManagerAddress,
                address(collateral),
                addr.activePoolAddress,
                addr.priceFeedAddress
            );

            hintHelpers = HintHelpers(
                ebtcDeployer.deploy(
                    ebtcDeployer.HINT_HELPERS(),
                    abi.encodePacked(creationCode, args)
                )
            );

            // eBTC Token
            creationCode = type(EBTCTokenTester).creationCode;
            args = abi.encode(
                addr.cdpManagerAddress,
                addr.borrowerOperationsAddress,
                addr.authorityAddress
            );

            eBTCToken = EBTCTokenTester(
                ebtcDeployer.deploy(ebtcDeployer.EBTC_TOKEN(), abi.encodePacked(creationCode, args))
            );

            // Fee Recipieint
            creationCode = type(FeeRecipient).creationCode;
            args = abi.encode(
                addr.ebtcTokenAddress,
                addr.cdpManagerAddress,
                addr.borrowerOperationsAddress,
                addr.activePoolAddress,
                address(collateral)
            );

            feeRecipient = FeeRecipient(
                ebtcDeployer.deploy(
                    ebtcDeployer.FEE_RECIPIENT(),
                    abi.encodePacked(creationCode, args)
                )
            );

            // Configure authority
            authority.setRoleName(0, "Admin");
            authority.setRoleName(1, "eBTCToken: mint");
            authority.setRoleName(2, "eBTCToken: burn");
            authority.setRoleName(3, "CDPManager: all");
            authority.setRoleName(4, "PriceFeed: setTellorCaller");
            authority.setRoleName(5, "BorrowerOperations: all");

            authority.setRoleCapability(1, address(eBTCToken), eBTCToken.mint.selector, true);

            authority.setRoleCapability(2, address(eBTCToken), BURN_SIG, true);

            authority.setRoleCapability(
                3,
                address(cdpManager),
                cdpManager.setStakingRewardSplit.selector,
                true
            );
            authority.setRoleCapability(
                3,
                address(cdpManager),
                cdpManager.setRedemptionFeeFloor.selector,
                true
            );
            authority.setRoleCapability(
                3,
                address(cdpManager),
                cdpManager.setMinuteDecayFactor.selector,
                true
            );
            authority.setRoleCapability(3, address(cdpManager), cdpManager.setBeta.selector, true);
            authority.setRoleCapability(
                3,
                address(cdpManager),
                cdpManager.setGracePeriod.selector,
                true
            );
            authority.setRoleCapability(
                3,
                address(cdpManager),
                cdpManager.setRedemptionsPaused.selector,
                true
            );

            authority.setRoleCapability(
                4,
                address(priceFeedMock),
                priceFeedMock.setFallbackCaller.selector,
                true
            );
            authority.setRoleCapability(
                4,
                address(ebtcFeed),
                ebtcFeed.setPrimaryOracle.selector,
                true
            );
            authority.setRoleCapability(
                4,
                address(ebtcFeed),
                ebtcFeed.setSecondaryOracle.selector,
                true
            );

            authority.setRoleCapability(
                5,
                address(borrowerOperations),
                borrowerOperations.setFeeBps.selector,
                true
            );
            authority.setRoleCapability(
                5,
                address(borrowerOperations),
                borrowerOperations.setFlashLoansPaused.selector,
                true
            );

            authority.setRoleCapability(5, address(activePool), activePool.setFeeBps.selector, true);
            authority.setRoleCapability(
                5,
                address(activePool),
                activePool.setFlashLoansPaused.selector,
                true
            );
            authority.setRoleCapability(
                5,
                address(activePool),
                activePool.claimFeeRecipientCollShares.selector,
                true
            );

            authority.setUserRole(defaultGovernance, 0, true);
            authority.setUserRole(defaultGovernance, 1, true);
            authority.setUserRole(defaultGovernance, 2, true);
            authority.setUserRole(defaultGovernance, 3, true);
            authority.setUserRole(defaultGovernance, 4, true);
            authority.setUserRole(defaultGovernance, 5, true);

            crLens = new CRLens(
                address(cdpManager),
                address(borrowerOperations),
                address(priceFeedMock)
            );

            liquidationSequencer = new LiquidationSequencer(
                address(cdpManager),
                address(cdpManager.sortedCdps()),
                address(priceFeedMock),
                address(activePool),
                address(collateral)
            );
            syncedLiquidationSequencer = new SyncedLiquidationSequencer(
                address(cdpManager),
                address(cdpManager.sortedCdps()),
                address(priceFeedMock),
                address(activePool),
                address(collateral)
            );
        }
    }

    event Log(string);

    function _setUpFork() internal {
<<<<<<< HEAD
        defaultGovernance = address(0x0);
        ebtcDeployer = EBTCDeployer(0xA93A9CBBD47AA7B57853D460f442E2de2FB1dA4D);
        collateral = CollateralTokenTester(payable(0xae7ab96520DE3A18E5e111B5EaAb095312D7fE84)); // stETH
        {
            authority = Governor(0x93d4f82903B87E94796Ec3665efa5f67F2072c6e);
            liqudationLibrary = LiquidationLibrary(0x55262e1128FafD9Bb0B0fD59A8998c13299c4AD4);
            cdpManager = CdpManager(0x3c672ee8e13Cde7617923658138B111e157C8997);
            borrowerOperations = BorrowerOperations(0x99c4ea5d7aDF5d115c85AEEDD98Bd26DdBa714Cb);
            priceFeedMock = PriceFeedTestnet(address(0x4039ca03Ce49021655c9B7C52Ab817d42DB7325e)); // PriceFeed
            sortedCdps = SortedCdps(0x6cb99cF839c5AD3C24431c85da5Fdb7c7ab66d97);
            activePool = ActivePool(0x1e3Bf0965dca89Cd057d63c0cD65A37Acf920590);
            collSurplusPool = CollSurplusPool(0x596EfaF17dFb3fd2CAE7543Ffa399F6e31658E4D);
            hintHelpers = HintHelpers(0xE5A25E39A95750326322175249699eC5Cd66919F);
            eBTCToken = EBTCTokenTester(0xead18fD27CAa1CFf909B5f2BD26ac9a46a6Ab1b5);
            feeRecipient = FeeRecipient(0x522ef088d94BD2125eC47F0967bf5B4E79Af4ed8);
=======
        // NOTE: Addresses from: https://gist.github.com/GalloDaSballo/75d77f8d0837821156fe061d0d8687e1
        defaultGovernance = address(0xaDDeE229Bd103bb5B10C3CdB595A01c425dd3264);
        ebtcDeployer = EBTCDeployer(0x5c42faC7eEa7e724986bB5e4F3B12912F046120a);
        collateral = CollateralTokenTester(payable(0xae7ab96520DE3A18E5e111B5EaAb095312D7fE84)); // stETH
        {
            authority = Governor(0x2A095d44831C26cFB6aCb806A6531AE3CA32DBc1);
            liqudationLibrary = LiquidationLibrary(0x4Ae990C3b2F7C3961c51483eFba20760946a7681);
            cdpManager = CdpManager(0xc4cbaE499bb4Ca41E78f52F07f5d98c375711774);
            borrowerOperations = BorrowerOperations(0xd366e016Ae0677CdCE93472e603b75051E022AD0);
            eBTCToken = EBTCTokenTester(0x661c70333AA1850CcDBAe82776Bb436A0fCfeEfB);
            priceFeedMock = PriceFeedTestnet(address(0xa9a65B1B1dDa8376527E89985b221B6bfCA1Dc9a)); // eBTC Price Feed
            activePool = ActivePool(0x6dBDB6D420c110290431E863A1A978AE53F69ebC);
            collSurplusPool = CollSurplusPool(0x335982DaE827049d35f09D5ec927De2bc38df3De);
            sortedCdps = SortedCdps(0x591AcB5AE192c147948c12651a0a5f24f0529BE3);
            hintHelpers = HintHelpers(0x2591554c5EE0b62B8E2725556Cc27744D8C2E7eB);
            feeRecipient = FeeRecipient(0xD4D1e77C69E7AA63D0E66a06df89A2AA5d3b1d9E);
            // multiCdpGetter
>>>>>>> da7dc8f2

            crLens = new CRLens(
                address(cdpManager),
                address(borrowerOperations),
                address(priceFeedMock)
            );

            // TODO: Contracts ar enot working on forked state
            // Liq should now be working correctly in forked state
            liquidationSequencer = new LiquidationSequencer(
                address(cdpManager),
                address(cdpManager.sortedCdps()),
                address(priceFeedMock),
                address(activePool),
                address(collateral)
            );

            syncedLiquidationSequencer = new SyncedLiquidationSequencer(
                address(cdpManager),
                address(cdpManager.sortedCdps()),
                address(priceFeedMock),
                address(activePool),
                address(collateral)
            );
        }
    }

    function _setUpActors() internal {
        bool success;
        address[] memory tokens = new address[](2);
        tokens[0] = address(eBTCToken);
        tokens[1] = address(collateral);
        address[] memory callers = new address[](2);
        callers[0] = address(borrowerOperations);
        callers[1] = address(activePool);
        address[] memory addresses = new address[](3);
        addresses[0] = USER1;
        addresses[1] = USER2;
        addresses[2] = USER3;
        Actor[] memory actorsArray = new Actor[](NUMBER_OF_ACTORS);
        for (uint i = 0; i < NUMBER_OF_ACTORS; i++) {
            actors[addresses[i]] = new Actor(tokens, callers);
            (success, ) = address(actors[addresses[i]]).call{value: INITIAL_ETH_BALANCE}("");
            assert(success);
            (success, ) = actors[addresses[i]].proxy(address(collateral), "", INITIAL_COLL_BALANCE);
            assert(success);
            assert(collateral.balanceOf(address(actors[addresses[i]])) > 0);
            actorsArray[i] = actors[addresses[i]];
        }
        simulator = new Simulator(actorsArray, cdpManager, sortedCdps, borrowerOperations);
    }

    function _setUpActorsFork() internal {
        bool success;
        address[] memory tokens = new address[](2);
        tokens[0] = address(eBTCToken);
        tokens[1] = address(collateral);
        address[] memory callers = new address[](2);
        callers[0] = address(borrowerOperations);
        callers[1] = address(activePool);
        address[] memory addresses = new address[](3);
        addresses[0] = USER1;
        addresses[1] = USER2;
        addresses[2] = USER3;
        Actor[] memory actorsArray = new Actor[](NUMBER_OF_ACTORS);
        for (uint i = 0; i < NUMBER_OF_ACTORS; i++) {
            actors[addresses[i]] = new Actor(tokens, callers);
            (success, ) = address(actors[addresses[i]]).call{value: INITIAL_ETH_BALANCE}("");
            assert(success);
            (success, ) = actors[addresses[i]].proxy(
                address(collateral),
                abi.encodeWithSignature("submit(address)", address(0)),
                INITIAL_COLL_BALANCE
            );
            assert(success);
            assert(collateral.balanceOf(address(actors[addresses[i]])) > 0);
            actorsArray[i] = actors[addresses[i]];
        }
        simulator = new Simulator(actorsArray, cdpManager, sortedCdps, borrowerOperations);
    }

    // Simple canaries for fork health
    function _setUpCanaries() internal {
        try cdpManager.totalStakes() {} catch {
            assert(false);
        }

        assert(cdpManager.getSystemDebt() > 0);
    }

    function _syncSystemDebtTwapToSpotValue() internal {
        hevm.warp(block.timestamp + activePool.PERIOD());
        activePool.update();
    }

    function _openWhaleCdpAndTransferEBTC() internal {
        bool success;
        Actor actor = actors[USER3]; // USER3 is the whale CDP holder
        uint256 _col = INITIAL_COLL_BALANCE / 2; // 50% of their initial collateral balance

        uint256 price = priceFeedMock.getPrice();
        uint256 _EBTCAmount = (_col * price) / cdpManager.CCR();

        (success, ) = actor.proxy(
            address(collateral),
            abi.encodeWithSelector(
                CollateralTokenTester.approve.selector,
                address(borrowerOperations),
                _col
            )
        );
        assert(success);
        (success, ) = actor.proxy(
            address(borrowerOperations),
            abi.encodeWithSelector(
                BorrowerOperations.openCdp.selector,
                _EBTCAmount,
                bytes32(0),
                bytes32(0),
                _col
            )
        );
        assert(success);
        address[] memory addresses = new address[](2);
        addresses[0] = USER1;
        addresses[1] = USER2;
        for (uint i = 0; i < addresses.length; i++) {
            (success, ) = actor.proxy(
                address(eBTCToken),
                abi.encodeWithSelector(
                    eBTCToken.transfer.selector,
                    actors[addresses[i]],
                    _EBTCAmount / 3
                )
            );
            assert(success);
        }
    }
}<|MERGE_RESOLUTION|>--- conflicted
+++ resolved
@@ -341,23 +341,6 @@
     event Log(string);
 
     function _setUpFork() internal {
-<<<<<<< HEAD
-        defaultGovernance = address(0x0);
-        ebtcDeployer = EBTCDeployer(0xA93A9CBBD47AA7B57853D460f442E2de2FB1dA4D);
-        collateral = CollateralTokenTester(payable(0xae7ab96520DE3A18E5e111B5EaAb095312D7fE84)); // stETH
-        {
-            authority = Governor(0x93d4f82903B87E94796Ec3665efa5f67F2072c6e);
-            liqudationLibrary = LiquidationLibrary(0x55262e1128FafD9Bb0B0fD59A8998c13299c4AD4);
-            cdpManager = CdpManager(0x3c672ee8e13Cde7617923658138B111e157C8997);
-            borrowerOperations = BorrowerOperations(0x99c4ea5d7aDF5d115c85AEEDD98Bd26DdBa714Cb);
-            priceFeedMock = PriceFeedTestnet(address(0x4039ca03Ce49021655c9B7C52Ab817d42DB7325e)); // PriceFeed
-            sortedCdps = SortedCdps(0x6cb99cF839c5AD3C24431c85da5Fdb7c7ab66d97);
-            activePool = ActivePool(0x1e3Bf0965dca89Cd057d63c0cD65A37Acf920590);
-            collSurplusPool = CollSurplusPool(0x596EfaF17dFb3fd2CAE7543Ffa399F6e31658E4D);
-            hintHelpers = HintHelpers(0xE5A25E39A95750326322175249699eC5Cd66919F);
-            eBTCToken = EBTCTokenTester(0xead18fD27CAa1CFf909B5f2BD26ac9a46a6Ab1b5);
-            feeRecipient = FeeRecipient(0x522ef088d94BD2125eC47F0967bf5B4E79Af4ed8);
-=======
         // NOTE: Addresses from: https://gist.github.com/GalloDaSballo/75d77f8d0837821156fe061d0d8687e1
         defaultGovernance = address(0xaDDeE229Bd103bb5B10C3CdB595A01c425dd3264);
         ebtcDeployer = EBTCDeployer(0x5c42faC7eEa7e724986bB5e4F3B12912F046120a);
@@ -375,7 +358,6 @@
             hintHelpers = HintHelpers(0x2591554c5EE0b62B8E2725556Cc27744D8C2E7eB);
             feeRecipient = FeeRecipient(0xD4D1e77C69E7AA63D0E66a06df89A2AA5d3b1d9E);
             // multiCdpGetter
->>>>>>> da7dc8f2
 
             crLens = new CRLens(
                 address(cdpManager),
@@ -420,7 +402,11 @@
             actors[addresses[i]] = new Actor(tokens, callers);
             (success, ) = address(actors[addresses[i]]).call{value: INITIAL_ETH_BALANCE}("");
             assert(success);
-            (success, ) = actors[addresses[i]].proxy(address(collateral), "", INITIAL_COLL_BALANCE);
+            (success, ) = actors[addresses[i]].proxy(
+                address(collateral),
+                abi.encodeWithSelector(CollateralTokenTester.deposit.selector, ""),
+                INITIAL_COLL_BALANCE
+            );
             assert(success);
             assert(collateral.balanceOf(address(actors[addresses[i]])) > 0);
             actorsArray[i] = actors[addresses[i]];
