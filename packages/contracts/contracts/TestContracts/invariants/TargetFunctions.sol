--- conflicted
+++ resolved
@@ -461,7 +461,6 @@
         _before(_cdpId);
 
         {
-<<<<<<< HEAD
         uint price = priceFeedMock.getPrice();
         
             (
@@ -472,14 +471,6 @@
             ) = hintHelpers.getRedemptionHints(_EBTCAmount, price, _maxIterations);
 
             _firstRedemptionHintFromMedusa = useProperFirstHint ? firstRedemptionHintVal : _firstRedemptionHintFromMedusa;
-=======
-            uint price = priceFeedMock.getPrice();
->>>>>>> 3e8a5fed
-
-            (bytes32 firstRedemptionHintVal, uint256 partialRedemptionHintNICR, , ) = hintHelpers
-                .getRedemptionHints(_EBTCAmount, price, _maxIterations);
-
-            firstRedemptionHint = firstRedemptionHintVal;
 
             _partialRedemptionHintNICRFromMedusa = useProperPartialHint
                 ? partialRedemptionHintNICR
