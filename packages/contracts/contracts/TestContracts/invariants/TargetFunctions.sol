// SPDX-License-Identifier: MIT

pragma solidity 0.8.17;

import "@crytic/properties/contracts/util/Hevm.sol";

import "../../Interfaces/ICdpManagerData.sol";
import "../../Dependencies/SafeMath.sol";
import "../../CdpManager.sol";
import "../../LiquidationLibrary.sol";
import "../../BorrowerOperations.sol";
import "../../ActivePool.sol";
import "../../CollSurplusPool.sol";
import "../../SortedCdps.sol";
import "../../HintHelpers.sol";
import "../../FeeRecipient.sol";
import "../testnet/PriceFeedTestnet.sol";
import "../CollateralTokenTester.sol";
import "../EBTCTokenTester.sol";
import "../../Governor.sol";
import "../../EBTCDeployer.sol";

import "./Properties.sol";
import "./Actor.sol";
import "./BeforeAfter.sol";
import "./TargetContractSetup.sol";
import "./Asserts.sol";
import "../BaseStorageVariables.sol";

abstract contract TargetFunctions is Properties {
    modifier setup() virtual {
        actor = actors[msg.sender];
        _;
    }

    ///////////////////////////////////////////////////////
    // Helper functions
    ///////////////////////////////////////////////////////

    function _totalCdpsBelowMcr() internal returns (uint256) {
        uint256 ans;
        bytes32 currentCdp = sortedCdps.getFirst();

        uint256 _price = priceFeedMock.getPrice();

        while (currentCdp != bytes32(0)) {
            if (cdpManager.getICR(currentCdp, _price) < cdpManager.MCR()) {
                ++ans;
            }

            currentCdp = sortedCdps.getNext(currentCdp);
        }

        return ans;
    }

    function _getCdpIdsAndICRs() internal view returns (Cdp[] memory ans) {
        ans = new Cdp[](sortedCdps.getSize());
        uint256 i = 0;
        bytes32 currentCdp = sortedCdps.getFirst();

        uint256 _price = priceFeedMock.getPrice();

        while (currentCdp != bytes32(0)) {
            ans[i++] = Cdp({id: currentCdp, icr: cdpManager.getSyncedICR(currentCdp, _price)}); /// @audit NOTE: Synced to ensure it's realistic

            currentCdp = sortedCdps.getNext(currentCdp);
        }
    }

    function _cdpIdsAndICRsDiff(
        Cdp[] memory superset,
        Cdp[] memory subset
    ) internal returns (Cdp[] memory ans) {
        ans = new Cdp[](superset.length - subset.length);
        uint256 index = 0;
        for (uint256 i = 0; i < superset.length; i++) {
            bool duplicate = false;
            for (uint256 j = 0; j < subset.length; j++) {
                if (superset[i].id == subset[j].id) {
                    duplicate = true;
                }
            }
            if (!duplicate) {
                ans[index++] = superset[i];
            }
        }
    }

    function _getRandomCdp(uint _i) internal view returns (bytes32) {
        uint _cdpIdx = _i % cdpManager.getActiveCdpsCount();
        return cdpManager.CdpIds(_cdpIdx);
    }

    event FlashLoanAction(uint, uint);

    function _getFlashLoanActions(uint256 value) internal returns (bytes memory) {
        uint256 _actions = between(value, 1, MAX_FLASHLOAN_ACTIONS);
        uint256 _EBTCAmount = between(value, 1, eBTCToken.totalSupply() / 2);
        uint256 _col = between(value, 1, cdpManager.getSystemCollShares() / 2);
        uint256 _n = between(value, 1, cdpManager.getActiveCdpsCount());

        uint256 numberOfCdps = sortedCdps.cdpCountOf(address(actor));
        require(numberOfCdps > 0, "Actor must have at least one CDP open");
        uint256 _i = between(value, 0, numberOfCdps - 1);
        bytes32 _cdpId = sortedCdps.cdpOfOwnerByIndex(address(actor), _i);
        t(_cdpId != bytes32(0), "CDP ID must not be null if the index is valid");

        address[] memory _targets = new address[](_actions);
        bytes[] memory _calldatas = new bytes[](_actions);

        address[] memory _allTargets = new address[](6);
        bytes[] memory _allCalldatas = new bytes[](6);

        _allTargets[0] = address(borrowerOperations);
        _allCalldatas[0] = abi.encodeWithSelector(
            BorrowerOperations.openCdp.selector,
            _EBTCAmount,
            bytes32(0),
            bytes32(0),
            _col
        );

        _allTargets[1] = address(borrowerOperations);
        _allCalldatas[1] = abi.encodeWithSelector(BorrowerOperations.closeCdp.selector, _cdpId);

        _allTargets[2] = address(borrowerOperations);
        _allCalldatas[2] = abi.encodeWithSelector(
            BorrowerOperations.addColl.selector,
            _cdpId,
            _cdpId,
            _cdpId,
            _col
        );

        _allTargets[3] = address(borrowerOperations);
        _allCalldatas[3] = abi.encodeWithSelector(
            BorrowerOperations.withdrawColl.selector,
            _cdpId,
            _col,
            _cdpId,
            _cdpId
        );

        _allTargets[4] = address(borrowerOperations);
        _allCalldatas[4] = abi.encodeWithSelector(
            BorrowerOperations.withdrawEBTC.selector,
            _cdpId,
            _EBTCAmount,
            _cdpId,
            _cdpId
        );

        _allTargets[5] = address(borrowerOperations);
        _allCalldatas[5] = abi.encodeWithSelector(
            BorrowerOperations.repayEBTC.selector,
            _cdpId,
            _EBTCAmount,
            _cdpId,
            _cdpId
        );

        for (uint256 _j = 0; _j < _actions; ++_j) {
            _i = uint256(keccak256(abi.encodePacked(value, _j, _i))) % _allTargets.length;
            emit FlashLoanAction(_j, _i);

            _targets[_j] = _allTargets[_i];
            _calldatas[_j] = _allCalldatas[_i];
        }

        return abi.encode(_targets, _calldatas);
    }

    function _getFirstCdpWithIcrGteMcr() internal returns (bytes32) {
        bytes32 _cId = sortedCdps.getLast();
        address currentBorrower = sortedCdps.getOwnerAddress(_cId);
        // Find the first cdp with ICR >= MCR
        while (
            currentBorrower != address(0) &&
            cdpManager.getICR(_cId, priceFeedMock.getPrice()) < cdpManager.MCR()
        ) {
            _cId = sortedCdps.getPrev(_cId);
            currentBorrower = sortedCdps.getOwnerAddress(_cId);
        }
        return _cId;
    }

    function _atLeastOneCdpIsLiquidatable(
        Cdp[] memory cdps,
        bool isRecoveryModeBefore
    ) internal view returns (bool atLeastOneCdpIsLiquidatable) {
        for (uint256 i = 0; i < cdps.length; ++i) {
            if (
                cdps[i].icr < cdpManager.MCR() ||
                (cdps[i].icr < cdpManager.CCR() && isRecoveryModeBefore)
            ) {
                atLeastOneCdpIsLiquidatable = true;
                break;
            }
        }
    }

    ///////////////////////////////////////////////////////
    // CdpManager
    ///////////////////////////////////////////////////////

    function liquidate(uint _i) public setup {
        bool success;
        bytes memory returnData;

        require(cdpManager.getActiveCdpsCount() > 1, "Cannot liquidate last CDP");

        bytes32 _cdpId = _getRandomCdp(_i);

        (uint256 entireDebt, , ) = cdpManager.getDebtAndCollShares(_cdpId);
        require(entireDebt > 0, "CDP must have debt");

        _before(_cdpId);

        (success, returnData) = actor.proxy(
            address(cdpManager),
            abi.encodeWithSelector(CdpManager.liquidate.selector, _cdpId)
        );

        _after(_cdpId);

        if (success) {
            if (
                vars.newIcrBefore >= cdpManager.LICR() // 103% else liquidating locks in bad debt
            ) {
                // https://github.com/Badger-Finance/ebtc-fuzz-review/issues/5
                gte(vars.newTcrAfter, vars.newTcrBefore, L_12);
            }
            // https://github.com/Badger-Finance/ebtc-fuzz-review/issues/12
            t(
                vars.newIcrBefore < cdpManager.MCR() ||
                    (vars.newIcrBefore < cdpManager.CCR() && vars.isRecoveryModeBefore),
                L_01
            );
            if (
                vars.lastGracePeriodStartTimestampIsSetBefore &&
                vars.isRecoveryModeBefore &&
                vars.isRecoveryModeAfter
            ) {
                eq(
                    vars.lastGracePeriodStartTimestampBefore,
                    vars.lastGracePeriodStartTimestampAfter,
                    L_14
                );
            }

            if (!vars.isRecoveryModeBefore && vars.isRecoveryModeAfter) {
                t(
                    !vars.lastGracePeriodStartTimestampIsSetBefore &&
                        vars.lastGracePeriodStartTimestampIsSetAfter,
                    L_15
                );
            }

            if (vars.isRecoveryModeBefore && !vars.isRecoveryModeAfter) {
                t(!vars.lastGracePeriodStartTimestampIsSetAfter, L_16);
            }

            gte(
                vars.actorCollAfter,
                vars.actorCollBefore +
                    collateral.getPooledEthByShares(vars.liquidatorRewardSharesBefore),
                L_09
            );
        } else if (vars.sortedCdpsSizeBefore > _i) {
            assertRevertReasonNotEqual(returnData, "Panic(17)");
        }
    }

    function partialLiquidate(uint _i, uint _partialAmount) public setup {
        bool success;
        bytes memory returnData;

        require(cdpManager.getActiveCdpsCount() > 1, "Cannot liquidate last CDP");

        bytes32 _cdpId = _getRandomCdp(_i);

        (uint256 entireDebt, , ) = cdpManager.getDebtAndCollShares(_cdpId);
        require(entireDebt > 0, "CDP must have debt");

        _partialAmount = between(_partialAmount, 0, entireDebt);

        _before(_cdpId);

        (success, returnData) = actor.proxy(
            address(cdpManager),
            abi.encodeWithSelector(
                CdpManager.partiallyLiquidate.selector,
                _cdpId,
                _partialAmount,
                _cdpId,
                _cdpId
            )
        );

        _after(_cdpId);

        if (success) {
            lt(vars.cdpDebtAfter, vars.cdpDebtBefore, "Partial liquidation must reduce CDP debt");

            if (
                vars.newIcrBefore >= cdpManager.LICR() // 103% else liquidating locks in bad debt
            ) {
                // https://github.com/Badger-Finance/ebtc-fuzz-review/issues/5
                gte(vars.newTcrAfter, vars.newTcrBefore, L_12);
            }
            // https://github.com/Badger-Finance/ebtc-fuzz-review/issues/12
            t(
                vars.newIcrBefore < cdpManager.MCR() ||
                    (vars.newIcrBefore < cdpManager.CCR() && vars.isRecoveryModeBefore),
                L_01
            );

            eq(vars.sortedCdpsSizeAfter, vars.sortedCdpsSizeBefore, "L-17 : Partial Liquidations do not close Cdps");

            // https://github.com/Badger-Finance/ebtc-fuzz-review/issues/4
            if (vars.sortedCdpsSizeAfter == vars.sortedCdpsSizeBefore) {
                // CDP was not fully liquidated
                gte(
                    collateral.getPooledEthByShares(cdpManager.getCdpCollShares(_cdpId)),
                    borrowerOperations.MIN_NET_COLL(),
                    GENERAL_10
                );
            }

            if (
                vars.lastGracePeriodStartTimestampIsSetBefore &&
                vars.isRecoveryModeBefore &&
                vars.isRecoveryModeAfter
            ) {
                eq(
                    vars.lastGracePeriodStartTimestampBefore,
                    vars.lastGracePeriodStartTimestampAfter,
                    L_14
                );
            }

            if (!vars.isRecoveryModeBefore && vars.isRecoveryModeAfter) {
                t(
                    !vars.lastGracePeriodStartTimestampIsSetBefore &&
                        vars.lastGracePeriodStartTimestampIsSetAfter,
                    L_15
                );
            }

            if (vars.isRecoveryModeBefore && !vars.isRecoveryModeAfter) {
                t(!vars.lastGracePeriodStartTimestampIsSetAfter, L_16);
            }
        } else {
            assertRevertReasonNotEqual(returnData, "Panic(17)");
        }
    }

    function liquidateCdps(uint _n) public setup {
        bool success;
        bytes memory returnData;

        require(cdpManager.getActiveCdpsCount() > 1, "Cannot liquidate last CDP");

        _n = between(_n, 1, cdpManager.getActiveCdpsCount());

        Cdp[] memory cdpsBefore = _getCdpIdsAndICRs();

        _before(bytes32(0));

        bytes32[] memory batch = liquidationSequencer.sequenceLiqToBatchLiqWithPrice(
            _n,
            vars.priceBefore
        );

        (success, returnData) = actor.proxy(
            address(cdpManager),
            abi.encodeWithSelector(CdpManager.batchLiquidateCdps.selector, batch)
        );

        _after(bytes32(0));

        if (success) {
            Cdp[] memory cdpsAfter = _getCdpIdsAndICRs();

            Cdp[] memory cdpsLiquidated = _cdpIdsAndICRsDiff(cdpsBefore, cdpsAfter);
            gte(
                cdpsLiquidated.length,
                1,
                "liquidateCdps must liquidate at least 1 CDP when successful"
            );
            lte(cdpsLiquidated.length, _n, "liquidateCdps must not liquidate more than n CDPs");
            for (uint256 i = 0; i < cdpsLiquidated.length; ++i) {
                // https://github.com/Badger-Finance/ebtc-fuzz-review/issues/12
                t(
                    cdpsLiquidated[i].icr < cdpManager.MCR() ||
                        (cdpsLiquidated[i].icr < cdpManager.CCR() && vars.isRecoveryModeBefore),
                    L_01
                );
            }

            if (
                vars.lastGracePeriodStartTimestampIsSetBefore &&
                vars.isRecoveryModeBefore &&
                vars.isRecoveryModeAfter
            ) {
                eq(
                    vars.lastGracePeriodStartTimestampBefore,
                    vars.lastGracePeriodStartTimestampAfter,
                    L_14
                );
            }

            if (!vars.isRecoveryModeBefore && vars.isRecoveryModeAfter) {
                t(
                    !vars.lastGracePeriodStartTimestampIsSetBefore &&
                        vars.lastGracePeriodStartTimestampIsSetAfter,
                    L_15
                );
            }

            if (vars.isRecoveryModeBefore && !vars.isRecoveryModeAfter) {
                t(!vars.lastGracePeriodStartTimestampIsSetAfter, L_16);
            }
        } else if (vars.sortedCdpsSizeBefore > _n) {
            if (_atLeastOneCdpIsLiquidatable(cdpsBefore, vars.isRecoveryModeBefore)) {
                assertRevertReasonNotEqual(returnData, "Panic(17)");
            }
        }
    }

    function redeemCollateral(
        uint _EBTCAmount,
        uint _partialRedemptionHintNICR,
        uint _maxFeePercentage,
        uint _maxIterations
    ) public setup {
        bool success;
        bytes memory returnData;

        _EBTCAmount = between(_EBTCAmount, 0, eBTCToken.balanceOf(address(actor)));
        _maxIterations = between(_maxIterations, 0, 1);

        _maxFeePercentage = between(
            _maxFeePercentage,
            cdpManager.redemptionFeeFloor(),
            cdpManager.DECIMAL_PRECISION()
        );

        bytes32 _cdpId = _getFirstCdpWithIcrGteMcr();

        _before(_cdpId);

        (success, returnData) = actor.proxy(
            address(cdpManager),
            abi.encodeWithSelector(
                CdpManager.redeemCollateral.selector,
                _EBTCAmount,
                bytes32(0),
                bytes32(0),
                bytes32(0),
                _partialRedemptionHintNICR,
                _maxIterations,
                _maxFeePercentage
            )
        );

        require(success);

        _after(_cdpId);

        gt(vars.tcrBefore, cdpManager.MCR(), EBTC_02);
        if (_maxIterations == 1) {
            gte(vars.activePoolDebtBefore, vars.activePoolDebtAfter, CDPM_05);
            gte(vars.cdpDebtBefore, vars.cdpDebtAfter, CDPM_06);
            // TODO: CHECK THIS
            // https://github.com/Badger-Finance/ebtc-fuzz-review/issues/10#issuecomment-1702685732
            if (vars.sortedCdpsSizeBefore == vars.sortedCdpsSizeAfter) {
                // Redemptions do not reduce TCR
                // If redemptions do not close any CDP that was healthy (low debt, high coll)
                gt(
                    vars.newTcrAfter, // TODO: See how this breaks
                    vars.newTcrBefore,
                    R_07
                );
            }
            t(invariant_CDPM_04(vars), CDPM_04);
        }
        gt(vars.actorEbtcBefore, vars.actorEbtcAfter, R_08);

        // Verify Fee Recipient Received the Fee
        gte(vars.feeRecipientTotalCollAfter, vars.feeRecipientTotalCollBefore, F_02);

        if (
            vars.lastGracePeriodStartTimestampIsSetBefore &&
            vars.isRecoveryModeBefore &&
            vars.isRecoveryModeAfter
        ) {
            eq(
                vars.lastGracePeriodStartTimestampBefore,
                vars.lastGracePeriodStartTimestampAfter,
                L_14
            );
        }

        if (!vars.isRecoveryModeBefore && vars.isRecoveryModeAfter) {
            t(
                !vars.lastGracePeriodStartTimestampIsSetBefore &&
                    vars.lastGracePeriodStartTimestampIsSetAfter,
                L_15
            );
        }

        if (vars.isRecoveryModeBefore && !vars.isRecoveryModeAfter) {
            t(!vars.lastGracePeriodStartTimestampIsSetAfter, L_16);
        }
    }

    ///////////////////////////////////////////////////////
    // ActivePool
    ///////////////////////////////////////////////////////

    function flashLoanColl(uint _amount) internal setup {
        bool success;
        bytes memory returnData;

        _amount = between(_amount, 0, activePool.maxFlashLoan(address(collateral)));
        uint _fee = activePool.flashFee(address(collateral), _amount);

        _before(bytes32(0));

        // take the flashloan which should always cost the fee paid by caller
        uint _balBefore = collateral.balanceOf(activePool.feeRecipientAddress());
        (success, returnData) = actor.proxy(
            address(activePool),
            abi.encodeWithSelector(
                ActivePool.flashLoan.selector,
                IERC3156FlashBorrower(address(actor)),
                address(collateral),
                _amount,
                _getFlashLoanActions(_amount)
            )
        );

        require(success);

        _after(bytes32(0));

        uint _balAfter = collateral.balanceOf(activePool.feeRecipientAddress());
        eq(_balAfter - _balBefore, _fee, F_03);

        if (
            vars.lastGracePeriodStartTimestampIsSetBefore &&
            vars.isRecoveryModeBefore &&
            vars.isRecoveryModeAfter
        ) {
            eq(
                vars.lastGracePeriodStartTimestampBefore,
                vars.lastGracePeriodStartTimestampAfter,
                L_14
            );
        }

        if (!vars.isRecoveryModeBefore && vars.isRecoveryModeAfter) {
            t(
                !vars.lastGracePeriodStartTimestampIsSetBefore &&
                    vars.lastGracePeriodStartTimestampIsSetAfter,
                L_15
            );
        }

        if (vars.isRecoveryModeBefore && !vars.isRecoveryModeAfter) {
            t(!vars.lastGracePeriodStartTimestampIsSetAfter, L_16);
        }
    }

    ///////////////////////////////////////////////////////
    // BorrowerOperations
    ///////////////////////////////////////////////////////

    function flashLoanEBTC(uint _amount) internal setup {
        bool success;
        bytes memory returnData;

        _amount = between(_amount, 0, borrowerOperations.maxFlashLoan(address(eBTCToken)));

        uint _fee = borrowerOperations.flashFee(address(eBTCToken), _amount);

        _before(bytes32(0));

        // take the flashloan which should always cost the fee paid by caller
        uint _balBefore = eBTCToken.balanceOf(borrowerOperations.feeRecipientAddress());
        (success, returnData) = actor.proxy(
            address(borrowerOperations),
            abi.encodeWithSelector(
                BorrowerOperations.flashLoan.selector,
                IERC3156FlashBorrower(address(actor)),
                address(eBTCToken),
                _amount,
                _getFlashLoanActions(_amount)
            )
        );

        // BorrowerOperations.flashLoan may revert due to reentrancy
        require(success);

        _after(bytes32(0));

        uint _balAfter = eBTCToken.balanceOf(borrowerOperations.feeRecipientAddress());
        eq(_balAfter - _balBefore, _fee, F_03);

        if (
            vars.lastGracePeriodStartTimestampIsSetBefore &&
            vars.isRecoveryModeBefore &&
            vars.isRecoveryModeAfter
        ) {
            eq(
                vars.lastGracePeriodStartTimestampBefore,
                vars.lastGracePeriodStartTimestampAfter,
                L_14
            );
        }

        if (!vars.isRecoveryModeBefore && vars.isRecoveryModeAfter) {
            t(
                !vars.lastGracePeriodStartTimestampIsSetBefore &&
                    vars.lastGracePeriodStartTimestampIsSetAfter,
                L_15
            );
        }

        if (vars.isRecoveryModeBefore && !vars.isRecoveryModeAfter) {
            t(!vars.lastGracePeriodStartTimestampIsSetAfter, L_16);
        }
    }

    function openCdp(uint256 _col, uint256 _EBTCAmount) public setup returns (bytes32 _cdpId) {
        bool success;
        bytes memory returnData;

        // we pass in CCR instead of MCR in case it's the first one
        uint price = priceFeedMock.getPrice();

        uint256 requiredCollAmount = (_EBTCAmount * cdpManager.CCR()) / (price);
        uint256 minCollAmount = max(
            cdpManager.MIN_NET_COLL() + borrowerOperations.LIQUIDATOR_REWARD(),
            requiredCollAmount
        );
        uint256 maxCollAmount = min(2 * minCollAmount, INITIAL_COLL_BALANCE / 10);
        _col = between(requiredCollAmount, minCollAmount, maxCollAmount);

        (success, ) = actor.proxy(
            address(collateral),
            abi.encodeWithSelector(
                CollateralTokenTester.approve.selector,
                address(borrowerOperations),
                _col
            )
        );
        t(success, "Approve never fails");

        _before(bytes32(0));

        (success, returnData) = actor.proxy(
            address(borrowerOperations),
            abi.encodeWithSelector(
                BorrowerOperations.openCdp.selector,
                _EBTCAmount,
                bytes32(0),
                bytes32(0),
                _col
            )
        );

        if (success) {
            _cdpId = abi.decode(returnData, (bytes32));
            _after(_cdpId);

            t(invariant_GENERAL_01(vars), GENERAL_01);
            gt(vars.icrAfter, cdpManager.MCR(), BO_01);

            eq(vars.newTcrAfter, vars.tcrAfter, GENERAL_11);

            // https://github.com/Badger-Finance/ebtc-fuzz-review/issues/3
            t(invariant_GENERAL_09(cdpManager, vars), GENERAL_09);
            // https://github.com/Badger-Finance/ebtc-fuzz-review/issues/4
            gte(
                collateral.getPooledEthByShares(cdpManager.getCdpCollShares(_cdpId)),
                borrowerOperations.MIN_NET_COLL(),
                GENERAL_10
            );
            eq(
                vars.sortedCdpsSizeBefore + 1,
                vars.sortedCdpsSizeAfter,
                "CDPs count must have increased"
            );
            if (
                vars.lastGracePeriodStartTimestampIsSetBefore &&
                vars.isRecoveryModeBefore &&
                vars.isRecoveryModeAfter
            ) {
                eq(
                    vars.lastGracePeriodStartTimestampBefore,
                    vars.lastGracePeriodStartTimestampAfter,
                    L_14
                );
            }

            if (!vars.isRecoveryModeBefore && vars.isRecoveryModeAfter) {
                t(
                    !vars.lastGracePeriodStartTimestampIsSetBefore &&
                        vars.lastGracePeriodStartTimestampIsSetAfter,
                    L_15
                );
            }

            if (vars.isRecoveryModeBefore && !vars.isRecoveryModeAfter) {
                t(!vars.lastGracePeriodStartTimestampIsSetAfter, L_16);
            }
        } else {
            assertRevertReasonNotEqual(returnData, "Panic(17)");
        }
    }

    function addColl(uint _coll, uint256 _i) public setup {
        bool success;
        bytes memory returnData;

        uint256 numberOfCdps = sortedCdps.cdpCountOf(address(actor));
        require(numberOfCdps > 0, "Actor must have at least one CDP open");

        _i = between(_i, 0, numberOfCdps - 1);
        bytes32 _cdpId = sortedCdps.cdpOfOwnerByIndex(address(actor), _i);
        t(_cdpId != bytes32(0), "CDP ID must not be null if the index is valid");

        _coll = between(_coll, 0, INITIAL_COLL_BALANCE / 10);

        if (collateral.balanceOf(address(actor)) < _coll) {
            (success, ) = actor.proxy(
                address(collateral),
                abi.encodeWithSelector(CollateralTokenTester.deposit.selector, ""),
                (_coll - collateral.balanceOf(address(actor)))
            );
            require(success);
            require(
                collateral.balanceOf(address(actor)) > _coll,
                "Actor has high enough balance to add"
            );
        }

        (success, ) = actor.proxy(
            address(collateral),
            abi.encodeWithSelector(
                CollateralTokenTester.approve.selector,
                address(borrowerOperations),
                _coll
            )
        );
        t(success, "Approve never fails");

        _before(_cdpId);

        (success, returnData) = actor.proxy(
            address(borrowerOperations),
            abi.encodeWithSelector(
                BorrowerOperations.addColl.selector,
                _cdpId,
                _cdpId,
                _cdpId,
                _coll
            )
        );

        _after(_cdpId);

        if (success) {
            emit L3(
                vars.isRecoveryModeBefore ? 1 : 0,
                vars.hasGracePeriodPassedBefore ? 1 : 0,
                vars.icrAfter
            );
            emit L3(
                block.timestamp,
                cdpManager.lastGracePeriodStartTimestamp(),
                cdpManager.recoveryModeGracePeriod()
            );

            eq(vars.newTcrAfter, vars.tcrAfter, GENERAL_11);
            gte(vars.nicrAfter, vars.nicrBefore, BO_03);
            // https://github.com/Badger-Finance/ebtc-fuzz-review/issues/3
            t(invariant_GENERAL_09(cdpManager, vars), GENERAL_09);
            // https://github.com/Badger-Finance/ebtc-fuzz-review/issues/4
            gte(
                collateral.getPooledEthByShares(cdpManager.getCdpCollShares(_cdpId)),
                borrowerOperations.MIN_NET_COLL(),
                GENERAL_10
            );

            t(invariant_GENERAL_01(vars), GENERAL_01);

            if (
                vars.lastGracePeriodStartTimestampIsSetBefore &&
                vars.isRecoveryModeBefore &&
                vars.isRecoveryModeAfter
            ) {
                eq(
                    vars.lastGracePeriodStartTimestampBefore,
                    vars.lastGracePeriodStartTimestampAfter,
                    L_14
                );
            }

            if (!vars.isRecoveryModeBefore && vars.isRecoveryModeAfter) {
                t(
                    !vars.lastGracePeriodStartTimestampIsSetBefore &&
                        vars.lastGracePeriodStartTimestampIsSetAfter,
                    L_15
                );
            }

            if (vars.isRecoveryModeBefore && !vars.isRecoveryModeAfter) {
                t(!vars.lastGracePeriodStartTimestampIsSetAfter, L_16);
            }
        } else {
            assertRevertReasonNotEqual(returnData, "Panic(17)");
        }
    }

    function withdrawColl(uint _amount, uint256 _i) public setup {
        bool success;
        bytes memory returnData;

        uint256 numberOfCdps = sortedCdps.cdpCountOf(address(actor));
        require(numberOfCdps > 0, "Actor must have at least one CDP open");

        _i = between(_i, 0, numberOfCdps - 1);
        bytes32 _cdpId = sortedCdps.cdpOfOwnerByIndex(address(actor), _i);
        t(_cdpId != bytes32(0), "CDP ID must not be null if the index is valid");

        // Can only withdraw up to CDP collateral amount, otherwise will revert with assert
        _amount = between(
            _amount,
            0,
            collateral.getPooledEthByShares(cdpManager.getCdpCollShares(_cdpId))
        );

        _before(_cdpId);

        (success, returnData) = actor.proxy(
            address(borrowerOperations),
            abi.encodeWithSelector(
                BorrowerOperations.withdrawColl.selector,
                _cdpId,
                _amount,
                _cdpId,
                _cdpId
            )
        );

        _after(_cdpId);

        if (success) {
            eq(vars.newTcrAfter, vars.tcrAfter, GENERAL_11);
            lte(vars.nicrAfter, vars.nicrBefore, BO_04);
            // https://github.com/Badger-Finance/ebtc-fuzz-review/issues/3
            t(invariant_GENERAL_09(cdpManager, vars), GENERAL_09);
            t(invariant_GENERAL_01(vars), GENERAL_01);
            // https://github.com/Badger-Finance/ebtc-fuzz-review/issues/4
            gte(
                collateral.getPooledEthByShares(cdpManager.getCdpCollShares(_cdpId)),
                borrowerOperations.MIN_NET_COLL(),
                GENERAL_10
            );

            if (
                vars.lastGracePeriodStartTimestampIsSetBefore &&
                vars.isRecoveryModeBefore &&
                vars.isRecoveryModeAfter
            ) {
                eq(
                    vars.lastGracePeriodStartTimestampBefore,
                    vars.lastGracePeriodStartTimestampAfter,
                    L_14
                );
            }

            if (!vars.isRecoveryModeBefore && vars.isRecoveryModeAfter) {
                t(
                    !vars.lastGracePeriodStartTimestampIsSetBefore &&
                        vars.lastGracePeriodStartTimestampIsSetAfter,
                    L_15
                );
            }

            if (vars.isRecoveryModeBefore && !vars.isRecoveryModeAfter) {
                t(!vars.lastGracePeriodStartTimestampIsSetAfter, L_16);
            }
        } else {
            assertRevertReasonNotEqual(returnData, "Panic(17)");
        }
    }

    function withdrawEBTC(uint _amount, uint256 _i) public setup {
        bool success;
        bytes memory returnData;

        uint256 numberOfCdps = sortedCdps.cdpCountOf(address(actor));
        require(numberOfCdps > 0, "Actor must have at least one CDP open");

        _i = between(_i, 0, numberOfCdps - 1);
        bytes32 _cdpId = sortedCdps.cdpOfOwnerByIndex(address(actor), _i);
        t(_cdpId != bytes32(0), "CDP ID must not be null if the index is valid");

        // TODO verify the assumption below, maybe there's a more sensible (or Governance-defined/hardcoded) limit for the maximum amount of minted eBTC at a single operation
        // Can only withdraw up to type(uint128).max eBTC, so that `BorrwerOperations._getNewCdpAmounts` does not overflow
        _amount = between(_amount, 0, type(uint128).max);

        _before(_cdpId);

        (success, returnData) = actor.proxy(
            address(borrowerOperations),
            abi.encodeWithSelector(
                BorrowerOperations.withdrawEBTC.selector,
                _cdpId,
                _amount,
                _cdpId,
                _cdpId
            )
        );

        require(success);

        _after(_cdpId);

        eq(vars.newTcrAfter, vars.tcrAfter, GENERAL_11);
        gte(vars.cdpDebtAfter, vars.cdpDebtBefore, "withdrawEBTC must not decrease debt");
        eq(
            vars.actorEbtcAfter,
            vars.actorEbtcBefore + _amount,
            "withdrawEBTC must increase debt by requested amount"
        );
        // https://github.com/Badger-Finance/ebtc-fuzz-review/issues/4
        gte(
            collateral.getPooledEthByShares(cdpManager.getCdpCollShares(_cdpId)),
            borrowerOperations.MIN_NET_COLL(),
            GENERAL_10
        );

        if (
            vars.lastGracePeriodStartTimestampIsSetBefore &&
            vars.isRecoveryModeBefore &&
            vars.isRecoveryModeAfter
        ) {
            eq(
                vars.lastGracePeriodStartTimestampBefore,
                vars.lastGracePeriodStartTimestampAfter,
                L_14
            );
        }

        if (!vars.isRecoveryModeBefore && vars.isRecoveryModeAfter) {
            t(
                !vars.lastGracePeriodStartTimestampIsSetBefore &&
                    vars.lastGracePeriodStartTimestampIsSetAfter,
                L_15
            );
        }

        if (vars.isRecoveryModeBefore && !vars.isRecoveryModeAfter) {
            t(!vars.lastGracePeriodStartTimestampIsSetAfter, L_16);
        }
    }

    function repayEBTC(uint _amount, uint256 _i) public setup {
        bool success;
        bytes memory returnData;

        uint256 numberOfCdps = sortedCdps.cdpCountOf(address(actor));
        require(numberOfCdps > 0, "Actor must have at least one CDP open");

        _i = between(_i, 0, numberOfCdps - 1);
        bytes32 _cdpId = sortedCdps.cdpOfOwnerByIndex(address(actor), _i);
        t(_cdpId != bytes32(0), "CDP ID must not be null if the index is valid");

        (uint256 entireDebt, , ) = cdpManager.getDebtAndCollShares(_cdpId);
        _amount = between(_amount, 0, entireDebt);

        _before(_cdpId);

        (success, returnData) = actor.proxy(
            address(borrowerOperations),
            abi.encodeWithSelector(
                BorrowerOperations.repayEBTC.selector,
                _cdpId,
                _amount,
                _cdpId,
                _cdpId
            )
        );
        require(success);

        _after(_cdpId);

        eq(vars.newTcrAfter, vars.tcrAfter, GENERAL_11);

        // https://github.com/Badger-Finance/ebtc-fuzz-review/issues/3
        gte(vars.newTcrAfter, vars.newTcrBefore, BO_08);

        eq(vars.ebtcTotalSupplyBefore - _amount, vars.ebtcTotalSupplyAfter, BO_07);
        eq(vars.actorEbtcBefore - _amount, vars.actorEbtcAfter, BO_07);
        // https://github.com/Badger-Finance/ebtc-fuzz-review/issues/3
        t(invariant_GENERAL_09(cdpManager, vars), GENERAL_09);
        t(invariant_GENERAL_01(vars), GENERAL_01);
        // https://github.com/Badger-Finance/ebtc-fuzz-review/issues/4
        gte(
            collateral.getPooledEthByShares(cdpManager.getCdpCollShares(_cdpId)),
            borrowerOperations.MIN_NET_COLL(),
            GENERAL_10
        );

        if (
            vars.lastGracePeriodStartTimestampIsSetBefore &&
            vars.isRecoveryModeBefore &&
            vars.isRecoveryModeAfter
        ) {
            eq(
                vars.lastGracePeriodStartTimestampBefore,
                vars.lastGracePeriodStartTimestampAfter,
                L_14
            );
        }

        if (!vars.isRecoveryModeBefore && vars.isRecoveryModeAfter) {
            t(
                !vars.lastGracePeriodStartTimestampIsSetBefore &&
                    vars.lastGracePeriodStartTimestampIsSetAfter,
                L_15
            );
        }

        if (vars.isRecoveryModeBefore && !vars.isRecoveryModeAfter) {
            t(!vars.lastGracePeriodStartTimestampIsSetAfter, L_16);
        }
    }

    function closeCdp(uint _i) public setup {
        bool success;
        bytes memory returnData;

        require(cdpManager.getActiveCdpsCount() > 1, "Cannot close last CDP");

        uint256 numberOfCdps = sortedCdps.cdpCountOf(address(actor));
        require(numberOfCdps > 0, "Actor must have at least one CDP open");

        _i = between(_i, 0, numberOfCdps - 1);
        bytes32 _cdpId = sortedCdps.cdpOfOwnerByIndex(address(actor), _i);
        t(_cdpId != bytes32(0), "CDP ID must not be null if the index is valid");

        _before(_cdpId);

        (success, returnData) = actor.proxy(
            address(borrowerOperations),
            abi.encodeWithSelector(BorrowerOperations.closeCdp.selector, _cdpId)
        );

        _after(_cdpId);

        if (success) {
            eq(vars.newTcrAfter, vars.tcrAfter, GENERAL_11);
            eq(vars.cdpDebtAfter, 0, BO_02);
            eq(
                vars.sortedCdpsSizeBefore - 1,
                vars.sortedCdpsSizeAfter,
                "closeCdp reduces list size by 1"
            );
            gt(
                vars.actorCollAfter,
                vars.actorCollBefore,
                "closeCdp increases the collateral balance of the user"
            );
            // https://github.com/Badger-Finance/ebtc-fuzz-review/issues/3
            t(invariant_GENERAL_09(cdpManager, vars), GENERAL_09);
            emit L4(
                vars.actorCollBefore,
                vars.cdpCollBefore,
                vars.liquidatorRewardSharesBefore,
                vars.actorCollAfter
            );
            gt(
                // https://github.com/Badger-Finance/ebtc-fuzz-review/issues/11
                // Note: not checking for strict equality since split fee is difficult to calculate a-priori, so the CDP collateral value may not be sent back to the user in full
                vars.actorCollAfter,
                vars.actorCollBefore +
                    // ActivePool transfer SHARES not ETH directly
                    collateral.getPooledEthByShares(vars.liquidatorRewardSharesBefore),
                BO_05
            );
            t(invariant_GENERAL_01(vars), GENERAL_01);

            if (
                vars.lastGracePeriodStartTimestampIsSetBefore &&
                vars.isRecoveryModeBefore &&
                vars.isRecoveryModeAfter
            ) {
                eq(
                    vars.lastGracePeriodStartTimestampBefore,
                    vars.lastGracePeriodStartTimestampAfter,
                    L_14
                );
            }

            if (!vars.isRecoveryModeBefore && vars.isRecoveryModeAfter) {
                t(
                    !vars.lastGracePeriodStartTimestampIsSetBefore &&
                        vars.lastGracePeriodStartTimestampIsSetAfter,
                    L_15
                );
            }

            if (vars.isRecoveryModeBefore && !vars.isRecoveryModeAfter) {
                t(!vars.lastGracePeriodStartTimestampIsSetAfter, L_16);
            }
        } else {
            assertRevertReasonNotEqual(returnData, "Panic(17)");
        }
    }

    function adjustCdp(
        uint _i,
        uint _collWithdrawal,
        uint _EBTCChange,
        bool _isDebtIncrease
    ) public setup {
        bool success;
        bytes memory returnData;

        uint256 numberOfCdps = sortedCdps.cdpCountOf(address(actor));
        require(numberOfCdps > 0, "Actor must have at least one CDP open");

        _i = between(_i, 0, numberOfCdps - 1);
        bytes32 _cdpId = sortedCdps.cdpOfOwnerByIndex(address(actor), _i);
        t(_cdpId != bytes32(0), "CDP ID must not be null if the index is valid");

        (uint256 entireDebt, uint256 entireColl, ) = cdpManager.getDebtAndCollShares(_cdpId);
        _collWithdrawal = between(_collWithdrawal, 0, entireColl);
        _EBTCChange = between(_EBTCChange, 0, entireDebt);

        _before(_cdpId);

        (success, returnData) = actor.proxy(
            address(borrowerOperations),
            abi.encodeWithSelector(
                BorrowerOperations.adjustCdp.selector,
                _cdpId,
                _collWithdrawal,
                _EBTCChange,
                _isDebtIncrease,
                _cdpId,
                _cdpId
            )
        );

        require(success);

        _after(_cdpId);

        eq(vars.newTcrAfter, vars.tcrAfter, GENERAL_11);
        // https://github.com/Badger-Finance/ebtc-fuzz-review/issues/3
        t(invariant_GENERAL_09(cdpManager, vars), GENERAL_09);

        t(invariant_GENERAL_01(vars), GENERAL_01);
        // https://github.com/Badger-Finance/ebtc-fuzz-review/issues/4
        gte(
            collateral.getPooledEthByShares(cdpManager.getCdpCollShares(_cdpId)),
            borrowerOperations.MIN_NET_COLL(),
            GENERAL_10
        );

        if (
            vars.lastGracePeriodStartTimestampIsSetBefore &&
            vars.isRecoveryModeBefore &&
            vars.isRecoveryModeAfter
        ) {
            eq(
                vars.lastGracePeriodStartTimestampBefore,
                vars.lastGracePeriodStartTimestampAfter,
                L_14
            );
        }

        if (!vars.isRecoveryModeBefore && vars.isRecoveryModeAfter) {
            t(
                !vars.lastGracePeriodStartTimestampIsSetBefore &&
                    vars.lastGracePeriodStartTimestampIsSetAfter,
                L_15
            );
        }

        if (vars.isRecoveryModeBefore && !vars.isRecoveryModeAfter) {
            t(!vars.lastGracePeriodStartTimestampIsSetAfter, L_16);
        }
    }

    ///////////////////////////////////////////////////////
    // Collateral Token (Test)
    ///////////////////////////////////////////////////////

    // Example for real world slashing: https://twitter.com/LidoFinance/status/1646505631678107649
    // > There are 11 slashing ongoing with the RockLogic GmbH node operator in Lido.
    // > the total projected impact is around 20 ETH,
    // > or about 3% of average daily protocol rewards/0.0004% of TVL.
    function setEthPerShare(uint256 _newEthPerShare) public {
        uint256 currentEthPerShare = collateral.getEthPerShare();
        _newEthPerShare = between(
            _newEthPerShare,
            (currentEthPerShare * 1e18) / MAX_REBASE_PERCENT,
            (currentEthPerShare * MAX_REBASE_PERCENT) / 1e18
        );
        collateral.setEthPerShare(_newEthPerShare);
    }

    ///////////////////////////////////////////////////////
    // PriceFeed
    ///////////////////////////////////////////////////////

    function setPrice(uint256 _newPrice) public {
        uint256 currentPrice = priceFeedMock.getPrice();
        _newPrice = between(
            _newPrice,
            (currentPrice * 1e18) / MAX_PRICE_CHANGE_PERCENT,
            (currentPrice * MAX_PRICE_CHANGE_PERCENT) / 1e18
        );
        priceFeedMock.setPrice(_newPrice);
    }

    ///////////////////////////////////////////////////////
    // Governance
    ///////////////////////////////////////////////////////

    function setGovernanceParameters(uint256 parameter, uint256 value) public {
        parameter = between(parameter, 0, 6);

        if (parameter == 0) {
            value = between(value, cdpManager.MINIMUM_GRACE_PERIOD(), type(uint128).max);
            hevm.prank(defaultGovernance);
            cdpManager.setGracePeriod(uint128(value));
        } else if (parameter == 1) {
            value = between(value, 0, activePool.getFeeRecipientClaimableCollShares());
            _before(bytes32(0));
            hevm.prank(defaultGovernance);
            _before(bytes32(0));
            activePool.claimFeeRecipientCollShares(value);
            _after(bytes32(0));
<<<<<<< HEAD
            // https://github.com/Badger-Finance/ebtc-fuzz-review/issues/22
            // gte(vars.feeRecipientTotalCollAfter, vars.feeRecipientTotalCollBefore, F_01);
=======
            // If there was something to claim
            if(value > 0) {
                // Claiming will increase the balance
                gte(vars.feeRecipientCollSharesAfter, vars.feeRecipientCollSharesBefore, F_01);
            }
>>>>>>> 881cd5de
        } else if (parameter == 2) {
            value = between(value, 0, cdpManager.MAX_REWARD_SPLIT());
            hevm.prank(defaultGovernance);
            cdpManager.setStakingRewardSplit(value);
        } else if (parameter == 3) {
            value = between(
                value,
                cdpManager.MIN_REDEMPTION_FEE_FLOOR(),
                cdpManager.DECIMAL_PRECISION()
            );
            hevm.prank(defaultGovernance);
            cdpManager.setRedemptionFeeFloor(value);
        } else if (parameter == 4) {
            value = between(
                value,
                cdpManager.MIN_MINUTE_DECAY_FACTOR(),
                cdpManager.MAX_MINUTE_DECAY_FACTOR()
            );
            hevm.prank(defaultGovernance);
            cdpManager.setMinuteDecayFactor(value);
        } else if (parameter == 5) {
            value = between(value, 0, cdpManager.DECIMAL_PRECISION());
            hevm.prank(defaultGovernance);
            cdpManager.setBeta(value);
        } else if (parameter == 6) {
            value = between(value, 0, 1);
            hevm.prank(defaultGovernance);
            cdpManager.setRedemptionsPaused(value == 1 ? true : false);
        }
    }
}<|MERGE_RESOLUTION|>--- conflicted
+++ resolved
@@ -1251,16 +1251,12 @@
             _before(bytes32(0));
             activePool.claimFeeRecipientCollShares(value);
             _after(bytes32(0));
-<<<<<<< HEAD
-            // https://github.com/Badger-Finance/ebtc-fuzz-review/issues/22
-            // gte(vars.feeRecipientTotalCollAfter, vars.feeRecipientTotalCollBefore, F_01);
-=======
             // If there was something to claim
             if(value > 0) {
+                // https://github.com/Badger-Finance/ebtc-fuzz-review/issues/22
                 // Claiming will increase the balance
                 gte(vars.feeRecipientCollSharesAfter, vars.feeRecipientCollSharesBefore, F_01);
             }
->>>>>>> 881cd5de
         } else if (parameter == 2) {
             value = between(value, 0, cdpManager.MAX_REWARD_SPLIT());
             hevm.prank(defaultGovernance);
