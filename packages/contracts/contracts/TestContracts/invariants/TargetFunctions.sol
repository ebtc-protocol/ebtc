--- conflicted
+++ resolved
@@ -236,24 +236,17 @@
 
         if (success) {
             // SURPLUS-CHECK-1 | The surplus is capped at 4 wei | NOTE: Proxy of growth, storage var would further refine
-<<<<<<< HEAD
-            gte(vars.collSurplusPoolBefore + 12, vars.collSurplusPoolAfter, "SURPLUS-CHECK-1_12");
-            gte(vars.userSurplusBefore + 12, vars.userSurplusAfter, "SURPLUS-CHECK-2_12");
-
-            gte(vars.collSurplusPoolBefore + 8, vars.collSurplusPoolAfter, "SURPLUS-CHECK-1_8");
-            gte(vars.userSurplusBefore + 8, vars.userSurplusAfter, "SURPLUS-CHECK-2_8");
-
-            gte(vars.collSurplusPoolBefore + 4, vars.collSurplusPoolAfter, "SURPLUS-CHECK-1_4");
-            gte(vars.userSurplusBefore + 4, vars.userSurplusAfter, "SURPLUS-CHECK-2_4");
-
-
-
-=======
+
             if (_icrToLiq <= cdpManager.MCR()) {
-                gte(vars.collSurplusPoolBefore + 4, vars.collSurplusPoolAfter, "SURPLUS-CHECK-1");
-                gte(vars.userSurplusBefore + 4, vars.userSurplusAfter, "SURPLUS-CHECK-2");
-            }
->>>>>>> 6990b147
+                gte(vars.collSurplusPoolBefore + 12, vars.collSurplusPoolAfter, "SURPLUS-CHECK-1_12");
+                gte(vars.userSurplusBefore + 12, vars.userSurplusAfter, "SURPLUS-CHECK-2_12");
+
+                gte(vars.collSurplusPoolBefore + 8, vars.collSurplusPoolAfter, "SURPLUS-CHECK-1_8");
+                gte(vars.userSurplusBefore + 8, vars.userSurplusAfter, "SURPLUS-CHECK-2_8");
+
+                gte(vars.collSurplusPoolBefore + 4, vars.collSurplusPoolAfter, "SURPLUS-CHECK-1_4");
+                gte(vars.userSurplusBefore + 4, vars.userSurplusAfter, "SURPLUS-CHECK-2_4");
+            }
 
             // if ICR >= TCR then we ignore
             // We could check that Liquidated is not above TCR
