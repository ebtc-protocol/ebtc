--- conflicted
+++ resolved
@@ -11,1252 +11,4 @@
         _setUp();
         _setUpActors();
     }
-<<<<<<< HEAD
-
-    ///////////////////////////////////////////////////////
-    // Helper functions
-    ///////////////////////////////////////////////////////
-
-    function _totalCdpsBelowMcr() internal returns (uint256) {
-        uint256 ans;
-        bytes32 currentCdp = sortedCdps.getFirst();
-
-        uint256 _price = priceFeedMock.getPrice();
-
-        while (currentCdp != bytes32(0)) {
-            if (cdpManager.getICR(currentCdp, _price) < cdpManager.MCR()) {
-                ++ans;
-            }
-
-            currentCdp = sortedCdps.getNext(currentCdp);
-        }
-
-        return ans;
-    }
-
-    function _getCdpIdsAndICRs() internal view returns (Cdp[] memory ans) {
-        ans = new Cdp[](sortedCdps.getSize());
-        uint256 i = 0;
-        bytes32 currentCdp = sortedCdps.getFirst();
-
-        uint256 _price = priceFeedMock.getPrice();
-
-        while (currentCdp != bytes32(0)) {
-            ans[i++] = Cdp({id: currentCdp, icr: cdpManager.getICR(currentCdp, _price)});
-
-            currentCdp = sortedCdps.getNext(currentCdp);
-        }
-    }
-
-    function _cdpIdsAndICRsDiff(
-        Cdp[] memory superset,
-        Cdp[] memory subset
-    ) internal returns (Cdp[] memory ans) {
-        ans = new Cdp[](superset.length - subset.length);
-        uint256 index = 0;
-        for (uint256 i = 0; i < superset.length; i++) {
-            bool duplicate = false;
-            for (uint256 j = 0; j < subset.length; j++) {
-                if (superset[i].id == subset[j].id) {
-                    duplicate = true;
-                }
-            }
-            if (!duplicate) {
-                ans[index++] = superset[i];
-            }
-        }
-    }
-
-    function _getRandomCdp(uint _i) internal view returns (bytes32) {
-        uint _cdpIdx = _i % cdpManager.getActiveCdpsCount();
-        return cdpManager.CdpIds(_cdpIdx);
-    }
-
-    event FlashLoanAction(uint, uint);
-
-    function _getFlashLoanActions(uint256 value) internal returns (bytes memory) {
-        uint256 _actions = clampBetween(value, 1, MAX_FLASHLOAN_ACTIONS);
-        uint256 _EBTCAmount = clampBetween(value, 1, eBTCToken.totalSupply() / 2);
-        uint256 _col = clampBetween(value, 1, cdpManager.getSystemCollShares() / 2);
-        uint256 _n = clampBetween(value, 1, cdpManager.getActiveCdpsCount());
-
-        uint256 numberOfCdps = sortedCdps.cdpCountOf(address(actor));
-        require(numberOfCdps > 0, "Actor must have at least one CDP open");
-        uint256 _i = clampBetween(value, 0, numberOfCdps - 1);
-        bytes32 _cdpId = sortedCdps.cdpOfOwnerByIndex(address(actor), _i);
-        assertWithMsg(_cdpId != bytes32(0), "CDP ID must not be null if the index is valid");
-
-        address[] memory _targets = new address[](_actions);
-        bytes[] memory _calldatas = new bytes[](_actions);
-
-        address[] memory _allTargets = new address[](6);
-        bytes[] memory _allCalldatas = new bytes[](6);
-
-        _allTargets[0] = address(borrowerOperations);
-        _allCalldatas[0] = abi.encodeWithSelector(
-            BorrowerOperations.openCdp.selector,
-            _EBTCAmount,
-            bytes32(0),
-            bytes32(0),
-            _col
-        );
-
-        _allTargets[1] = address(borrowerOperations);
-        _allCalldatas[1] = abi.encodeWithSelector(BorrowerOperations.closeCdp.selector, _cdpId);
-
-        _allTargets[2] = address(borrowerOperations);
-        _allCalldatas[2] = abi.encodeWithSelector(
-            BorrowerOperations.addColl.selector,
-            _cdpId,
-            _cdpId,
-            _cdpId,
-            _col
-        );
-
-        _allTargets[3] = address(borrowerOperations);
-        _allCalldatas[3] = abi.encodeWithSelector(
-            BorrowerOperations.withdrawColl.selector,
-            _cdpId,
-            _col,
-            _cdpId,
-            _cdpId
-        );
-
-        _allTargets[4] = address(borrowerOperations);
-        _allCalldatas[4] = abi.encodeWithSelector(
-            BorrowerOperations.withdrawEBTC.selector,
-            _cdpId,
-            _EBTCAmount,
-            _cdpId,
-            _cdpId
-        );
-
-        _allTargets[5] = address(borrowerOperations);
-        _allCalldatas[5] = abi.encodeWithSelector(
-            BorrowerOperations.repayEBTC.selector,
-            _cdpId,
-            _EBTCAmount,
-            _cdpId,
-            _cdpId
-        );
-
-        for (uint256 _j = 0; _j < _actions; ++_j) {
-            _i = uint256(keccak256(abi.encodePacked(value, _j, _i))) % _allTargets.length;
-            emit FlashLoanAction(_j, _i);
-
-            _targets[_j] = _allTargets[_i];
-            _calldatas[_j] = _allCalldatas[_i];
-        }
-
-        return abi.encode(_targets, _calldatas);
-    }
-
-    function _getFirstCdpWithIcrGteMcr() internal returns (bytes32) {
-        bytes32 _cId = sortedCdps.getLast();
-        address currentBorrower = sortedCdps.getOwnerAddress(_cId);
-        // Find the first cdp with ICR >= MCR
-        while (
-            currentBorrower != address(0) &&
-            cdpManager.getICR(_cId, priceFeedMock.getPrice()) < cdpManager.MCR()
-        ) {
-            _cId = sortedCdps.getPrev(_cId);
-            currentBorrower = sortedCdps.getOwnerAddress(_cId);
-        }
-        return _cId;
-    }
-
-    function _atLeastOneCdpIsLiquidatable(
-        Cdp[] memory cdps,
-        bool isRecoveryModeBefore
-    ) internal view returns (bool atLeastOneCdpIsLiquidatable) {
-        for (uint256 i = 0; i < cdps.length; ++i) {
-            if (
-                cdps[i].icr < cdpManager.MCR() ||
-                (cdps[i].icr < cdpManager.CCR() && isRecoveryModeBefore)
-            ) {
-                atLeastOneCdpIsLiquidatable = true;
-                break;
-            }
-        }
-    }
-
-    ///////////////////////////////////////////////////////
-    // CdpManager
-    ///////////////////////////////////////////////////////
-
-    function liquidate(uint _i) external {
-        actor = actors[msg.sender];
-
-        bool success;
-        bytes memory returnData;
-
-        require(cdpManager.getActiveCdpsCount() > 1, "Cannot liquidate last CDP");
-
-        bytes32 _cdpId = _getRandomCdp(_i);
-
-        (uint256 entireDebt, , ) = cdpManager.getDebtAndCollShares(_cdpId);
-        require(entireDebt > 0, "CDP must have debt");
-
-        uint256 _price = priceFeedMock.getPrice();
-
-        _before(_cdpId);
-
-        (success, returnData) = actor.proxy(
-            address(cdpManager),
-            abi.encodeWithSelector(CdpManager.liquidate.selector, _cdpId)
-        );
-
-        _after(_cdpId);
-
-        if (success) {
-            if (
-                vars.newIcrBefore >= cdpManager.LICR() // 103% else liquidating locks in bad debt
-            ) {
-                // https://github.com/Badger-Finance/ebtc-fuzz-review/issues/5
-                assertGte(vars.newTcrAfter, vars.newTcrBefore, L_12);
-            }
-            // https://github.com/Badger-Finance/ebtc-fuzz-review/issues/12
-            assertWithMsg(
-                vars.newIcrBefore < cdpManager.MCR() ||
-                    (vars.newIcrBefore < cdpManager.CCR() && vars.isRecoveryModeBefore),
-                L_01
-            );
-            if (
-                vars.lastGracePeriodStartTimestampIsSetBefore &&
-                vars.isRecoveryModeBefore &&
-                vars.isRecoveryModeAfter
-            ) {
-                assertEq(
-                    vars.lastGracePeriodStartTimestampBefore,
-                    vars.lastGracePeriodStartTimestampAfter,
-                    L_14
-                );
-            }
-
-            if (!vars.isRecoveryModeBefore && vars.isRecoveryModeAfter) {
-                assertWithMsg(
-                    !vars.lastGracePeriodStartTimestampIsSetBefore &&
-                        vars.lastGracePeriodStartTimestampIsSetAfter,
-                    L_15
-                );
-            }
-
-            if (vars.isRecoveryModeBefore && !vars.isRecoveryModeAfter) {
-                assertWithMsg(!vars.lastGracePeriodStartTimestampIsSetAfter, L_16);
-            }
-
-            assertGte(
-                vars.actorCollAfter,
-                vars.actorCollBefore +
-                    collateral.getPooledEthByShares(vars.liquidatorRewardSharesBefore),
-                L_09
-            );
-        } else if (vars.sortedCdpsSizeBefore > _i) {
-            assertRevertReasonNotEqual(returnData, "Panic(17)");
-        }
-    }
-
-    function partialLiquidate(uint _i, uint _partialAmount) external {
-        actor = actors[msg.sender];
-
-        bool success;
-        bytes memory returnData;
-
-        require(cdpManager.getActiveCdpsCount() > 1, "Cannot liquidate last CDP");
-
-        bytes32 _cdpId = _getRandomCdp(_i);
-
-        (uint256 entireDebt, , ) = cdpManager.getDebtAndCollShares(_cdpId);
-        require(entireDebt > 0, "CDP must have debt");
-
-        _partialAmount = clampBetween(_partialAmount, 0, entireDebt);
-
-        _before(_cdpId);
-
-        (success, returnData) = actor.proxy(
-            address(cdpManager),
-            abi.encodeWithSelector(
-                CdpManager.partiallyLiquidate.selector,
-                _cdpId,
-                _partialAmount,
-                _cdpId,
-                _cdpId
-            )
-        );
-
-        _after(_cdpId);
-
-        if (success) {
-            assertLt(
-                vars.cdpDebtAfter,
-                vars.cdpDebtBefore,
-                "Partial liquidation must reduce CDP debt"
-            );
-
-            if (
-                vars.newIcrBefore >= cdpManager.LICR() // 103% else liquidating locks in bad debt
-            ) {
-                // https://github.com/Badger-Finance/ebtc-fuzz-review/issues/5
-                assertGte(vars.newTcrAfter, vars.newTcrBefore, L_12);
-            }
-            // https://github.com/Badger-Finance/ebtc-fuzz-review/issues/12
-            assertWithMsg(
-                vars.newIcrBefore < cdpManager.MCR() ||
-                    (vars.newIcrBefore < cdpManager.CCR() && vars.isRecoveryModeBefore),
-                L_01
-            );
-
-            // https://github.com/Badger-Finance/ebtc-fuzz-review/issues/4
-            if (vars.sortedCdpsSizeAfter == vars.sortedCdpsSizeBefore) {
-                // CDP was not fully liquidated
-                assertGte(
-                    collateral.getPooledEthByShares(cdpManager.getCdpCollShares(_cdpId)),
-                    borrowerOperations.MIN_NET_COLL(),
-                    GENERAL_10
-                );
-            }
-
-            if (
-                vars.lastGracePeriodStartTimestampIsSetBefore &&
-                vars.isRecoveryModeBefore &&
-                vars.isRecoveryModeAfter
-            ) {
-                assertEq(
-                    vars.lastGracePeriodStartTimestampBefore,
-                    vars.lastGracePeriodStartTimestampAfter,
-                    L_14
-                );
-            }
-
-            if (!vars.isRecoveryModeBefore && vars.isRecoveryModeAfter) {
-                assertWithMsg(
-                    !vars.lastGracePeriodStartTimestampIsSetBefore &&
-                        vars.lastGracePeriodStartTimestampIsSetAfter,
-                    L_15
-                );
-            }
-
-            if (vars.isRecoveryModeBefore && !vars.isRecoveryModeAfter) {
-                assertWithMsg(!vars.lastGracePeriodStartTimestampIsSetAfter, L_16);
-            }
-        } else {
-            assertRevertReasonNotEqual(returnData, "Panic(17)");
-        }
-    }
-
-    function liquidateCdps(uint _n) external {
-        actor = actors[msg.sender];
-
-        bool success;
-        bytes memory returnData;
-
-        require(cdpManager.getActiveCdpsCount() > 1, "Cannot liquidate last CDP");
-
-        _n = clampBetween(_n, 1, cdpManager.getActiveCdpsCount());
-
-        uint256 totalCdpsBelowMcr = _totalCdpsBelowMcr();
-        uint256 _price = priceFeedMock.getPrice();
-        Cdp[] memory cdpsBefore = _getCdpIdsAndICRs();
-
-        _before(bytes32(0));
-
-        bytes32[] memory batch = liquidationSequencer.sequenceLiqToBatchLiqWithPrice(
-            _n,
-            vars.priceBefore
-        );
-
-        (success, returnData) = actor.proxy(
-            address(cdpManager),
-            abi.encodeWithSelector(CdpManager.batchLiquidateCdps.selector, batch)
-        );
-
-        _after(bytes32(0));
-
-        if (success) {
-            Cdp[] memory cdpsAfter = _getCdpIdsAndICRs();
-
-            Cdp[] memory cdpsLiquidated = _cdpIdsAndICRsDiff(cdpsBefore, cdpsAfter);
-            assertGte(
-                cdpsLiquidated.length,
-                1,
-                "liquidateCdps must liquidate at least 1 CDP when successful"
-            );
-            assertLte(
-                cdpsLiquidated.length,
-                _n,
-                "liquidateCdps must not liquidate more than n CDPs"
-            );
-            // for (uint256 i = 0; i < cdpsLiquidated.length; ++i) {
-            // https://github.com/Badger-Finance/ebtc-fuzz-review/issues/12
-            // assertWithMsg(
-            //     cdpsLiquidated[i].icr < cdpManager.MCR() ||
-            //         (cdpsLiquidated[i].icr < cdpManager.CCR() && vars.isRecoveryModeBefore),
-            //     L_01
-            // );
-            // }
-
-            if (
-                vars.lastGracePeriodStartTimestampIsSetBefore &&
-                vars.isRecoveryModeBefore &&
-                vars.isRecoveryModeAfter
-            ) {
-                assertEq(
-                    vars.lastGracePeriodStartTimestampBefore,
-                    vars.lastGracePeriodStartTimestampAfter,
-                    L_14
-                );
-            }
-
-            if (!vars.isRecoveryModeBefore && vars.isRecoveryModeAfter) {
-                assertWithMsg(
-                    !vars.lastGracePeriodStartTimestampIsSetBefore &&
-                        vars.lastGracePeriodStartTimestampIsSetAfter,
-                    L_15
-                );
-            }
-
-            if (vars.isRecoveryModeBefore && !vars.isRecoveryModeAfter) {
-                assertWithMsg(!vars.lastGracePeriodStartTimestampIsSetAfter, L_16);
-            }
-        } else if (vars.sortedCdpsSizeBefore > _n) {
-            if (_atLeastOneCdpIsLiquidatable(cdpsBefore, vars.isRecoveryModeBefore)) {
-                assertRevertReasonNotEqual(returnData, "Panic(17)");
-            }
-        }
-    }
-
-    function redeemCollateral(
-        uint _EBTCAmount,
-        uint _partialRedemptionHintNICR,
-        uint _maxFeePercentage,
-        uint _maxIterations
-    ) external {
-        require(
-            block.timestamp > cdpManager.getDeploymentStartTime() + cdpManager.BOOTSTRAP_PERIOD(),
-            "CdpManager: Redemptions are not allowed during bootstrap phase"
-        );
-
-        actor = actors[msg.sender];
-
-        bool success;
-        bytes memory returnData;
-
-        _EBTCAmount = clampBetween(_EBTCAmount, 0, eBTCToken.balanceOf(address(actor)));
-        _maxIterations = clampBetween(_maxIterations, 0, 1);
-
-        _maxFeePercentage = clampBetween(
-            _maxFeePercentage,
-            cdpManager.redemptionFeeFloor(),
-            cdpManager.DECIMAL_PRECISION()
-        );
-
-        bytes32 _cdpId = _getFirstCdpWithIcrGteMcr();
-        bool _atLeastOneCdpIsLiquidatableBefore = _atLeastOneCdpIsLiquidatable(
-            _getCdpIdsAndICRs(),
-            cdpManager.checkRecoveryMode(priceFeedMock.getPrice())
-        );
-
-        _before(_cdpId);
-
-        (success, returnData) = actor.proxy(
-            address(cdpManager),
-            abi.encodeWithSelector(
-                CdpManager.redeemCollateral.selector,
-                _EBTCAmount,
-                bytes32(0),
-                bytes32(0),
-                bytes32(0),
-                _partialRedemptionHintNICR,
-                _maxIterations,
-                _maxFeePercentage
-            )
-        );
-
-        require(success);
-
-        _after(_cdpId);
-
-        assertGt(vars.tcrBefore, cdpManager.MCR(), EBTC_02);
-        if (_maxIterations == 1) {
-            assertGte(vars.activePoolDebtBefore, vars.activePoolDebtAfter, CDPM_05);
-            assertGte(vars.cdpDebtBefore, vars.cdpDebtAfter, CDPM_06); /// @audit This should not break after the fix as we check for redistributed bad debt in `cdpDebtBefore`
-            // https://github.com/Badger-Finance/ebtc-fuzz-review/issues/10#issuecomment-1702685732
-            // if (!_atLeastOneCdpIsLiquidatableBefore) {
-            //     // https://github.com/Badger-Finance/ebtc-fuzz-review/issues/10
-            //     assertGt(
-            //         vars.newTcrAfter,
-            //         vars.newTcrBefore,
-            //         R_07
-            //     );
-            // }
-            // https://github.com/Badger-Finance/ebtc-fuzz-review/issues/6#issuecomment-1702653146
-            assertWithMsg(invariant_CDPM_04(vars), CDPM_04);
-        }
-        assertGt(vars.actorEbtcBefore, vars.actorEbtcAfter, R_08);
-
-        if (
-            vars.lastGracePeriodStartTimestampIsSetBefore &&
-            vars.isRecoveryModeBefore &&
-            vars.isRecoveryModeAfter
-        ) {
-            assertEq(
-                vars.lastGracePeriodStartTimestampBefore,
-                vars.lastGracePeriodStartTimestampAfter,
-                L_14
-            );
-        }
-
-        if (!vars.isRecoveryModeBefore && vars.isRecoveryModeAfter) {
-            assertWithMsg(
-                !vars.lastGracePeriodStartTimestampIsSetBefore &&
-                    vars.lastGracePeriodStartTimestampIsSetAfter,
-                L_15
-            );
-        }
-
-        if (vars.isRecoveryModeBefore && !vars.isRecoveryModeAfter) {
-            assertWithMsg(!vars.lastGracePeriodStartTimestampIsSetAfter, L_16);
-        }
-    }
-
-    ///////////////////////////////////////////////////////
-    // ActivePool
-    ///////////////////////////////////////////////////////
-
-    function flashLoanColl(uint _amount) internal {
-        actor = actors[msg.sender];
-
-        bool success;
-        bytes memory returnData;
-
-        _amount = clampBetween(_amount, 0, activePool.maxFlashLoan(address(collateral)));
-        uint _fee = activePool.flashFee(address(collateral), _amount);
-
-        _before(bytes32(0));
-
-        // take the flashloan which should always cost the fee paid by caller
-        uint _balBefore = collateral.balanceOf(activePool.feeRecipientAddress());
-        (success, returnData) = actor.proxy(
-            address(activePool),
-            abi.encodeWithSelector(
-                ActivePool.flashLoan.selector,
-                IERC3156FlashBorrower(address(actor)),
-                address(collateral),
-                _amount,
-                _getFlashLoanActions(_amount)
-            )
-        );
-
-        require(success);
-
-        _after(bytes32(0));
-
-        uint _balAfter = collateral.balanceOf(activePool.feeRecipientAddress());
-        // https://github.com/Badger-Finance/ebtc-fuzz-review/issues/9
-        assertEq(_balAfter - _balBefore, _fee, "Flashloan should send fee to recipient");
-
-        if (
-            vars.lastGracePeriodStartTimestampIsSetBefore &&
-            vars.isRecoveryModeBefore &&
-            vars.isRecoveryModeAfter
-        ) {
-            assertEq(
-                vars.lastGracePeriodStartTimestampBefore,
-                vars.lastGracePeriodStartTimestampAfter,
-                L_14
-            );
-        }
-
-        if (!vars.isRecoveryModeBefore && vars.isRecoveryModeAfter) {
-            assertWithMsg(
-                !vars.lastGracePeriodStartTimestampIsSetBefore &&
-                    vars.lastGracePeriodStartTimestampIsSetAfter,
-                L_15
-            );
-        }
-
-        if (vars.isRecoveryModeBefore && !vars.isRecoveryModeAfter) {
-            assertWithMsg(!vars.lastGracePeriodStartTimestampIsSetAfter, L_16);
-        }
-    }
-
-    ///////////////////////////////////////////////////////
-    // BorrowerOperations
-    ///////////////////////////////////////////////////////
-
-    function flashLoanEBTC(uint _amount) internal {
-        actor = actors[msg.sender];
-
-        bool success;
-        bytes memory returnData;
-
-        _amount = clampBetween(_amount, 0, borrowerOperations.maxFlashLoan(address(eBTCToken)));
-
-        uint _fee = borrowerOperations.flashFee(address(eBTCToken), _amount);
-
-        _before(bytes32(0));
-
-        // take the flashloan which should always cost the fee paid by caller
-        uint _balBefore = eBTCToken.balanceOf(borrowerOperations.feeRecipientAddress());
-        (success, returnData) = actor.proxy(
-            address(borrowerOperations),
-            abi.encodeWithSelector(
-                BorrowerOperations.flashLoan.selector,
-                IERC3156FlashBorrower(address(actor)),
-                address(eBTCToken),
-                _amount,
-                _getFlashLoanActions(_amount)
-            )
-        );
-
-        // BorrowerOperations.flashLoan may revert due to reentrancy
-        require(success);
-
-        _after(bytes32(0));
-
-        uint _balAfter = eBTCToken.balanceOf(borrowerOperations.feeRecipientAddress());
-        assertEq(_balAfter - _balBefore, _fee, "Flashloan should send fee to recipient");
-
-        if (
-            vars.lastGracePeriodStartTimestampIsSetBefore &&
-            vars.isRecoveryModeBefore &&
-            vars.isRecoveryModeAfter
-        ) {
-            assertEq(
-                vars.lastGracePeriodStartTimestampBefore,
-                vars.lastGracePeriodStartTimestampAfter,
-                L_14
-            );
-        }
-
-        if (!vars.isRecoveryModeBefore && vars.isRecoveryModeAfter) {
-            assertWithMsg(
-                !vars.lastGracePeriodStartTimestampIsSetBefore &&
-                    vars.lastGracePeriodStartTimestampIsSetAfter,
-                L_15
-            );
-        }
-
-        if (vars.isRecoveryModeBefore && !vars.isRecoveryModeAfter) {
-            assertWithMsg(!vars.lastGracePeriodStartTimestampIsSetAfter, L_16);
-        }
-    }
-
-    function openCdp(uint256 _col, uint256 _EBTCAmount) external {
-        actor = actors[msg.sender];
-
-        bool success;
-        bytes memory returnData;
-
-        // we pass in CCR instead of MCR in case it's the first one
-        uint price = priceFeedMock.getPrice();
-
-        uint256 requiredCollAmount = (_EBTCAmount * cdpManager.CCR()) / (price);
-        uint256 minCollAmount = max(
-            cdpManager.MIN_NET_COLL() + borrowerOperations.LIQUIDATOR_REWARD(),
-            requiredCollAmount
-        );
-        uint256 maxCollAmount = min(2 * minCollAmount, INITIAL_COLL_BALANCE / 10);
-        _col = clampBetween(requiredCollAmount, minCollAmount, maxCollAmount);
-
-        (success, ) = actor.proxy(
-            address(collateral),
-            abi.encodeWithSelector(
-                CollateralTokenTester.approve.selector,
-                address(borrowerOperations),
-                _col
-            )
-        );
-        assertWithMsg(success, "Approve never fails");
-
-        _before(bytes32(0));
-
-        (success, returnData) = actor.proxy(
-            address(borrowerOperations),
-            abi.encodeWithSelector(
-                BorrowerOperations.openCdp.selector,
-                _EBTCAmount,
-                bytes32(0),
-                bytes32(0),
-                _col
-            )
-        );
-
-        if (success) {
-            bytes32 _cdpId = abi.decode(returnData, (bytes32));
-            _after(_cdpId);
-
-            assertWithMsg(invariant_GENERAL_01(vars), GENERAL_01);
-            assertGt(vars.icrAfter, cdpManager.MCR(), BO_01);
-
-            assertEq(vars.newTcrAfter, vars.tcrAfter, GENERAL_11);
-
-            // https://github.com/Badger-Finance/ebtc-fuzz-review/issues/3
-            assertWithMsg(invariant_GENERAL_09(cdpManager, vars), GENERAL_09);
-            // https://github.com/Badger-Finance/ebtc-fuzz-review/issues/4
-            assertGte(
-                collateral.getPooledEthByShares(cdpManager.getCdpCollShares(_cdpId)),
-                borrowerOperations.MIN_NET_COLL(),
-                GENERAL_10
-            );
-            assertEq(
-                vars.sortedCdpsSizeBefore + 1,
-                vars.sortedCdpsSizeAfter,
-                "CDPs count must have increased"
-            );
-            if (
-                vars.lastGracePeriodStartTimestampIsSetBefore &&
-                vars.isRecoveryModeBefore &&
-                vars.isRecoveryModeAfter
-            ) {
-                assertEq(
-                    vars.lastGracePeriodStartTimestampBefore,
-                    vars.lastGracePeriodStartTimestampAfter,
-                    L_14
-                );
-            }
-
-            if (!vars.isRecoveryModeBefore && vars.isRecoveryModeAfter) {
-                assertWithMsg(
-                    !vars.lastGracePeriodStartTimestampIsSetBefore &&
-                        vars.lastGracePeriodStartTimestampIsSetAfter,
-                    L_15
-                );
-            }
-
-            if (vars.isRecoveryModeBefore && !vars.isRecoveryModeAfter) {
-                assertWithMsg(!vars.lastGracePeriodStartTimestampIsSetAfter, L_16);
-            }
-        } else {
-            assertRevertReasonNotEqual(returnData, "Panic(17)");
-        }
-    }
-
-    function addColl(uint _coll, uint256 _i) external {
-        actor = actors[msg.sender];
-
-        bool success;
-        bytes memory returnData;
-
-        uint256 numberOfCdps = sortedCdps.cdpCountOf(address(actor));
-        require(numberOfCdps > 0, "Actor must have at least one CDP open");
-
-        _i = clampBetween(_i, 0, numberOfCdps - 1);
-        bytes32 _cdpId = sortedCdps.cdpOfOwnerByIndex(address(actor), _i);
-        assertWithMsg(_cdpId != bytes32(0), "CDP ID must not be null if the index is valid");
-
-        _coll = clampBetween(_coll, 0, INITIAL_COLL_BALANCE / 10);
-
-        if (collateral.balanceOf(address(actor)) < _coll) {
-            (success, ) = actor.proxy(
-                address(collateral),
-                abi.encodeWithSelector(CollateralTokenTester.deposit.selector, ""),
-                (_coll - collateral.balanceOf(address(actor)))
-            );
-            require(success);
-            require(
-                collateral.balanceOf(address(actor)) > _coll,
-                "Actor has high enough balance to add"
-            );
-        }
-
-        (success, ) = actor.proxy(
-            address(collateral),
-            abi.encodeWithSelector(
-                CollateralTokenTester.approve.selector,
-                address(borrowerOperations),
-                _coll
-            )
-        );
-        assertWithMsg(success, "Approve never fails");
-
-        _before(_cdpId);
-
-        (success, returnData) = actor.proxy(
-            address(borrowerOperations),
-            abi.encodeWithSelector(
-                BorrowerOperations.addColl.selector,
-                _cdpId,
-                _cdpId,
-                _cdpId,
-                _coll
-            )
-        );
-
-        _after(_cdpId);
-
-        if (success) {
-            emit L3(
-                vars.isRecoveryModeBefore ? 1 : 0,
-                vars.hasGracePeriodPassedBefore ? 1 : 0,
-                vars.icrAfter
-            );
-            emit L3(
-                block.timestamp,
-                cdpManager.lastGracePeriodStartTimestamp(),
-                cdpManager.recoveryModeGracePeriod()
-            );
-
-            assertEq(vars.newTcrAfter, vars.tcrAfter, GENERAL_11);
-            assertWithMsg( // Non-Negative
-                vars.nicrAfter >= vars.nicrBefore, /// @audit TODO: Removed: || collateral.getEthPerShare() != 1e18, because I believe invariant should always hold
-                BO_03
-            );
-            // https://github.com/Badger-Finance/ebtc-fuzz-review/issues/3
-            assertWithMsg(invariant_GENERAL_09(cdpManager, vars), GENERAL_09);
-            // https://github.com/Badger-Finance/ebtc-fuzz-review/issues/4
-            assertGte(
-                collateral.getPooledEthByShares(cdpManager.getCdpCollShares(_cdpId)),
-                borrowerOperations.MIN_NET_COLL(),
-                GENERAL_10
-            );
-
-            assertWithMsg(invariant_GENERAL_01(vars), GENERAL_01);
-
-            if (
-                vars.lastGracePeriodStartTimestampIsSetBefore &&
-                vars.isRecoveryModeBefore &&
-                vars.isRecoveryModeAfter
-            ) {
-                assertEq(
-                    vars.lastGracePeriodStartTimestampBefore,
-                    vars.lastGracePeriodStartTimestampAfter,
-                    L_14
-                );
-            }
-
-            if (!vars.isRecoveryModeBefore && vars.isRecoveryModeAfter) {
-                assertWithMsg(
-                    !vars.lastGracePeriodStartTimestampIsSetBefore &&
-                        vars.lastGracePeriodStartTimestampIsSetAfter,
-                    L_15
-                );
-            }
-
-            if (vars.isRecoveryModeBefore && !vars.isRecoveryModeAfter) {
-                assertWithMsg(!vars.lastGracePeriodStartTimestampIsSetAfter, L_16);
-            }
-        } else {
-            assertRevertReasonNotEqual(returnData, "Panic(17)");
-        }
-    }
-
-    function withdrawColl(uint _amount, uint256 _i) external {
-        actor = actors[msg.sender];
-
-        bool success;
-        bytes memory returnData;
-
-        uint256 numberOfCdps = sortedCdps.cdpCountOf(address(actor));
-        require(numberOfCdps > 0, "Actor must have at least one CDP open");
-
-        _i = clampBetween(_i, 0, numberOfCdps - 1);
-        bytes32 _cdpId = sortedCdps.cdpOfOwnerByIndex(address(actor), _i);
-        assertWithMsg(_cdpId != bytes32(0), "CDP ID must not be null if the index is valid");
-
-        // Can only withdraw up to CDP collateral amount, otherwise will revert with assert
-        _amount = clampBetween(
-            _amount,
-            0,
-            collateral.getPooledEthByShares(cdpManager.getCdpCollShares(_cdpId))
-        );
-
-        _before(_cdpId);
-
-        (success, returnData) = actor.proxy(
-            address(borrowerOperations),
-            abi.encodeWithSelector(
-                BorrowerOperations.withdrawColl.selector,
-                _cdpId,
-                _amount,
-                _cdpId,
-                _cdpId
-            )
-        );
-
-        _after(_cdpId);
-
-        if (success) {
-            assertEq(vars.newTcrAfter, vars.tcrAfter, GENERAL_11);
-            assertLte(vars.nicrAfter, vars.nicrBefore, BO_04);
-            // https://github.com/Badger-Finance/ebtc-fuzz-review/issues/3
-            assertWithMsg(invariant_GENERAL_09(cdpManager, vars), GENERAL_09);
-            assertWithMsg(invariant_GENERAL_01(vars), GENERAL_01);
-            // https://github.com/Badger-Finance/ebtc-fuzz-review/issues/4
-            assertGte(
-                collateral.getPooledEthByShares(cdpManager.getCdpCollShares(_cdpId)),
-                borrowerOperations.MIN_NET_COLL(),
-                GENERAL_10
-            );
-
-            if (
-                vars.lastGracePeriodStartTimestampIsSetBefore &&
-                vars.isRecoveryModeBefore &&
-                vars.isRecoveryModeAfter
-            ) {
-                assertEq(
-                    vars.lastGracePeriodStartTimestampBefore,
-                    vars.lastGracePeriodStartTimestampAfter,
-                    L_14
-                );
-            }
-
-            if (!vars.isRecoveryModeBefore && vars.isRecoveryModeAfter) {
-                assertWithMsg(
-                    !vars.lastGracePeriodStartTimestampIsSetBefore &&
-                        vars.lastGracePeriodStartTimestampIsSetAfter,
-                    L_15
-                );
-            }
-
-            if (vars.isRecoveryModeBefore && !vars.isRecoveryModeAfter) {
-                assertWithMsg(!vars.lastGracePeriodStartTimestampIsSetAfter, L_16);
-            }
-        } else {
-            assertRevertReasonNotEqual(returnData, "Panic(17)");
-        }
-    }
-
-    function withdrawEBTC(uint _amount, uint256 _i) external {
-        actor = actors[msg.sender];
-
-        bool success;
-        bytes memory returnData;
-
-        uint256 numberOfCdps = sortedCdps.cdpCountOf(address(actor));
-        require(numberOfCdps > 0, "Actor must have at least one CDP open");
-
-        _i = clampBetween(_i, 0, numberOfCdps - 1);
-        bytes32 _cdpId = sortedCdps.cdpOfOwnerByIndex(address(actor), _i);
-        assertWithMsg(_cdpId != bytes32(0), "CDP ID must not be null if the index is valid");
-
-        // TODO verify the assumption below, maybe there's a more sensible (or Governance-defined/hardcoded) limit for the maximum amount of minted eBTC at a single operation
-        // Can only withdraw up to type(uint128).max eBTC, so that `BorrwerOperations._getNewCdpAmounts` does not overflow
-        _amount = clampBetween(_amount, 0, type(uint128).max);
-
-        _before(_cdpId);
-
-        (success, returnData) = actor.proxy(
-            address(borrowerOperations),
-            abi.encodeWithSelector(
-                BorrowerOperations.withdrawEBTC.selector,
-                _cdpId,
-                _amount,
-                _cdpId,
-                _cdpId
-            )
-        );
-
-        require(success);
-
-        _after(_cdpId);
-
-        assertEq(vars.newTcrAfter, vars.tcrAfter, GENERAL_11);
-        assertGte(vars.cdpDebtAfter, vars.cdpDebtBefore, "withdrawEBTC must not decrease debt");
-        assertEq(
-            vars.actorEbtcAfter,
-            vars.actorEbtcBefore + _amount,
-            "withdrawEBTC must increase debt by requested amount"
-        );
-        // https://github.com/Badger-Finance/ebtc-fuzz-review/issues/4
-        assertGte(
-            collateral.getPooledEthByShares(cdpManager.getCdpCollShares(_cdpId)),
-            borrowerOperations.MIN_NET_COLL(),
-            GENERAL_10
-        );
-
-        if (
-            vars.lastGracePeriodStartTimestampIsSetBefore &&
-            vars.isRecoveryModeBefore &&
-            vars.isRecoveryModeAfter
-        ) {
-            assertEq(
-                vars.lastGracePeriodStartTimestampBefore,
-                vars.lastGracePeriodStartTimestampAfter,
-                L_14
-            );
-        }
-
-        if (!vars.isRecoveryModeBefore && vars.isRecoveryModeAfter) {
-            assertWithMsg(
-                !vars.lastGracePeriodStartTimestampIsSetBefore &&
-                    vars.lastGracePeriodStartTimestampIsSetAfter,
-                L_15
-            );
-        }
-
-        if (vars.isRecoveryModeBefore && !vars.isRecoveryModeAfter) {
-            assertWithMsg(!vars.lastGracePeriodStartTimestampIsSetAfter, L_16);
-        }
-    }
-
-    function repayEBTC(uint _amount, uint256 _i) external {
-        actor = actors[msg.sender];
-
-        bool success;
-        bytes memory returnData;
-
-        uint256 numberOfCdps = sortedCdps.cdpCountOf(address(actor));
-        require(numberOfCdps > 0, "Actor must have at least one CDP open");
-
-        _i = clampBetween(_i, 0, numberOfCdps - 1);
-        bytes32 _cdpId = sortedCdps.cdpOfOwnerByIndex(address(actor), _i);
-        assertWithMsg(_cdpId != bytes32(0), "CDP ID must not be null if the index is valid");
-
-        (uint256 entireDebt, , ) = cdpManager.getDebtAndCollShares(_cdpId);
-        _amount = clampBetween(_amount, 0, entireDebt);
-
-        _before(_cdpId);
-
-        (success, returnData) = actor.proxy(
-            address(borrowerOperations),
-            abi.encodeWithSelector(
-                BorrowerOperations.repayEBTC.selector,
-                _cdpId,
-                _amount,
-                _cdpId,
-                _cdpId
-            )
-        );
-        require(success);
-
-        _after(_cdpId);
-
-        assertEq(vars.newTcrAfter, vars.tcrAfter, GENERAL_11);
-
-        // https://github.com/Badger-Finance/ebtc-fuzz-review/issues/3
-        assertGte(vars.newTcrAfter, vars.newTcrBefore, BO_08);
-
-        assertEq(vars.ebtcTotalSupplyBefore - _amount, vars.ebtcTotalSupplyAfter, BO_07);
-        assertEq(vars.actorEbtcBefore - _amount, vars.actorEbtcAfter, BO_07);
-        // https://github.com/Badger-Finance/ebtc-fuzz-review/issues/3
-        assertWithMsg(invariant_GENERAL_09(cdpManager, vars), GENERAL_09);
-        assertWithMsg(invariant_GENERAL_01(vars), GENERAL_01);
-        // https://github.com/Badger-Finance/ebtc-fuzz-review/issues/4
-        assertGte(
-            collateral.getPooledEthByShares(cdpManager.getCdpCollShares(_cdpId)),
-            borrowerOperations.MIN_NET_COLL(),
-            GENERAL_10
-        );
-
-        if (
-            vars.lastGracePeriodStartTimestampIsSetBefore &&
-            vars.isRecoveryModeBefore &&
-            vars.isRecoveryModeAfter
-        ) {
-            assertEq(
-                vars.lastGracePeriodStartTimestampBefore,
-                vars.lastGracePeriodStartTimestampAfter,
-                L_14
-            );
-        }
-
-        if (!vars.isRecoveryModeBefore && vars.isRecoveryModeAfter) {
-            assertWithMsg(
-                !vars.lastGracePeriodStartTimestampIsSetBefore &&
-                    vars.lastGracePeriodStartTimestampIsSetAfter,
-                L_15
-            );
-        }
-
-        if (vars.isRecoveryModeBefore && !vars.isRecoveryModeAfter) {
-            assertWithMsg(!vars.lastGracePeriodStartTimestampIsSetAfter, L_16);
-        }
-    }
-
-    function closeCdp(uint _i) external {
-        actor = actors[msg.sender];
-
-        bool success;
-        bytes memory returnData;
-
-        require(cdpManager.getActiveCdpsCount() > 1, "Cannot close last CDP");
-
-        uint256 numberOfCdps = sortedCdps.cdpCountOf(address(actor));
-        require(numberOfCdps > 0, "Actor must have at least one CDP open");
-
-        _i = clampBetween(_i, 0, numberOfCdps - 1);
-        bytes32 _cdpId = sortedCdps.cdpOfOwnerByIndex(address(actor), _i);
-        assertWithMsg(_cdpId != bytes32(0), "CDP ID must not be null if the index is valid");
-
-        _before(_cdpId);
-
-        (success, returnData) = actor.proxy(
-            address(borrowerOperations),
-            abi.encodeWithSelector(BorrowerOperations.closeCdp.selector, _cdpId)
-        );
-
-        _after(_cdpId);
-
-        if (success) {
-            assertEq(vars.newTcrAfter, vars.tcrAfter, GENERAL_11);
-            assertEq(vars.cdpDebtAfter, 0, BO_02);
-            assertEq(
-                vars.sortedCdpsSizeBefore - 1,
-                vars.sortedCdpsSizeAfter,
-                "closeCdp reduces list size by 1"
-            );
-            assertGt(
-                vars.actorCollAfter,
-                vars.actorCollBefore,
-                "closeCdp increases the collateral balance of the user"
-            );
-            // https://github.com/Badger-Finance/ebtc-fuzz-review/issues/3
-            assertWithMsg(invariant_GENERAL_09(cdpManager, vars), GENERAL_09);
-            emit L4(
-                vars.actorCollBefore,
-                vars.cdpCollBefore,
-                vars.liquidatorRewardSharesBefore,
-                vars.actorCollAfter
-            );
-            assertGt(
-                // https://github.com/Badger-Finance/ebtc-fuzz-review/issues/11
-                // Note: not checking for strict equality since split fee is difficult to calculate a-priori, so the CDP collateral value may not be sent back to the user in full
-                vars.actorCollAfter,
-                vars.actorCollBefore +
-                    // ActivePool transfer SHARES not ETH directly
-                    collateral.getPooledEthByShares(vars.liquidatorRewardSharesBefore),
-                BO_05
-            );
-            assertWithMsg(invariant_GENERAL_01(vars), GENERAL_01);
-
-            if (
-                vars.lastGracePeriodStartTimestampIsSetBefore &&
-                vars.isRecoveryModeBefore &&
-                vars.isRecoveryModeAfter
-            ) {
-                assertEq(
-                    vars.lastGracePeriodStartTimestampBefore,
-                    vars.lastGracePeriodStartTimestampAfter,
-                    L_14
-                );
-            }
-
-            if (!vars.isRecoveryModeBefore && vars.isRecoveryModeAfter) {
-                assertWithMsg(
-                    !vars.lastGracePeriodStartTimestampIsSetBefore &&
-                        vars.lastGracePeriodStartTimestampIsSetAfter,
-                    L_15
-                );
-            }
-
-            if (vars.isRecoveryModeBefore && !vars.isRecoveryModeAfter) {
-                assertWithMsg(!vars.lastGracePeriodStartTimestampIsSetAfter, L_16);
-            }
-        } else {
-            assertRevertReasonNotEqual(returnData, "Panic(17)");
-        }
-    }
-
-    function adjustCdp(
-        uint _i,
-        uint _collWithdrawal,
-        uint _EBTCChange,
-        bool _isDebtIncrease
-    ) external {
-        actor = actors[msg.sender];
-
-        bool success;
-        bytes memory returnData;
-
-        uint256 numberOfCdps = sortedCdps.cdpCountOf(address(actor));
-        require(numberOfCdps > 0, "Actor must have at least one CDP open");
-
-        _i = clampBetween(_i, 0, numberOfCdps - 1);
-        bytes32 _cdpId = sortedCdps.cdpOfOwnerByIndex(address(actor), _i);
-        assertWithMsg(_cdpId != bytes32(0), "CDP ID must not be null if the index is valid");
-
-        (uint256 entireDebt, uint256 entireColl, ) = cdpManager.getDebtAndCollShares(_cdpId);
-        _collWithdrawal = clampBetween(_collWithdrawal, 0, entireColl);
-        _EBTCChange = clampBetween(_EBTCChange, 0, entireDebt);
-
-        _before(_cdpId);
-
-        (success, returnData) = actor.proxy(
-            address(borrowerOperations),
-            abi.encodeWithSelector(
-                BorrowerOperations.adjustCdp.selector,
-                _cdpId,
-                _collWithdrawal,
-                _EBTCChange,
-                _isDebtIncrease,
-                _cdpId,
-                _cdpId
-            )
-        );
-
-        require(success);
-
-        _after(_cdpId);
-
-        assertEq(vars.newTcrAfter, vars.tcrAfter, GENERAL_11);
-        // https://github.com/Badger-Finance/ebtc-fuzz-review/issues/3
-        assertWithMsg(invariant_GENERAL_09(cdpManager, vars), GENERAL_09);
-
-        assertWithMsg(invariant_GENERAL_01(vars), GENERAL_01);
-        // https://github.com/Badger-Finance/ebtc-fuzz-review/issues/4
-        assertGte(
-            collateral.getPooledEthByShares(cdpManager.getCdpCollShares(_cdpId)),
-            borrowerOperations.MIN_NET_COLL(),
-            GENERAL_10
-        );
-
-        if (
-            vars.lastGracePeriodStartTimestampIsSetBefore &&
-            vars.isRecoveryModeBefore &&
-            vars.isRecoveryModeAfter
-        ) {
-            assertEq(
-                vars.lastGracePeriodStartTimestampBefore,
-                vars.lastGracePeriodStartTimestampAfter,
-                L_14
-            );
-        }
-
-        if (!vars.isRecoveryModeBefore && vars.isRecoveryModeAfter) {
-            assertWithMsg(
-                !vars.lastGracePeriodStartTimestampIsSetBefore &&
-                    vars.lastGracePeriodStartTimestampIsSetAfter,
-                L_15
-            );
-        }
-
-        if (vars.isRecoveryModeBefore && !vars.isRecoveryModeAfter) {
-            assertWithMsg(!vars.lastGracePeriodStartTimestampIsSetAfter, L_16);
-        }
-    }
-
-    ///////////////////////////////////////////////////////
-    // Collateral Token (Test)
-    ///////////////////////////////////////////////////////
-
-    // Example for real world slashing: https://twitter.com/LidoFinance/status/1646505631678107649
-    // > There are 11 slashing ongoing with the RockLogic GmbH node operator in Lido.
-    // > the total projected impact is around 20 ETH,
-    // > or about 3% of average daily protocol rewards/0.0004% of TVL.
-    function setEthPerShare(uint256 _newEthPerShare) external {
-        uint256 currentEthPerShare = collateral.getEthPerShare();
-        _newEthPerShare = clampBetween(
-            _newEthPerShare,
-            (currentEthPerShare * 1e18) / MAX_REBASE_PERCENT,
-            (currentEthPerShare * MAX_REBASE_PERCENT) / 1e18
-        );
-        collateral.setEthPerShare(_newEthPerShare);
-    }
-
-    ///////////////////////////////////////////////////////
-    // PriceFeed
-    ///////////////////////////////////////////////////////
-
-    function setPrice(uint256 _newPrice) external {
-        uint256 currentPrice = priceFeedMock.getPrice();
-        _newPrice = clampBetween(
-            _newPrice,
-            (currentPrice * 1e18) / MAX_PRICE_CHANGE_PERCENT,
-            (currentPrice * MAX_PRICE_CHANGE_PERCENT) / 1e18
-        );
-        priceFeedMock.setPrice(_newPrice);
-    }
-=======
->>>>>>> 29b7bd12
 }