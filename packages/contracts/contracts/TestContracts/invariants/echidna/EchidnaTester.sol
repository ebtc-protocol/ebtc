// SPDX-License-Identifier: MIT

pragma solidity 0.8.17;

import "../../../Interfaces/ICdpManagerData.sol";
import "../../../Dependencies/SafeMath.sol";
import "../../../CdpManager.sol";
import "../../../LiquidationLibrary.sol";
import "../../../BorrowerOperations.sol";
import "../../../ActivePool.sol";
import "../../../CollSurplusPool.sol";
import "../../../SortedCdps.sol";
import "../../../HintHelpers.sol";
import "../../../FeeRecipient.sol";
import "../../testnet/PriceFeedTestnet.sol";
import "../../CollateralTokenTester.sol";
import "../../EBTCTokenTester.sol";
import "../../../Governor.sol";
import "../../../EBTCDeployer.sol";

import "../IHevm.sol";
import "../Properties.sol";
import "../Actor.sol";
import "./EchidnaBaseTester.sol";
import "./EchidnaProperties.sol";
import "../BeforeAfter.sol";
import "./EchidnaAssertionHelper.sol";

contract EchidnaTester is BeforeAfter, EchidnaProperties, EchidnaAssertionHelper {
    constructor() payable {
        _setUp();
        _setUpActors();
    }

    ///////////////////////////////////////////////////////
    // Helper functions
    ///////////////////////////////////////////////////////

    function _totalCdpsBelowMcr() internal returns (uint256) {
        uint256 ans;
        bytes32 currentCdp = sortedCdps.getFirst();

        uint256 _price = priceFeedMock.getPrice();

        while (currentCdp != bytes32(0)) {
            if (cdpManager.getICR(currentCdp, _price) < cdpManager.MCR()) {
                ++ans;
            }

            currentCdp = sortedCdps.getNext(currentCdp);
        }

        return ans;
    }

    function _getCdpIdsAndICRs() internal returns (Cdp[] memory ans) {
        ans = new Cdp[](sortedCdps.getSize());
        uint256 i = 0;
        bytes32 currentCdp = sortedCdps.getFirst();

        uint256 _price = priceFeedMock.getPrice();

        while (currentCdp != bytes32(0)) {
            ans[i++] = Cdp({id: currentCdp, icr: cdpManager.getICR(currentCdp, _price)});

            currentCdp = sortedCdps.getNext(currentCdp);
        }
    }

    function _cdpIdsAndICRsDiff(
        Cdp[] memory superset,
        Cdp[] memory subset
    ) internal returns (Cdp[] memory ans) {
        ans = new Cdp[](superset.length - subset.length);
        uint256 index = 0;
        for (uint256 i = 0; i < superset.length; i++) {
            bool duplicate = false;
            for (uint256 j = 0; j < subset.length; j++) {
                if (superset[i].id == subset[j].id) {
                    duplicate = true;
                }
            }
            if (!duplicate) {
                ans[index++] = superset[i];
            }
        }
    }

    function _getRandomCdp(uint _i) internal view returns (bytes32) {
        uint _cdpIdx = _i % cdpManager.getActiveCdpsCount();
        return cdpManager.CdpIds(_cdpIdx);
    }

    event FlashLoanAction(uint, uint);

    function _getFlashLoanActions(uint256 value) internal returns (bytes memory) {
        uint256 _actions = clampBetween(value, 1, MAX_FLASHLOAN_ACTIONS);
        uint256 _EBTCAmount = clampBetween(value, 1, eBTCToken.totalSupply() / 2);
        uint256 _col = clampBetween(value, 1, cdpManager.getEntireSystemColl() / 2);
        uint256 _n = clampBetween(value, 1, cdpManager.getActiveCdpsCount());

        uint256 numberOfCdps = sortedCdps.cdpCountOf(address(actor));
        require(numberOfCdps > 0, "Actor must have at least one CDP open");
        uint256 _i = clampBetween(value, 0, numberOfCdps - 1);
        bytes32 _cdpId = sortedCdps.cdpOfOwnerByIndex(address(actor), _i);
        assertWithMsg(_cdpId != bytes32(0), "CDP ID must not be null if the index is valid");

        address[] memory _targets = new address[](_actions);
        bytes[] memory _calldatas = new bytes[](_actions);

        address[] memory _allTargets = new address[](7);
        bytes[] memory _allCalldatas = new bytes[](7);

        _allTargets[0] = address(borrowerOperations);
        _allCalldatas[0] = abi.encodeWithSelector(
            BorrowerOperations.openCdp.selector,
            _EBTCAmount,
            bytes32(0),
            bytes32(0),
            _col
        );

        _allTargets[1] = address(borrowerOperations);
        _allCalldatas[1] = abi.encodeWithSelector(BorrowerOperations.closeCdp.selector, _cdpId);

        _allTargets[2] = address(borrowerOperations);
        _allCalldatas[2] = abi.encodeWithSelector(
            BorrowerOperations.addColl.selector,
            _cdpId,
            _cdpId,
            _cdpId,
            _col
        );

        _allTargets[3] = address(borrowerOperations);
        _allCalldatas[3] = abi.encodeWithSelector(
            BorrowerOperations.withdrawColl.selector,
            _cdpId,
            _col,
            _cdpId,
            _cdpId
        );

        _allTargets[4] = address(borrowerOperations);
        _allCalldatas[4] = abi.encodeWithSelector(
            BorrowerOperations.withdrawEBTC.selector,
            _cdpId,
            _EBTCAmount,
            _cdpId,
            _cdpId
        );

        _allTargets[5] = address(borrowerOperations);
        _allCalldatas[5] = abi.encodeWithSelector(
            BorrowerOperations.repayEBTC.selector,
            _cdpId,
            _EBTCAmount,
            _cdpId,
            _cdpId
        );

        _allTargets[6] = address(cdpManager);
        _allCalldatas[6] = abi.encodeWithSelector(CdpManager.liquidateCdps.selector, _n);

        for (uint256 _j = 0; _j < _actions; ++_j) {
            _i = uint256(keccak256(abi.encodePacked(value, _j, _i))) % _allTargets.length;
            emit FlashLoanAction(_j, _i);

            _targets[_j] = _allTargets[_i];
            _calldatas[_j] = _allCalldatas[_i];
        }

        return abi.encode(_targets, _calldatas);
    }

    function _getFirstCdpWithIcrGteMcr() internal returns (bytes32) {
        bytes32 _cId = sortedCdps.getLast();
        address currentBorrower = sortedCdps.getOwnerAddress(_cId);
        // Find the first cdp with ICR >= MCR
        while (
            currentBorrower != address(0) &&
<<<<<<< HEAD
            cdpManager.getCurrentICR(_cId, priceFeedMock.getPrice()) < cdpManager.MCR()
=======
            cdpManager.getICR(_cId, priceFeedTestnet.getPrice()) < cdpManager.MCR()
>>>>>>> a91e209d
        ) {
            _cId = sortedCdps.getPrev(_cId);
            currentBorrower = sortedCdps.getOwnerAddress(_cId);
        }
        return _cId;
    }

    function _atLeastOneCdpIsLiquidatable(
        Cdp[] memory cdps,
        bool isRecoveryModeBefore
    ) internal view returns (bool atLeastOneCdpIsLiquidatable) {
        for (uint256 i = 0; i < cdps.length; ++i) {
            if (
                cdps[i].icr < cdpManager.MCR() ||
                (cdps[i].icr < cdpManager.CCR() && isRecoveryModeBefore)
            ) {
                atLeastOneCdpIsLiquidatable = true;
                break;
            }
        }
    }

    ///////////////////////////////////////////////////////
    // CdpManager
    ///////////////////////////////////////////////////////

    function liquidate(uint _i) internal log {
        actor = actors[msg.sender];

        bool success;
        bytes memory returnData;

        require(cdpManager.getActiveCdpsCount() > 1, "Cannot liquidate last CDP");

        bytes32 _cdpId = _getRandomCdp(_i);

        (uint256 entireDebt, , ) = cdpManager.getDebtAndCollShares(_cdpId);
        require(entireDebt > 0, "CDP must have debt");

        uint256 _price = priceFeedMock.getPrice();

        _before(_cdpId);

        (success, returnData) = actor.proxy(
            address(cdpManager),
            abi.encodeWithSelector(CdpManager.liquidate.selector, _cdpId)
        );

        _after(_cdpId);

        if (success) {
            if (vars.icrBefore > cdpManager.LICR()) {
                // https://github.com/Badger-Finance/ebtc-fuzz-review/issues/5
                assertGt(
                    vars.newTcrAfter,
                    vars.newTcrBefore,
                    L_12
                );
            }
            // https://github.com/Badger-Finance/ebtc-fuzz-review/issues/12
            // assertWithMsg(
            //     vars.icrBefore < cdpManager.MCR() ||
            //         (vars.icrBefore < cdpManager.CCR() && vars.isRecoveryModeBefore),
            //     L_01
            // );
            if (
                vars.lastGracePeriodStartTimestampIsSetBefore &&
                vars.isRecoveryModeBefore &&
                vars.isRecoveryModeAfter
            ) {
                assertEq(
                    vars.lastGracePeriodStartTimestampBefore,
                    vars.lastGracePeriodStartTimestampAfter,
                    L_14
                );
            }

            if (!vars.isRecoveryModeBefore && vars.isRecoveryModeAfter) {
                assertWithMsg(
                    !vars.lastGracePeriodStartTimestampIsSetBefore &&
                        vars.lastGracePeriodStartTimestampIsSetAfter,
                    L_15
                );
            }

            if (vars.isRecoveryModeBefore && !vars.isRecoveryModeAfter) {
                assertWithMsg(!vars.lastGracePeriodStartTimestampIsSetAfter, L_16);
            }
        } else if (vars.sortedCdpsSizeBefore > _i) {
            assertRevertReasonNotEqual(returnData, "Panic(17)");
        }
    }

    function partialLiquidate(uint _i, uint _partialAmount) external log {
        actor = actors[msg.sender];

        bool success;
        bytes memory returnData;

        require(cdpManager.getActiveCdpsCount() > 1, "Cannot liquidate last CDP");

        bytes32 _cdpId = _getRandomCdp(_i);

        (uint256 entireDebt, , ) = cdpManager.getDebtAndCollShares(_cdpId);
        require(entireDebt > 0, "CDP must have debt");

        _partialAmount = clampBetween(_partialAmount, 0, entireDebt - 1);

        _before(_cdpId);

        (success, returnData) = actor.proxy(
            address(cdpManager),
            abi.encodeWithSelector(
                CdpManager.partiallyLiquidate.selector,
                _cdpId,
                _partialAmount,
                _cdpId,
                _cdpId
            )
        );

        _after(_cdpId);

        if (success) {
            (uint256 _newEntireDebt, , ) = cdpManager.getDebtAndCollShares(_cdpId);
            assertLt(_newEntireDebt, entireDebt, "Partial liquidation must reduce CDP debt");

            if (vars.icrBefore > cdpManager.LICR()) {
                // https://github.com/Badger-Finance/ebtc-fuzz-review/issues/5
                assertGt(
                    vars.newTcrAfter,
                    vars.newTcrBefore,
                    L_12
                );
            }
            // https://github.com/Badger-Finance/ebtc-fuzz-review/issues/12
            // assertWithMsg(
            //     vars.icrBefore < cdpManager.MCR() ||
            //         (vars.icrBefore < cdpManager.CCR() && vars.isRecoveryModeBefore),
            //     L_01
            // );

            // https://github.com/Badger-Finance/ebtc-fuzz-review/issues/4
            assertGte(
                collateral.getPooledEthByShares(cdpManager.getCdpCollShares(_cdpId)),
                borrowerOperations.MIN_NET_COLL(),
                GENERAL_10
            );

            if (
                vars.lastGracePeriodStartTimestampIsSetBefore &&
                vars.isRecoveryModeBefore &&
                vars.isRecoveryModeAfter
            ) {
                assertEq(
                    vars.lastGracePeriodStartTimestampBefore,
                    vars.lastGracePeriodStartTimestampAfter,
                    L_14
                );
            }

            if (!vars.isRecoveryModeBefore && vars.isRecoveryModeAfter) {
                assertWithMsg(
                    !vars.lastGracePeriodStartTimestampIsSetBefore &&
                        vars.lastGracePeriodStartTimestampIsSetAfter,
                    L_15
                );
            }

            if (vars.isRecoveryModeBefore && !vars.isRecoveryModeAfter) {
                assertWithMsg(!vars.lastGracePeriodStartTimestampIsSetAfter, L_16);
            }
        } else {
            assertRevertReasonNotEqual(returnData, "Panic(17)");
        }
    }

    function liquidateCdps(uint _n) external log {
        actor = actors[msg.sender];

        bool success;
        bytes memory returnData;

        require(cdpManager.getActiveCdpsCount() > 1, "Cannot liquidate last CDP");

        _n = clampBetween(_n, 1, cdpManager.getActiveCdpsCount());

        uint256 totalCdpsBelowMcr = _totalCdpsBelowMcr();
        uint256 _price = priceFeedMock.getPrice();
        Cdp[] memory cdpsBefore = _getCdpIdsAndICRs();

        _before(bytes32(0));

        (success, returnData) = actor.proxy(
            address(cdpManager),
            abi.encodeWithSelector(CdpManager.liquidateCdps.selector, _n)
        );

        _after(bytes32(0));

        if (success) {
            Cdp[] memory cdpsAfter = _getCdpIdsAndICRs();

            Cdp[] memory cdpsLiquidated = _cdpIdsAndICRsDiff(cdpsBefore, cdpsAfter);
            assertGte(
                cdpsLiquidated.length,
                1,
                "liquidateCdps must liquidate at least 1 CDP when successful"
            );
            assertLte(
                cdpsLiquidated.length,
                _n,
                "liquidateCdps must not liquidate more than n CDPs"
            );
            uint256 minIcrBefore = type(uint256).max;
            for (uint256 i = 0; i < cdpsLiquidated.length; ++i) {
                emit L3(i, cdpsLiquidated[i].icr, vars.isRecoveryModeBefore ? 1 : 0);
                // https://github.com/Badger-Finance/ebtc-fuzz-review/issues/12
                // assertWithMsg(
                //     cdpsLiquidated[i].icr < cdpManager.MCR() ||
                //         (cdpsLiquidated[i].icr < cdpManager.CCR() && vars.isRecoveryModeBefore),
                //     L_01
                // );
                if (cdpsLiquidated[i].icr < minIcrBefore) {
                    minIcrBefore = cdpsLiquidated[i].icr;
                }
            }

            if (minIcrBefore > cdpManager.LICR()) {
                emit LogUint256("minIcrBefore", minIcrBefore);
                // https://github.com/Badger-Finance/ebtc-fuzz-review/issues/5
                assertGt(
                    vars.newTcrAfter,
                    vars.newTcrBefore,
                    L_12
                );
            }

            if (
                vars.lastGracePeriodStartTimestampIsSetBefore &&
                vars.isRecoveryModeBefore &&
                vars.isRecoveryModeAfter
            ) {
                assertEq(
                    vars.lastGracePeriodStartTimestampBefore,
                    vars.lastGracePeriodStartTimestampAfter,
                    L_14
                );
            }

            if (!vars.isRecoveryModeBefore && vars.isRecoveryModeAfter) {
                assertWithMsg(
                    !vars.lastGracePeriodStartTimestampIsSetBefore &&
                        vars.lastGracePeriodStartTimestampIsSetAfter,
                    L_15
                );
            }

            if (vars.isRecoveryModeBefore && !vars.isRecoveryModeAfter) {
                assertWithMsg(!vars.lastGracePeriodStartTimestampIsSetAfter, L_16);
            }
        } else if (vars.sortedCdpsSizeBefore > _n) {
            if (_atLeastOneCdpIsLiquidatable(cdpsBefore, vars.isRecoveryModeBefore)) {
                assertRevertReasonNotEqual(returnData, "Panic(17)");
            }
        }
    }

    function redeemCollateral(
        uint _EBTCAmount,
        uint _partialRedemptionHintNICR,
        uint _maxFeePercentage,
        uint _maxIterations
    ) external log {
        require(
            block.timestamp > cdpManager.getDeploymentStartTime() + cdpManager.BOOTSTRAP_PERIOD(),
            "CdpManager: Redemptions are not allowed during bootstrap phase"
        );

        actor = actors[msg.sender];

        bool success;
        bytes memory returnData;

        _EBTCAmount = clampBetween(_EBTCAmount, 0, eBTCToken.balanceOf(address(actor)));
        _maxIterations = clampBetween(_maxIterations, 0, 1);

        _maxFeePercentage = clampBetween(
            _maxFeePercentage,
            cdpManager.redemptionFeeFloor(),
            cdpManager.DECIMAL_PRECISION()
        );

        bytes32 _cdpId = _getFirstCdpWithIcrGteMcr();
        bool _atLeastOneCdpIsLiquidatableBefore = _atLeastOneCdpIsLiquidatable(
            _getCdpIdsAndICRs(),
            cdpManager.checkRecoveryMode(priceFeedMock.getPrice())
        );

        _before(_cdpId);

        (success, returnData) = actor.proxy(
            address(cdpManager),
            abi.encodeWithSelector(
                CdpManager.redeemCollateral.selector,
                _EBTCAmount,
                bytes32(0),
                bytes32(0),
                bytes32(0),
                _partialRedemptionHintNICR,
                _maxIterations,
                _maxFeePercentage
            )
        );

        require(success);

        _after(_cdpId);

        assertGt(vars.tcrBefore, cdpManager.MCR(), EBTC_02);
        if (_maxIterations == 1) {
            assertGte(vars.debtBefore, vars.debtAfter, CDPM_05);
            // https://github.com/Badger-Finance/ebtc-fuzz-review/issues/10#issuecomment-1702685732
            // if (!_atLeastOneCdpIsLiquidatableBefore) {
            //     // https://github.com/Badger-Finance/ebtc-fuzz-review/issues/10
            //     assertGt(
            //         vars.newTcrAfter,
            //         vars.newTcrBefore,
            //         R_07
            //     );
            // }
            // https://github.com/Badger-Finance/ebtc-fuzz-review/issues/6#issuecomment-1702653146
            // assertWithMsg(invariant_CDPM_04(vars), CDPM_04);
        }
        assertGt(vars.actorEbtcBefore, vars.actorEbtcAfter, R_08);

        if (
            vars.lastGracePeriodStartTimestampIsSetBefore &&
            vars.isRecoveryModeBefore &&
            vars.isRecoveryModeAfter
        ) {
            assertEq(
                vars.lastGracePeriodStartTimestampBefore,
                vars.lastGracePeriodStartTimestampAfter,
                L_14
            );
        }

        if (!vars.isRecoveryModeBefore && vars.isRecoveryModeAfter) {
            assertWithMsg(
                !vars.lastGracePeriodStartTimestampIsSetBefore &&
                    vars.lastGracePeriodStartTimestampIsSetAfter,
                L_15
            );
        }

        if (vars.isRecoveryModeBefore && !vars.isRecoveryModeAfter) {
            assertWithMsg(!vars.lastGracePeriodStartTimestampIsSetAfter, L_16);
        }
    }

    ///////////////////////////////////////////////////////
    // ActivePool
    ///////////////////////////////////////////////////////

    function flashLoanColl(uint _amount) internal log {
        actor = actors[msg.sender];

        bool success;
        bytes memory returnData;

        _amount = clampBetween(_amount, 0, activePool.maxFlashLoan(address(collateral)));
        uint _fee = activePool.flashFee(address(collateral), _amount);

        _before(bytes32(0));

        // take the flashloan which should always cost the fee paid by caller
        uint _balBefore = collateral.balanceOf(activePool.feeRecipientAddress());
        (success, returnData) = actor.proxy(
            address(activePool),
            abi.encodeWithSelector(
                ActivePool.flashLoan.selector,
                IERC3156FlashBorrower(address(actor)),
                address(collateral),
                _amount,
                _getFlashLoanActions(_amount)
            )
        );

        require(success);

        _after(bytes32(0));

        uint _balAfter = collateral.balanceOf(activePool.feeRecipientAddress());
        // https://github.com/Badger-Finance/ebtc-fuzz-review/issues/9
        assertEq(_balAfter - _balBefore, _fee, "Flashloan should send fee to recipient");

        if (
            vars.lastGracePeriodStartTimestampIsSetBefore &&
            vars.isRecoveryModeBefore &&
            vars.isRecoveryModeAfter
        ) {
            assertEq(
                vars.lastGracePeriodStartTimestampBefore,
                vars.lastGracePeriodStartTimestampAfter,
                L_14
            );
        }

        if (!vars.isRecoveryModeBefore && vars.isRecoveryModeAfter) {
            assertWithMsg(
                !vars.lastGracePeriodStartTimestampIsSetBefore &&
                    vars.lastGracePeriodStartTimestampIsSetAfter,
                L_15
            );
        }

        if (vars.isRecoveryModeBefore && !vars.isRecoveryModeAfter) {
            assertWithMsg(!vars.lastGracePeriodStartTimestampIsSetAfter, L_16);
        }
    }

    ///////////////////////////////////////////////////////
    // BorrowerOperations
    ///////////////////////////////////////////////////////

    function flashLoanEBTC(uint _amount) internal log {
        actor = actors[msg.sender];

        bool success;
        bytes memory returnData;

        _amount = clampBetween(_amount, 0, borrowerOperations.maxFlashLoan(address(eBTCToken)));

        uint _fee = borrowerOperations.flashFee(address(eBTCToken), _amount);

        _before(bytes32(0));

        // take the flashloan which should always cost the fee paid by caller
        uint _balBefore = eBTCToken.balanceOf(borrowerOperations.feeRecipientAddress());
        (success, returnData) = actor.proxy(
            address(borrowerOperations),
            abi.encodeWithSelector(
                BorrowerOperations.flashLoan.selector,
                IERC3156FlashBorrower(address(actor)),
                address(eBTCToken),
                _amount,
                _getFlashLoanActions(_amount)
            )
        );

        // BorrowerOperations.flashLoan may revert due to reentrancy
        require(success);

        _after(bytes32(0));

        uint _balAfter = eBTCToken.balanceOf(borrowerOperations.feeRecipientAddress());
        assertEq(_balAfter - _balBefore, _fee, "Flashloan should send fee to recipient");

        if (
            vars.lastGracePeriodStartTimestampIsSetBefore &&
            vars.isRecoveryModeBefore &&
            vars.isRecoveryModeAfter
        ) {
            assertEq(
                vars.lastGracePeriodStartTimestampBefore,
                vars.lastGracePeriodStartTimestampAfter,
                L_14
            );
        }

        if (!vars.isRecoveryModeBefore && vars.isRecoveryModeAfter) {
            assertWithMsg(
                !vars.lastGracePeriodStartTimestampIsSetBefore &&
                    vars.lastGracePeriodStartTimestampIsSetAfter,
                L_15
            );
        }

        if (vars.isRecoveryModeBefore && !vars.isRecoveryModeAfter) {
            assertWithMsg(!vars.lastGracePeriodStartTimestampIsSetAfter, L_16);
        }
    }

    function openCdp(uint256 _col, uint256 _EBTCAmount) external log {
        actor = actors[msg.sender];

        bool success;
        bytes memory returnData;

        // we pass in CCR instead of MCR in case it's the first one
        uint price = priceFeedMock.getPrice();

        uint256 requiredCollAmount = (_EBTCAmount * cdpManager.CCR()) / (price);
        uint256 minCollAmount = max(
            cdpManager.MIN_NET_COLL() + borrowerOperations.LIQUIDATOR_REWARD(),
            requiredCollAmount
        );
        uint256 maxCollAmount = min(2 * minCollAmount, INITIAL_COLL_BALANCE / 10);
        _col = clampBetween(requiredCollAmount, minCollAmount, maxCollAmount);

        (success, ) = actor.proxy(
            address(collateral),
            abi.encodeWithSelector(
                CollateralTokenTester.approve.selector,
                address(borrowerOperations),
                _col
            )
        );
        assertWithMsg(success, "Approve never fails");

        _before(bytes32(0));

        (success, returnData) = actor.proxy(
            address(borrowerOperations),
            abi.encodeWithSelector(
                BorrowerOperations.openCdp.selector,
                _EBTCAmount,
                bytes32(0),
                bytes32(0),
                _col
            )
        );

        if (success) {
            bytes32 _cdpId = abi.decode(returnData, (bytes32));
            _after(_cdpId);

            assertWithMsg(invariant_GENERAL_01(vars), GENERAL_01);

            assertEq(vars.newTcrAfter, vars.tcrAfter, GENERAL_11);

            // https://github.com/Badger-Finance/ebtc-fuzz-review/issues/3
            assertWithMsg(invariant_GENERAL_09(cdpManager, vars), GENERAL_09);
            // https://github.com/Badger-Finance/ebtc-fuzz-review/issues/4
            assertGte(
                collateral.getPooledEthByShares(cdpManager.getCdpCollShares(_cdpId)),
                borrowerOperations.MIN_NET_COLL(),
                GENERAL_10
            );
            assertEq(
                vars.sortedCdpsSizeBefore + 1,
                vars.sortedCdpsSizeAfter,
                "CDPs count must have increased"
            );
            if (
                vars.lastGracePeriodStartTimestampIsSetBefore &&
                vars.isRecoveryModeBefore &&
                vars.isRecoveryModeAfter
            ) {
                assertEq(
                    vars.lastGracePeriodStartTimestampBefore,
                    vars.lastGracePeriodStartTimestampAfter,
                    L_14
                );
            }

            if (!vars.isRecoveryModeBefore && vars.isRecoveryModeAfter) {
                assertWithMsg(
                    !vars.lastGracePeriodStartTimestampIsSetBefore &&
                        vars.lastGracePeriodStartTimestampIsSetAfter,
                    L_15
                );
            }

            if (vars.isRecoveryModeBefore && !vars.isRecoveryModeAfter) {
                assertWithMsg(!vars.lastGracePeriodStartTimestampIsSetAfter, L_16);
            }
        } else {
            assertRevertReasonNotEqual(returnData, "Panic(17)");
        }
    }

    function addColl(uint _coll, uint256 _i) external log {
        actor = actors[msg.sender];

        bool success;
        bytes memory returnData;

        uint256 numberOfCdps = sortedCdps.cdpCountOf(address(actor));
        require(numberOfCdps > 0, "Actor must have at least one CDP open");

        _i = clampBetween(_i, 0, numberOfCdps - 1);
        bytes32 _cdpId = sortedCdps.cdpOfOwnerByIndex(address(actor), _i);
        assertWithMsg(_cdpId != bytes32(0), "CDP ID must not be null if the index is valid");

        _coll = clampBetween(_coll, 0, INITIAL_COLL_BALANCE / 10);

        if (collateral.balanceOf(address(actor)) < _coll) {
            (success, ) = actor.proxy(
                address(collateral),
                abi.encodeWithSelector(CollateralTokenTester.deposit.selector, ""),
                (_coll - collateral.balanceOf(address(actor)))
            );
            require(success);
            require(
                collateral.balanceOf(address(actor)) > _coll,
                "Actor has high enough balance to add"
            );
        }

        (success, ) = actor.proxy(
            address(collateral),
            abi.encodeWithSelector(
                CollateralTokenTester.approve.selector,
                address(borrowerOperations),
                _coll
            )
        );
        assertWithMsg(success, "Approve never fails");

        _before(_cdpId);

        (success, returnData) = actor.proxy(
            address(borrowerOperations),
            abi.encodeWithSelector(
                BorrowerOperations.addColl.selector,
                _cdpId,
                _cdpId,
                _cdpId,
                _coll
            )
        );

        _after(_cdpId);

        if (success) {
            emit L3(
                vars.isRecoveryModeBefore ? 1 : 0,
                vars.hasGracePeriodPassedBefore ? 1 : 0,
                vars.icrAfter
            );
            emit L3(
                block.timestamp,
                cdpManager.lastGracePeriodStartTimestamp(),
                cdpManager.recoveryModeGracePeriod()
            );

            assertEq(vars.newTcrAfter, vars.tcrAfter, GENERAL_11);
            assertWithMsg(
                vars.nicrAfter > vars.nicrBefore || collateral.getEthPerShare() != 1e18,
                BO_03
            );
            // https://github.com/Badger-Finance/ebtc-fuzz-review/issues/3
            assertWithMsg(invariant_GENERAL_09(cdpManager, vars), GENERAL_09);
            // https://github.com/Badger-Finance/ebtc-fuzz-review/issues/4
            assertGte(
                collateral.getPooledEthByShares(cdpManager.getCdpCollShares(_cdpId)),
                borrowerOperations.MIN_NET_COLL(),
                GENERAL_10
            );

            assertWithMsg(invariant_GENERAL_01(vars), GENERAL_01);

            if (
                vars.lastGracePeriodStartTimestampIsSetBefore &&
                vars.isRecoveryModeBefore &&
                vars.isRecoveryModeAfter
            ) {
                assertEq(
                    vars.lastGracePeriodStartTimestampBefore,
                    vars.lastGracePeriodStartTimestampAfter,
                    L_14
                );
            }

            if (!vars.isRecoveryModeBefore && vars.isRecoveryModeAfter) {
                assertWithMsg(
                    !vars.lastGracePeriodStartTimestampIsSetBefore &&
                        vars.lastGracePeriodStartTimestampIsSetAfter,
                    L_15
                );
            }

            if (vars.isRecoveryModeBefore && !vars.isRecoveryModeAfter) {
                assertWithMsg(!vars.lastGracePeriodStartTimestampIsSetAfter, L_16);
            }
        } else {
            assertRevertReasonNotEqual(returnData, "Panic(17)");
        }
    }

    function withdrawColl(uint _amount, uint256 _i) external {
        actor = actors[msg.sender];

        bool success;
        bytes memory returnData;

        uint256 numberOfCdps = sortedCdps.cdpCountOf(address(actor));
        require(numberOfCdps > 0, "Actor must have at least one CDP open");

        _i = clampBetween(_i, 0, numberOfCdps - 1);
        bytes32 _cdpId = sortedCdps.cdpOfOwnerByIndex(address(actor), _i);
        assertWithMsg(_cdpId != bytes32(0), "CDP ID must not be null if the index is valid");

        // Can only withdraw up to CDP collateral amount, otherwise will revert with assert
        _amount = clampBetween(
            _amount,
            0,
            collateral.getPooledEthByShares(cdpManager.getCdpCollShares(_cdpId))
        );

        _before(_cdpId);

        (success, returnData) = actor.proxy(
            address(borrowerOperations),
            abi.encodeWithSelector(
                BorrowerOperations.withdrawColl.selector,
                _cdpId,
                _amount,
                _cdpId,
                _cdpId
            )
        );

        _after(_cdpId);

        if (success) {
            assertEq(vars.newTcrAfter, vars.tcrAfter, GENERAL_11);
            assertLte(vars.nicrAfter, vars.nicrBefore, BO_04);
            // https://github.com/Badger-Finance/ebtc-fuzz-review/issues/3
            assertWithMsg(invariant_GENERAL_09(cdpManager, vars), GENERAL_09);
            assertWithMsg(invariant_GENERAL_01(vars), GENERAL_01);
            // https://github.com/Badger-Finance/ebtc-fuzz-review/issues/4
            assertGte(
                collateral.getPooledEthByShares(cdpManager.getCdpCollShares(_cdpId)),
                borrowerOperations.MIN_NET_COLL(),
                GENERAL_10
            );

            if (
                vars.lastGracePeriodStartTimestampIsSetBefore &&
                vars.isRecoveryModeBefore &&
                vars.isRecoveryModeAfter
            ) {
                assertEq(
                    vars.lastGracePeriodStartTimestampBefore,
                    vars.lastGracePeriodStartTimestampAfter,
                    L_14
                );
            }

            if (!vars.isRecoveryModeBefore && vars.isRecoveryModeAfter) {
                assertWithMsg(
                    !vars.lastGracePeriodStartTimestampIsSetBefore &&
                        vars.lastGracePeriodStartTimestampIsSetAfter,
                    L_15
                );
            }

            if (vars.isRecoveryModeBefore && !vars.isRecoveryModeAfter) {
                assertWithMsg(!vars.lastGracePeriodStartTimestampIsSetAfter, L_16);
            }
        } else {
            assertRevertReasonNotEqual(returnData, "Panic(17)");
        }
    }

    function withdrawEBTC(uint _amount, uint256 _i) external {
        actor = actors[msg.sender];

        bool success;
        bytes memory returnData;

        uint256 numberOfCdps = sortedCdps.cdpCountOf(address(actor));
        require(numberOfCdps > 0, "Actor must have at least one CDP open");

        _i = clampBetween(_i, 0, numberOfCdps - 1);
        bytes32 _cdpId = sortedCdps.cdpOfOwnerByIndex(address(actor), _i);
        assertWithMsg(_cdpId != bytes32(0), "CDP ID must not be null if the index is valid");

        // TODO verify the assumption below, maybe there's a more sensible (or Governance-defined/hardcoded) limit for the maximum amount of minted eBTC at a single operation
        // Can only withdraw up to type(uint128).max eBTC, so that `BorrwerOperations._getNewCdpAmounts` does not overflow
        _amount = clampBetween(_amount, 0, type(uint128).max);

        _before(_cdpId);

        (success, returnData) = actor.proxy(
            address(borrowerOperations),
            abi.encodeWithSelector(
                BorrowerOperations.withdrawEBTC.selector,
                _cdpId,
                _amount,
                _cdpId,
                _cdpId
            )
        );

        require(success);

        _after(_cdpId);

        assertEq(vars.newTcrAfter, vars.tcrAfter, GENERAL_11);
        assertGte(vars.debtAfter, vars.debtBefore, "withdrawEBTC must not decrease debt");
        assertEq(
            vars.actorEbtcAfter,
            vars.actorEbtcBefore + _amount,
            "withdrawEBTC must increase debt by requested amount"
        );
        // https://github.com/Badger-Finance/ebtc-fuzz-review/issues/4
        assertGte(
            collateral.getPooledEthByShares(cdpManager.getCdpCollShares(_cdpId)),
            borrowerOperations.MIN_NET_COLL(),
            GENERAL_10
        );

        if (
            vars.lastGracePeriodStartTimestampIsSetBefore &&
            vars.isRecoveryModeBefore &&
            vars.isRecoveryModeAfter
        ) {
            assertEq(
                vars.lastGracePeriodStartTimestampBefore,
                vars.lastGracePeriodStartTimestampAfter,
                L_14
            );
        }

        if (!vars.isRecoveryModeBefore && vars.isRecoveryModeAfter) {
            assertWithMsg(
                !vars.lastGracePeriodStartTimestampIsSetBefore &&
                    vars.lastGracePeriodStartTimestampIsSetAfter,
                L_15
            );
        }

        if (vars.isRecoveryModeBefore && !vars.isRecoveryModeAfter) {
            assertWithMsg(!vars.lastGracePeriodStartTimestampIsSetAfter, L_16);
        }
    }

    function repayEBTC(uint _amount, uint256 _i) external log {
        actor = actors[msg.sender];

        bool success;
        bytes memory returnData;

        uint256 numberOfCdps = sortedCdps.cdpCountOf(address(actor));
        require(numberOfCdps > 0, "Actor must have at least one CDP open");

        _i = clampBetween(_i, 0, numberOfCdps - 1);
        bytes32 _cdpId = sortedCdps.cdpOfOwnerByIndex(address(actor), _i);
        assertWithMsg(_cdpId != bytes32(0), "CDP ID must not be null if the index is valid");

        (uint256 entireDebt, , ) = cdpManager.getDebtAndCollShares(_cdpId);
        _amount = clampBetween(_amount, 0, entireDebt);

        _before(_cdpId);

        (success, returnData) = actor.proxy(
            address(borrowerOperations),
            abi.encodeWithSelector(
                BorrowerOperations.repayEBTC.selector,
                _cdpId,
                _amount,
                _cdpId,
                _cdpId
            )
        );
        require(success);

        _after(_cdpId);

        assertEq(vars.newTcrAfter, vars.tcrAfter, GENERAL_11);

        // https://github.com/Badger-Finance/ebtc-fuzz-review/issues/3
        assertGt(
            vars.newTcrAfter,
            vars.newTcrBefore,
            BO_08
        );

        assertEq(vars.ebtcTotalSupplyBefore - _amount, vars.ebtcTotalSupplyAfter, BO_07);
        assertEq(vars.actorEbtcBefore - _amount, vars.actorEbtcAfter, BO_07);
        // https://github.com/Badger-Finance/ebtc-fuzz-review/issues/3
        assertWithMsg(invariant_GENERAL_09(cdpManager, vars), GENERAL_09);
        assertWithMsg(invariant_GENERAL_01(vars), GENERAL_01);
        // https://github.com/Badger-Finance/ebtc-fuzz-review/issues/4
        assertGte(
            collateral.getPooledEthByShares(cdpManager.getCdpCollShares(_cdpId)),
            borrowerOperations.MIN_NET_COLL(),
            GENERAL_10
        );

        if (
            vars.lastGracePeriodStartTimestampIsSetBefore &&
            vars.isRecoveryModeBefore &&
            vars.isRecoveryModeAfter
        ) {
            assertEq(
                vars.lastGracePeriodStartTimestampBefore,
                vars.lastGracePeriodStartTimestampAfter,
                L_14
            );
        }

        if (!vars.isRecoveryModeBefore && vars.isRecoveryModeAfter) {
            assertWithMsg(
                !vars.lastGracePeriodStartTimestampIsSetBefore &&
                    vars.lastGracePeriodStartTimestampIsSetAfter,
                L_15
            );
        }

        if (vars.isRecoveryModeBefore && !vars.isRecoveryModeAfter) {
            assertWithMsg(!vars.lastGracePeriodStartTimestampIsSetAfter, L_16);
        }
    }

    function closeCdp(uint _i) external log {
        actor = actors[msg.sender];

        bool success;
        bytes memory returnData;

        require(cdpManager.getActiveCdpsCount() > 1, "Cannot close last CDP");

        uint256 numberOfCdps = sortedCdps.cdpCountOf(address(actor));
        require(numberOfCdps > 0, "Actor must have at least one CDP open");

        _i = clampBetween(_i, 0, numberOfCdps - 1);
        bytes32 _cdpId = sortedCdps.cdpOfOwnerByIndex(address(actor), _i);
        assertWithMsg(_cdpId != bytes32(0), "CDP ID must not be null if the index is valid");

        _before(_cdpId);

        (success, returnData) = actor.proxy(
            address(borrowerOperations),
            abi.encodeWithSelector(BorrowerOperations.closeCdp.selector, _cdpId)
        );

        _after(_cdpId);

        if (success) {
            assertEq(vars.newTcrAfter, vars.tcrAfter, GENERAL_11);
            assertEq(
                vars.sortedCdpsSizeBefore - 1,
                vars.sortedCdpsSizeAfter,
                "closeCdp reduces list size by 1"
            );
            assertGt(
                vars.actorCollAfter,
                vars.actorCollBefore,
                "closeCdp increases the collateral balance of the user"
            );
            // https://github.com/Badger-Finance/ebtc-fuzz-review/issues/3
            assertWithMsg(invariant_GENERAL_09(cdpManager, vars), GENERAL_09);
            emit L4(
                vars.actorCollBefore,
                vars.cdpCollBefore,
                vars.liquidatorRewardSharesBefore,
                vars.actorCollAfter
            );
            assertGt(
                // https://github.com/Badger-Finance/ebtc-fuzz-review/issues/11
                // Note: not checking for strict equality since split fee is difficult to calculate a-priori, so the CDP collateral value may not be sent back to the user in full
                vars.actorCollAfter,
                vars.actorCollBefore +
                    // ActivePool transfer SHARES not ETH directly
                    collateral.getPooledEthByShares(vars.liquidatorRewardSharesBefore),
                BO_05
            );
            assertWithMsg(invariant_GENERAL_01(vars), GENERAL_01);

            if (
                vars.lastGracePeriodStartTimestampIsSetBefore &&
                vars.isRecoveryModeBefore &&
                vars.isRecoveryModeAfter
            ) {
                assertEq(
                    vars.lastGracePeriodStartTimestampBefore,
                    vars.lastGracePeriodStartTimestampAfter,
                    L_14
                );
            }

            if (!vars.isRecoveryModeBefore && vars.isRecoveryModeAfter) {
                assertWithMsg(
                    !vars.lastGracePeriodStartTimestampIsSetBefore &&
                        vars.lastGracePeriodStartTimestampIsSetAfter,
                    L_15
                );
            }

            if (vars.isRecoveryModeBefore && !vars.isRecoveryModeAfter) {
                assertWithMsg(!vars.lastGracePeriodStartTimestampIsSetAfter, L_16);
            }
        } else {
            assertRevertReasonNotEqual(returnData, "Panic(17)");
        }
    }

    function adjustCdp(
        uint _i,
        uint _collWithdrawal,
        uint _EBTCChange,
        bool _isDebtIncrease
    ) external log {
        actor = actors[msg.sender];

        bool success;
        bytes memory returnData;

        uint256 numberOfCdps = sortedCdps.cdpCountOf(address(actor));
        require(numberOfCdps > 0, "Actor must have at least one CDP open");

        _i = clampBetween(_i, 0, numberOfCdps - 1);
        bytes32 _cdpId = sortedCdps.cdpOfOwnerByIndex(address(actor), _i);
        assertWithMsg(_cdpId != bytes32(0), "CDP ID must not be null if the index is valid");

        (uint256 entireDebt, uint256 entireColl, ) = cdpManager.getDebtAndCollShares(_cdpId);
        _collWithdrawal = clampBetween(_collWithdrawal, 0, entireColl);
        _EBTCChange = clampBetween(_EBTCChange, 0, entireDebt);

        _before(_cdpId);

        (success, returnData) = actor.proxy(
            address(borrowerOperations),
            abi.encodeWithSelector(
                BorrowerOperations.adjustCdp.selector,
                _cdpId,
                _collWithdrawal,
                _EBTCChange,
                _isDebtIncrease,
                _cdpId,
                _cdpId
            )
        );

        require(success);

        _after(_cdpId);

        assertEq(vars.newTcrAfter, vars.tcrAfter, GENERAL_11);
        // https://github.com/Badger-Finance/ebtc-fuzz-review/issues/3
        assertWithMsg(invariant_GENERAL_09(cdpManager, vars), GENERAL_09);

        assertWithMsg(invariant_GENERAL_01(vars), GENERAL_01);
        // https://github.com/Badger-Finance/ebtc-fuzz-review/issues/4
        assertGte(
            collateral.getPooledEthByShares(cdpManager.getCdpCollShares(_cdpId)),
            borrowerOperations.MIN_NET_COLL(),
            GENERAL_10
        );

        if (
            vars.lastGracePeriodStartTimestampIsSetBefore &&
            vars.isRecoveryModeBefore &&
            vars.isRecoveryModeAfter
        ) {
            assertEq(
                vars.lastGracePeriodStartTimestampBefore,
                vars.lastGracePeriodStartTimestampAfter,
                L_14
            );
        }

        if (!vars.isRecoveryModeBefore && vars.isRecoveryModeAfter) {
            assertWithMsg(
                !vars.lastGracePeriodStartTimestampIsSetBefore &&
                    vars.lastGracePeriodStartTimestampIsSetAfter,
                L_15
            );
        }

        if (vars.isRecoveryModeBefore && !vars.isRecoveryModeAfter) {
            assertWithMsg(!vars.lastGracePeriodStartTimestampIsSetAfter, L_16);
        }
    }

    ///////////////////////////////////////////////////////
    // Collateral Token (Test)
    ///////////////////////////////////////////////////////

    // Example for real world slashing: https://twitter.com/LidoFinance/status/1646505631678107649
    // > There are 11 slashing ongoing with the RockLogic GmbH node operator in Lido.
    // > the total projected impact is around 20 ETH,
    // > or about 3% of average daily protocol rewards/0.0004% of TVL.
    function setEthPerShare(uint256 _newEthPerShare) external {
        uint256 currentEthPerShare = collateral.getEthPerShare();
        _newEthPerShare = clampBetween(
            _newEthPerShare,
            (currentEthPerShare * 1e18) / MAX_REBASE_PERCENT,
            (currentEthPerShare * MAX_REBASE_PERCENT) / 1e18
        );
        collateral.setEthPerShare(_newEthPerShare);
    }

    ///////////////////////////////////////////////////////
    // PriceFeed
    ///////////////////////////////////////////////////////

    function setPrice(uint256 _newPrice) external {
        uint256 currentPrice = priceFeedMock.getPrice();
        _newPrice = clampBetween(
            _newPrice,
            (currentPrice * 1e18) / MAX_PRICE_CHANGE_PERCENT,
            (currentPrice * MAX_PRICE_CHANGE_PERCENT) / 1e18
        );
        priceFeedMock.setPrice(_newPrice);
    }
}<|MERGE_RESOLUTION|>--- conflicted
+++ resolved
@@ -179,11 +179,7 @@
         // Find the first cdp with ICR >= MCR
         while (
             currentBorrower != address(0) &&
-<<<<<<< HEAD
-            cdpManager.getCurrentICR(_cId, priceFeedMock.getPrice()) < cdpManager.MCR()
-=======
-            cdpManager.getICR(_cId, priceFeedTestnet.getPrice()) < cdpManager.MCR()
->>>>>>> a91e209d
+            cdpManager.getICR(_cId, priceFeedMock.getPrice()) < cdpManager.MCR()
         ) {
             _cId = sortedCdps.getPrev(_cId);
             currentBorrower = sortedCdps.getOwnerAddress(_cId);
