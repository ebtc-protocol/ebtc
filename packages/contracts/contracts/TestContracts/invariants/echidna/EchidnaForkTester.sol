--- conflicted
+++ resolved
@@ -11,24 +11,6 @@
         // https://etherscan.io/tx/0xca4f2e9a7e8cc82969e435091576dbd8c8bfcc008e89906857056481e0542f23
 
         _setUpFork();
-<<<<<<< HEAD
-        _setUpActors();
-        // https://etherscan.io/tx/0x3d20c053b83d4d49ba12c3251f14546511f8af7b5b99dbeb692f6f9458c075ab
-        hevm.roll(19258626);
-        hevm.warp(1708307303);
-    }
-
-    function setPrice(uint256) public pure override {
-        require(false, "Skip. TODO: call hevm.store to update the price");
-    }
-
-    function setGovernanceParameters(uint256, uint256) public pure override {
-        require(false, "Skip. TODO: call hevm.store to bypass timelock");
-    }
-
-    function setEthPerShare(uint256) public pure override {
-        require(false, "Skip. TODO: call hevm.store to seth ETH per share");
-=======
         _setUpActorsFork();
 
         // If the accounting hasn't been synced since the last rebase
@@ -112,6 +94,5 @@
         cdpManager.syncGlobalAccountingAndGracePeriod();
 
         _after(bytes32(0));
->>>>>>> da7dc8f2
     }
 }