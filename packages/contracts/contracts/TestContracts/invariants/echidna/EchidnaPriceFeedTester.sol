// SPDX-License-Identifier: MIT

pragma solidity 0.8.17;

import "@crytic/properties/contracts/util/PropertiesHelper.sol";
import "@crytic/properties/contracts/util/PropertiesConstants.sol";

import "../../../PriceFeed.sol";
import "../../MockAggregator.sol";
import {MockFallbackCaller} from "../../MockFallbackCaller.sol";
import "../../../Dependencies/AuthNoOwner.sol";

import "../PropertiesDescriptions.sol";

contract MockAlwaysTrueAuthority {
    function canCall(address user, address target, bytes4 functionSig) external view returns (bool) {
        return true;
    }
}

contract EchidnaPriceFeedTester is PropertiesConstants, PropertiesAsserts, PropertiesDescriptions {
    event Log2(string, uint256, uint256);

    PriceFeed internal priceFeed;
    MockAggregator internal collEthCLFeed;
    MockAggregator internal ethBtcCLFeed;
    MockAlwaysTrueAuthority internal authority;
    MockFallbackCaller internal fallbackCaller;

    uint256 internal constant MAX_PRICE_CHANGE = 5e18;
    uint256 internal constant MAX_ROUND_ID_CHANGE = 5;
    uint256 internal constant MAX_UPDATE_TIME_CHANGE = 2 days;
    uint256 internal constant MAX_STATUS_HISTORY_OPERATIONS = 32;
    uint256 internal constant MAX_REVERT_PERCENTAGE = 0.1e18;

    uint256 internal statusHistoryOperations = 0;
    IPriceFeed.Status[MAX_STATUS_HISTORY_OPERATIONS] internal statusHistory;

    constructor() payable {
        authority = new MockAlwaysTrueAuthority();
        collEthCLFeed = new MockAggregator();
        ethBtcCLFeed = new MockAggregator();

        collEthCLFeed.setLatestRoundId(2);
        collEthCLFeed.setPrevRoundId(1);
        collEthCLFeed.setUpdateTime(block.timestamp);
        collEthCLFeed.setPrevUpdateTime(block.timestamp);
        collEthCLFeed.setPrice(1 ether - 3);
        collEthCLFeed.setPrevPrice(1 ether - 1337);

        ethBtcCLFeed.setLatestRoundId(2);
        ethBtcCLFeed.setPrevRoundId(1);
        ethBtcCLFeed.setUpdateTime(block.timestamp);
        ethBtcCLFeed.setPrevUpdateTime(block.timestamp);
        ethBtcCLFeed.setPrice(3 ether - 2);
        ethBtcCLFeed.setPrevPrice(3 ether - 42);

        priceFeed = new PriceFeed(
            address(0),
            address(authority),
            address(collEthCLFeed),
            address(ethBtcCLFeed)
        );

        fallbackCaller = new MockFallbackCaller(priceFeed.fetchPrice());

        priceFeed.setFallbackCaller(address(fallbackCaller));

        statusHistory[(statusHistoryOperations++) % MAX_STATUS_HISTORY_OPERATIONS] = priceFeed
            .status();
    }

    function setFallbackCaller(bool flag) public {
        priceFeed.setFallbackCaller(flag ? address(fallbackCaller) : address(0));
    }

    function setFallbackResponse(uint256 answer, uint256 timestampRetrieved, bool success) public {
        uint256 fallbackAnswer = fallbackCaller._answer() == 0
            ? fallbackCaller._initAnswer()
            : fallbackCaller._answer();
        uint256 fallbackTs = fallbackCaller._timestampRetrieved() == 0
            ? block.timestamp
            : fallbackCaller._timestampRetrieved();
        answer = (
            clampBetween(
                answer,
<<<<<<< HEAD
                123456, // THIS WAS ALWAYS ZERO
                (fallbackCaller._answer() * MAX_PRICE_CHANGE) / 1e18
=======
                (fallbackAnswer * 1e18) / MAX_PRICE_CHANGE,
                (fallbackAnswer * MAX_PRICE_CHANGE) / 1e18
>>>>>>> 73788537
            )
        );
        timestampRetrieved = (
            clampBetween(timestampRetrieved, fallbackTs, fallbackTs + MAX_UPDATE_TIME_CHANGE)
        );
        fallbackCaller.setFallbackResponse(answer, timestampRetrieved, success);
    }

    function setGetFallbackResponseRevert(uint256 seed) public {
        seed = clampBetween(seed, 0, 1e18);
        bool reverted = fallbackCaller.getFallbackResponseRevert();
        if (seed <= (reverted ? (1e18 - MAX_REVERT_PERCENTAGE) : MAX_REVERT_PERCENTAGE)) {
            fallbackCaller.setFallbackTimeoutRevert();
        }
    }

    function setFallbackTimeoutRevert(uint256 seed) public {
        seed = clampBetween(seed, 0, 1e18);
        bool reverted = fallbackCaller.fallbackTimeoutRevert();
        if (seed <= (reverted ? (1e18 - MAX_REVERT_PERCENTAGE) : MAX_REVERT_PERCENTAGE)) {
            fallbackCaller.setFallbackTimeoutRevert();
        }
    }

    function setLatestRevert(bool flag, uint256 seed) public log {
        MockAggregator aggregator = flag ? collEthCLFeed : ethBtcCLFeed;
        seed = clampBetween(seed, 0, 1e18);
        bool reverted = aggregator.latestRevert();
        if (seed <= (reverted ? (1e18 - MAX_REVERT_PERCENTAGE) : MAX_REVERT_PERCENTAGE)) {
            aggregator.setLatestRevert();
        }
    }

    function setPrevRevert(bool flag, uint256 seed) public log {
        MockAggregator aggregator = flag ? collEthCLFeed : ethBtcCLFeed;
        seed = clampBetween(seed, 0, 1e18);
        bool reverted = aggregator.prevRevert();
        if (seed <= (reverted ? (1e18 - MAX_REVERT_PERCENTAGE) : MAX_REVERT_PERCENTAGE)) {
            aggregator.setPrevRevert();
        }
    }

    // https://github.com/Badger-Finance/ebtc-fuzz-review/issues/7
    function setDecimals(uint8 decimals, bool flag) external {
        // https://github.com/d-xo/weird-erc20
        decimals = uint8(clampBetween(uint256(decimals), 2, 18));
        MockAggregator aggregator = flag ? collEthCLFeed : ethBtcCLFeed;
        aggregator.setDecimals(decimals);
    }

    function setLatest(
        uint80 latestRoundId,
        int256 price,
        uint256 updateTime,
        bool flag
    ) public log {
        MockAggregator aggregator = flag ? collEthCLFeed : ethBtcCLFeed;
        (uint80 roundId, int256 answer, , uint256 updatedAt, ) = aggregator.latestRoundData();
        latestRoundId = uint80(
            clampBetween(
                uint256(latestRoundId),
                uint256(roundId),
                uint256(roundId + MAX_ROUND_ID_CHANGE)
            )
        );
        price = (
            clampBetween(
                price,
                (answer * 1e18) / int256(MAX_PRICE_CHANGE),
                (answer * int256(MAX_PRICE_CHANGE)) / 1e18
            )
        );
        updateTime = (clampBetween(updateTime, updatedAt, updatedAt + MAX_UPDATE_TIME_CHANGE));
        aggregator.setLatestRoundId(latestRoundId);
        aggregator.setPrice(price);
        aggregator.setUpdateTime(updateTime);
    }

    function setPrevious(
        uint80 prevRoundId,
        int256 prevPrice,
        uint256 prevUpdateTime,
        bool flag
    ) public log {
        MockAggregator aggregator = flag ? collEthCLFeed : ethBtcCLFeed;
        (uint80 roundId, int256 answer, , uint256 updatedAt, ) = aggregator.getRoundData(0);
        prevRoundId = uint80(
            clampBetween(
                uint256(prevRoundId),
                uint256(roundId),
                uint256(roundId + MAX_ROUND_ID_CHANGE)
            )
        );
        prevPrice = (
            clampBetween(
                prevPrice,
                (answer * 1e18) / int256(MAX_PRICE_CHANGE),
                (answer * int256(MAX_PRICE_CHANGE)) / 1e18
            )
        );
        prevUpdateTime = (
            clampBetween(prevUpdateTime, updatedAt, updatedAt + MAX_UPDATE_TIME_CHANGE)
        );
        aggregator.setPrevRoundId(prevRoundId);
        aggregator.setPrevPrice(prevPrice);
        aggregator.setPrevUpdateTime(prevUpdateTime);
    }

    function fetchPriceBatch() public log {
        uint256 price = _fetchPrice();
        for (uint256 i; i < 2; i++) {
            uint256 newPrice = _fetchPrice();
<<<<<<< HEAD
            assertWithMsg(price == newPrice, "PRICE BAD");
=======
            assertWithMsg(price == newPrice, PF_10);
>>>>>>> 73788537
        }
    }

    function fetchPrice() public log {
        _fetchPrice();
    }

    function _fetchPrice() private returns (uint256) {
        IPriceFeed.Status statusBefore = priceFeed.status();
        uint256 fallbackResponse;

        (fallbackResponse, , ) = fallbackCaller.getFallbackResponse();
        try priceFeed.fetchPrice() returns (uint256 price) {
            IPriceFeed.Status statusAfter = priceFeed.status();
            assertWithMsg(_isValidStatusTransition(statusBefore, statusAfter), PF_02);

            if (
                statusAfter == IPriceFeed.Status.chainlinkWorking ||
                statusAfter == IPriceFeed.Status.usingChainlinkFallbackUntrusted
            ) {
                assertEq(price, priceFeed.lastGoodPrice(), PF_04);

                if (address(priceFeed.fallbackCaller()) != address(0)) {
                    assertNeq(price, fallbackResponse, PF_05);
                }
            }

            if (address(priceFeed.fallbackCaller()) == address(0)) {
                assertWithMsg(
                    statusAfter == IPriceFeed.Status.chainlinkWorking ||
                        statusAfter == IPriceFeed.Status.usingChainlinkFallbackUntrusted ||
                        statusAfter == IPriceFeed.Status.bothOraclesUntrusted,
                    PF_06
                );
            }

            statusHistory[(statusHistoryOperations++) % MAX_STATUS_HISTORY_OPERATIONS] = statusAfter;
            if (statusHistoryOperations >= MAX_STATUS_HISTORY_OPERATIONS) {
                // TODO: this is hard to test, as we may have false positives due to the random nature of the tests
                // assertWithMsg(_hasNotDeadlocked(), PF_03);
            }

            return price;
        } catch {
            assertWithMsg(false, PF_01);
        }
    }

    function _isValidStatusTransition(
        IPriceFeed.Status statusBefore,
        IPriceFeed.Status statusAfter
    ) internal returns (bool) {
        emit Log2("status transition", uint256(statusBefore), uint256(statusAfter));
        return
            // CASE 1
            (statusBefore == IPriceFeed.Status.chainlinkWorking &&
                statusAfter == IPriceFeed.Status.bothOraclesUntrusted) ||
            (statusBefore == IPriceFeed.Status.chainlinkWorking &&
                statusAfter == IPriceFeed.Status.usingFallbackChainlinkUntrusted) ||
            (statusBefore == IPriceFeed.Status.chainlinkWorking &&
                statusAfter == IPriceFeed.Status.usingChainlinkFallbackUntrusted) ||
            (statusBefore == IPriceFeed.Status.chainlinkWorking &&
                statusAfter == IPriceFeed.Status.usingFallbackChainlinkFrozen) ||
            (statusBefore == IPriceFeed.Status.chainlinkWorking &&
                statusAfter == IPriceFeed.Status.chainlinkWorking) ||
            // CASE 2
            (statusBefore == IPriceFeed.Status.usingFallbackChainlinkUntrusted &&
                statusAfter == IPriceFeed.Status.chainlinkWorking) ||
            (statusBefore == IPriceFeed.Status.usingFallbackChainlinkUntrusted &&
                statusAfter == IPriceFeed.Status.bothOraclesUntrusted) ||
            (statusBefore == IPriceFeed.Status.usingFallbackChainlinkUntrusted &&
                statusAfter == IPriceFeed.Status.usingFallbackChainlinkUntrusted) ||
            // CASE 3
            (statusBefore == IPriceFeed.Status.bothOraclesUntrusted &&
                statusAfter == IPriceFeed.Status.usingChainlinkFallbackUntrusted) ||
            (statusBefore == IPriceFeed.Status.bothOraclesUntrusted &&
                statusAfter == IPriceFeed.Status.chainlinkWorking) ||
            (statusBefore == IPriceFeed.Status.bothOraclesUntrusted &&
                statusAfter == IPriceFeed.Status.bothOraclesUntrusted) ||
            // CASE 4
            (statusBefore == IPriceFeed.Status.usingFallbackChainlinkFrozen &&
                statusAfter == IPriceFeed.Status.bothOraclesUntrusted) ||
            (statusBefore == IPriceFeed.Status.usingFallbackChainlinkFrozen &&
                statusAfter == IPriceFeed.Status.usingFallbackChainlinkUntrusted) ||
            (statusBefore == IPriceFeed.Status.usingFallbackChainlinkFrozen &&
                statusAfter == IPriceFeed.Status.usingChainlinkFallbackUntrusted) ||
            (statusBefore == IPriceFeed.Status.usingFallbackChainlinkFrozen &&
                statusAfter == IPriceFeed.Status.chainlinkWorking) ||
            // CASE 5
            (statusBefore == IPriceFeed.Status.usingChainlinkFallbackUntrusted &&
                statusAfter == IPriceFeed.Status.bothOraclesUntrusted) ||
            (statusBefore == IPriceFeed.Status.usingChainlinkFallbackUntrusted &&
                statusAfter == IPriceFeed.Status.chainlinkWorking) ||
            (statusBefore == IPriceFeed.Status.usingChainlinkFallbackUntrusted &&
                statusAfter == IPriceFeed.Status.usingChainlinkFallbackUntrusted);
    }

    function _hasNotDeadlocked() internal returns (bool) {
        uint256 statusSeen = 0;

        for (uint256 i = 0; i < MAX_STATUS_HISTORY_OPERATIONS; ++i) {
            IPriceFeed.Status status = statusHistory[i];
            statusSeen |= (1 << uint256(status));
        }

        // has not deadlocked if during past MAX_STATUS_HISTORY_OPERATIONS all statuses have been seen
        // Note: there is a probability of false positive
        return statusSeen == 31; // 0b1111
    }

    modifier log() {
        for (uint256 i = 0; i < MAX_STATUS_HISTORY_OPERATIONS; ++i) {
            IPriceFeed.Status status = statusHistory[i];
            emit Log2("status", i, uint256(status));
        }
        _;
    }
}<|MERGE_RESOLUTION|>--- conflicted
+++ resolved
@@ -84,13 +84,8 @@
         answer = (
             clampBetween(
                 answer,
-<<<<<<< HEAD
-                123456, // THIS WAS ALWAYS ZERO
-                (fallbackCaller._answer() * MAX_PRICE_CHANGE) / 1e18
-=======
                 (fallbackAnswer * 1e18) / MAX_PRICE_CHANGE,
                 (fallbackAnswer * MAX_PRICE_CHANGE) / 1e18
->>>>>>> 73788537
             )
         );
         timestampRetrieved = (
@@ -203,11 +198,7 @@
         uint256 price = _fetchPrice();
         for (uint256 i; i < 2; i++) {
             uint256 newPrice = _fetchPrice();
-<<<<<<< HEAD
-            assertWithMsg(price == newPrice, "PRICE BAD");
-=======
             assertWithMsg(price == newPrice, PF_10);
->>>>>>> 73788537
         }
     }
 
