--- conflicted
+++ resolved
@@ -648,15 +648,9 @@
 
     // Send ETH to Active Pool and increase its recorded ETH balance
     function _activePoolAddColl(IActivePool _activePool, uint _amount) internal {
-<<<<<<< HEAD
-        // NOTE: No need for safe transfer, stETH is standard
-        collateral.transferFrom(msg.sender, address(_activePool), _amount); //address(_activePool).call{value: _amount}("");
-        _activePool.receiveColl(collateral.getSharesByPooledEth(_amount));
-=======
         // NOTE: No need for safe transfer if the collateral asset is standard. Make sure this is the case!
         collateral.transferFrom(msg.sender, address(_activePool), _amount);
         _activePool.receiveColl(_amount);
->>>>>>> 31ca0d3d
     }
 
     // Issue the specified amount of EBTC to _account and increases
