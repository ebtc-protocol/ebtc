--- conflicted
+++ resolved
@@ -324,7 +324,7 @@
         // Only check when the collateral exchange rate from share is above 1e18
         // If there is big decrease due to slashing, some CDP might already fall below minimum collateral requirements
         if (collateral.getPooledEthByShares(DECIMAL_PRECISION) >= DECIMAL_PRECISION) {
-            //@audit why do we get thsi value AGAIN? we can calculate it locally
+            //@audit why do we get this value again? we can calculate it locally
             _requireAtLeastMinNetColl(collateral.getPooledEthByShares(vars.newColl));
         }
 
@@ -778,23 +778,6 @@
         return newTCR;
     }
 
-<<<<<<< HEAD
-=======
-    // === Governed Functions ==
-
-    function setFeeRecipientAddress(address _feeRecipientAddress) external requiresAuth {
-        require(
-            _feeRecipientAddress != address(0),
-            "BorrowerOperations: Cannot set feeRecipient to zero address"
-        );
-
-        cdpManager.claimStakingSplitFee();
-
-        feeRecipientAddress = _feeRecipientAddress;
-        emit FeeRecipientAddressChanged(_feeRecipientAddress);
-    }
-
->>>>>>> 11a6501a
     // === Flash Loans === //
     function flashLoan(
         IERC3156FlashBorrower receiver,
@@ -861,7 +844,7 @@
     function setFeeRecipientAddress(address _feeRecipientAddress) external requiresAuth {
         require(
             _feeRecipientAddress != address(0),
-            "BorrowerOperations: cannot set fee recipient to zero address"
+            "BorrowerOperations: cannot set feeRecipient to zero address"
         );
 
         cdpManager.applyPendingGlobalState();
