--- conflicted
+++ resolved
@@ -850,13 +850,9 @@
         bytes calldata data
     ) external override returns (bool) {
         require(amount > 0, "BorrowerOperations: 0 Amount");
-<<<<<<< HEAD
         require(token == address(ebtcToken), "BorrowerOperations: EBTC Only");
-        require(amount < maxFlashLoan(token), "BorrowerOperations: too much flashLoan amount");
-=======
         require(amount <= maxFlashLoan(token), "BorrowerOperations: Too much");
         // NOTE: Check for `eBTCToken` is implicit in the two requires above
->>>>>>> a5ae3bd6
 
         uint256 fee = (amount * feeBps) / MAX_BPS;
 
