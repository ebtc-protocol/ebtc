--- conflicted
+++ resolved
@@ -846,27 +846,11 @@
         uint256 amount,
         bytes calldata data
     ) external override returns (bool) {
-<<<<<<< HEAD
         require(amount > 0, "BorrowerOperations: 0 Amount");
         uint256 fee = flashFee(token, amount); // NOTE: Check for `eBTCToken` is implicit here
         require(amount <= maxFlashLoan(token), "BorrowerOperations: Too much");
 
         require(flashLoansPaused == false, "BorrowerOperations: Flash Loans Paused");
-=======
-        require(amount > 0, "BorrowerOperations: Flashloan amount must be above 0");
-        require(
-            token == address(ebtcToken),
-            "BorrowerOperations: Only eBTC token can be flashloaned"
-        );
-        require(
-            amount <= maxFlashLoan(token),
-            "BorrowerOperations: Flashloan amount exceeds maximum for specified token"
-        );
-        // NOTE: Check for `eBTCToken` is implicit in the two requires above
-
-        require(flashLoansPaused == false, "BorrowerOperations: Flashloans Paused");
-        uint256 fee = (amount * feeBps) / MAX_BPS;
->>>>>>> 85da81b2
 
         // Issue EBTC
         ebtcToken.mint(address(receiver), amount);
@@ -891,16 +875,8 @@
         return true;
     }
 
-<<<<<<< HEAD
     function flashFee(address token, uint256 amount) public view override returns (uint256) {
         require(token == address(ebtcToken), "BorrowerOperations: EBTC Only");
-=======
-    function flashFee(address token, uint256 amount) external view override returns (uint256) {
-        require(
-            token == address(ebtcToken),
-            "BorrowerOperations: Only eBTC token can be flashloaned"
-        );
->>>>>>> 85da81b2
 
         return (amount * feeBps) / MAX_BPS;
     }
