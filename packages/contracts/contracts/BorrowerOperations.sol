--- conflicted
+++ resolved
@@ -180,10 +180,10 @@
     }
 
     function openCdpFor(
-        uint _EBTCAmount,
+        uint256 _EBTCAmount,
         bytes32 _upperHint,
         bytes32 _lowerHint,
-        uint _collAmount,
+        uint256 _collAmount,
         address _borrower
     ) external override nonReentrantSelfAndCdpM returns (bytes32) {
         return _openCdp(_EBTCAmount, _upperHint, _lowerHint, _collAmount, _borrower);
@@ -641,7 +641,7 @@
         address _borrower,
         address _positionManager,
         PositionManagerApproval _approval,
-        uint _deadline,
+        uint256 _deadline,
         uint8 v,
         bytes32 r,
         bytes32 s
@@ -741,21 +741,12 @@
 
     // --- 'Require' wrapper functions ---
 
-<<<<<<< HEAD
-    function _requireCdpOwner(bytes32 _cdpId) internal view {
-        address _owner = sortedCdps.existCdpOwners(_cdpId);
-        require(msg.sender == _owner, "BorrowerOperations: Caller must be cdp owner");
-    }
-
     function _requireSingularCollChange(
-        uint256 _collAdd,
+        uint256 _stEthBalanceIncrease,
         uint256 _stEthBalanceDecrease
     ) internal pure {
-=======
-    function _requireSingularCollChange(uint _collAdd, uint _collWithdrawal) internal pure {
->>>>>>> 6d4935b8
-        require(
-            _collAdd == 0 || _stEthBalanceDecrease == 0,
+        require(
+            _stEthBalanceIncrease == 0 || _stEthBalanceDecrease == 0,
             "BorrowerOperations: Cannot add and withdraw collateral in same operation"
         );
     }
@@ -897,13 +888,8 @@
 
     function _requireSufficientEBTCBalance(
         IEBTCToken _ebtcToken,
-<<<<<<< HEAD
-        address _borrower,
+        address _account,
         uint256 _debtRepayment
-=======
-        address _account,
-        uint _debtRepayment
->>>>>>> 6d4935b8
     ) internal view {
         require(
             _ebtcToken.balanceOf(_account) >= _debtRepayment,
