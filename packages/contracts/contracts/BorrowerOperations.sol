--- conflicted
+++ resolved
@@ -240,13 +240,8 @@
 
         vars.arrayIndex = contractsCache.cdpManager.addCdpIdToArray(_cdpId);
         emit CdpCreated(_cdpId, msg.sender, vars.arrayIndex);
-
-<<<<<<< HEAD
-        // Move the ether to the Active Pool, and mint the EBTCAmount to the borrower
-        _activePoolAddColl(contractsCache.activePool, _collAmount, _collShareAmt);
-=======
+		
         // Mint the EBTCAmount to the borrower
->>>>>>> bb9032b1
         _withdrawEBTC(
             contractsCache.activePool,
             contractsCache.ebtcToken,
@@ -653,17 +648,10 @@
     }
 
     // Send ETH to Active Pool and increase its recorded ETH balance
-<<<<<<< HEAD
-    function _activePoolAddColl(IActivePool _activePool, uint _amount, uint _shareAmt) internal {
-        bool success = collateral.transfer(address(_activePool), _amount); //address(_activePool).call{value: _amount}("");
-        require(success, "BorrowerOps: Sending ETH to ActivePool failed");
-        _activePool.receiveColl(_shareAmt);
-=======
     function _activePoolAddColl(IActivePool _activePool, uint _amount) internal {
         // NOTE: No need for safe transfer, stETH is standard
         collateral.transferFrom(msg.sender, address(_activePool), _amount); //address(_activePool).call{value: _amount}("");
         _activePool.receiveColl(_amount);
->>>>>>> bb9032b1
     }
 
     // Issue the specified amount of EBTC to _account and increases
