--- conflicted
+++ resolved
@@ -9,13 +9,10 @@
 import "./Interfaces/ISortedCdps.sol";
 import "./Interfaces/IFeeRecipient.sol";
 import "./Dependencies/LiquityBase.sol";
-<<<<<<< HEAD
 import "./Dependencies/ReentrancyGuard.sol";
-=======
 import "./Dependencies/Ownable.sol";
 import "./Dependencies/CheckContract.sol";
 import "./Dependencies/AuthNoOwner.sol";
->>>>>>> 819528a5
 import "./Dependencies/ERC3156FlashLender.sol";
 
 contract BorrowerOperations is
@@ -152,25 +149,6 @@
     ) external override nonReentrantSelfAndCdpM returns (bytes32) {
         return _openCdp(_EBTCAmount, _upperHint, _lowerHint, _collAmount, msg.sender);
     }
-<<<<<<< HEAD
-
-    /**
-    @notice Function that creates a Cdp for a specified borrower with the requested debt, and the stETH received as collateral. 
-    @notice Successful execution is conditional mainly on the resulting collateralization ratio which must exceed the minimum (110% in Normal Mode, 150% in Recovery Mode). 
-    @notice In addition to the requested debt, extra debt is issued to cover the gas compensation. 
-    */
-    function openCdpFor(
-        uint _EBTCAmount,
-        bytes32 _upperHint,
-        bytes32 _lowerHint,
-        uint _collAmount,
-        address _borrower
-    ) external override nonReentrantSelfAndCdpM returns (bytes32) {
-        return _openCdp(_EBTCAmount, _upperHint, _lowerHint, _collAmount, _borrower);
-    }
-
-=======
->>>>>>> 819528a5
     // Function that adds the received stETH to the caller's specified Cdp.
     function addColl(
         bytes32 _cdpId,
