// SPDX-License-Identifier: MIT

pragma solidity 0.8.17;

import "./Interfaces/IBorrowerOperations.sol";
import "./Interfaces/ICdpManager.sol";
import "./Interfaces/ICdpManagerData.sol";
import "./Interfaces/IEBTCToken.sol";
import "./Interfaces/ICollSurplusPool.sol";
import "./Interfaces/ISortedCdps.sol";
import "./Dependencies/LiquityBase.sol";
import "./Dependencies/ReentrancyGuard.sol";
import "./Dependencies/Ownable.sol";
import "./Dependencies/AuthNoOwner.sol";
import "./Dependencies/ERC3156FlashLender.sol";

contract BorrowerOperations is
    LiquityBase,
    ReentrancyGuard,
    IBorrowerOperations,
    ERC3156FlashLender,
    AuthNoOwner
{
    string public constant NAME = "BorrowerOperations";

    // --- Connected contract declarations ---

    ICdpManager public immutable cdpManager;

    ICollSurplusPool public immutable collSurplusPool;

    address public feeRecipientAddress;

    IEBTCToken public immutable ebtcToken;

    // A doubly linked list of Cdps, sorted by their collateral ratios
    ISortedCdps public immutable sortedCdps;

    /* --- Variable container structs  ---

    Used to hold, return and assign variables inside a function, in order to avoid the error:
    "CompilerError: Stack too deep". */

    struct LocalVariables_adjustCdp {
        uint price;
        uint collSharesChange;
        uint debtChange;
        bool isCollIncrease;
        uint debt;
        uint collShares;
        uint oldICR;
        uint newICR;
        uint newTCR;
        uint newDebt;
        uint newColl;
        uint stake;
    }

    struct LocalVariables_openCdp {
        uint price;
        uint debt;
        uint totalColl;
        uint netStEthBalance;
        uint ICR;
        uint NICR;
        uint stake;
        uint arrayIndex;
    }

    struct LocalVariables_moveTokens {
        address user;
        uint collSharesChange;
        uint collAddUnderlying; // ONLY for isCollIncrease=true
        bool isCollIncrease;
        uint EBTCChange;
        bool isDebtIncrease;
        uint debtChange;
    }

    // --- Dependency setters ---
    constructor(
        address _cdpManagerAddress,
        address _activePoolAddress,
        address _collSurplusPoolAddress,
        address _priceFeedAddress,
        address _sortedCdpsAddress,
        address _ebtcTokenAddress,
        address _feeRecipientAddress,
        address _collTokenAddress
    ) LiquityBase(_activePoolAddress, _priceFeedAddress, _collTokenAddress) {
        // This makes impossible to open a cdp with zero withdrawn EBTC
        // TODO: Re-evaluate this

        cdpManager = ICdpManager(_cdpManagerAddress);
        collSurplusPool = ICollSurplusPool(_collSurplusPoolAddress);
        sortedCdps = ISortedCdps(_sortedCdpsAddress);
        ebtcToken = IEBTCToken(_ebtcTokenAddress);
        feeRecipientAddress = _feeRecipientAddress;

        address _authorityAddress = address(AuthNoOwner(_cdpManagerAddress).authority());
        if (_authorityAddress != address(0)) {
            _initializeAuthority(_authorityAddress);
        }

        emit CdpManagerAddressChanged(_cdpManagerAddress);
        emit ActivePoolAddressChanged(_activePoolAddress);
        emit CollSurplusPoolAddressChanged(_collSurplusPoolAddress);
        emit PriceFeedAddressChanged(_priceFeedAddress);
        emit SortedCdpsAddressChanged(_sortedCdpsAddress);
        emit EBTCTokenAddressChanged(_ebtcTokenAddress);
        emit FeeRecipientAddressChanged(_feeRecipientAddress);
        emit CollateralAddressChanged(_collTokenAddress);

        // No longer need a concept of ownership if there is no initializer
    }

    /**
        @notice BorrowerOperations and CdpManager share reentrancy status by confirming the other's locked flag before beginning operation
        @dev This is an alternative to the more heavyweight solution of both being able to set the reentrancy flag on a 3rd contract.
        @dev Prevents multi-contract reentrancy between these two contracts
     */
    modifier nonReentrantSelfAndCdpM() {
        require(locked == OPEN, "BorrowerOperations: Reentrancy in nonReentrant call");
        require(
            ReentrancyGuard(address(cdpManager)).locked() == OPEN,
            "CdpManager: Reentrancy in nonReentrant call"
        );

        locked = LOCKED;

        _;

        locked = OPEN;
    }

    // --- Borrower Cdp Operations ---

    /**
    @notice Function that creates a Cdp for the caller with the requested debt, and the stETH received as collateral.
    @notice Successful execution is conditional mainly on the resulting collateralization ratio which must exceed the minimum (110% in Normal Mode, 150% in Recovery Mode).
    @notice In addition to the requested debt, extra debt is issued to cover the gas compensation.
    */
    function openCdp(
        uint _EBTCAmount,
        bytes32 _upperHint,
        bytes32 _lowerHint,
        uint _stEthBalance
    ) external override nonReentrantSelfAndCdpM returns (bytes32) {
        return _openCdp(_EBTCAmount, _upperHint, _lowerHint, _stEthBalance, msg.sender);
    }

    // Function that adds the received stETH to the caller's specified Cdp.
    function addColl(
        bytes32 _cdpId,
        bytes32 _upperHint,
        bytes32 _lowerHint,
        uint _stEthBalanceToIncrease
    ) external override nonReentrantSelfAndCdpM {
        _adjustCdpInternal(_cdpId, 0, 0, false, _upperHint, _lowerHint, _stEthBalanceToIncrease);
    }

    /**
    Withdraws `_stEthBalanceToDecrease` amount of collateral from the caller’s Cdp. Executes only if the user has an active Cdp, the withdrawal would not pull the user’s Cdp below the minimum collateralization ratio, and the resulting total collateralization ratio of the system is above 150%.
    */
    function withdrawColl(
        bytes32 _cdpId,
        uint _stEthBalanceToDecrease,
        bytes32 _upperHint,
        bytes32 _lowerHint
    ) external override nonReentrantSelfAndCdpM {
        _adjustCdpInternal(_cdpId, _stEthBalanceToDecrease, 0, false, _upperHint, _lowerHint, 0);
    }

    // Withdraw EBTC tokens from a cdp: mint new EBTC tokens to the owner, and increase the cdp's debt accordingly
    /**
    Issues `_amount` of eBTC from the caller’s Cdp to the caller. Executes only if the Cdp's collateralization ratio would remain above the minimum, and the resulting total collateralization ratio is above 150%.
     */
    function withdrawEBTC(
        bytes32 _cdpId,
        uint _debt,
        bytes32 _upperHint,
        bytes32 _lowerHint
    ) external override nonReentrantSelfAndCdpM {
        _adjustCdpInternal(_cdpId, 0, _debt, true, _upperHint, _lowerHint, 0);
    }

    // Repay EBTC tokens to a Cdp: Burn the repaid EBTC tokens, and reduce the cdp's debt accordingly
    /**
    repay `_amount` of eBTC to the caller’s Cdp, subject to leaving 50 debt in the Cdp (which corresponds to the 50 eBTC gas compensation).
    */
    function repayEBTC(
        bytes32 _cdpId,
        uint _debt,
        bytes32 _upperHint,
        bytes32 _lowerHint
    ) external override nonReentrantSelfAndCdpM {
        _adjustCdpInternal(_cdpId, 0, _debt, false, _upperHint, _lowerHint, 0);
    }

    function adjustCdp(
        bytes32 _cdpId,
        uint _stEthBalanceToDecrease,
        uint _debtChange,
        bool _isDebtIncrease,
        bytes32 _upperHint,
        bytes32 _lowerHint
    ) external override nonReentrantSelfAndCdpM {
        _adjustCdpInternal(
            _cdpId,
            _stEthBalanceToDecrease,
            _debtChange,
            _isDebtIncrease,
            _upperHint,
            _lowerHint,
            0
        );
    }

    /**
    enables a borrower to simultaneously change both their collateral and debt, subject to all the restrictions that apply to individual increases/decreases of each quantity with the following particularity: if the adjustment reduces the collateralization ratio of the Cdp, the function only executes if the resulting total collateralization ratio is above 150%. The borrower has to provide a `_maxFeePercentage` that he/she is willing to accept in case of a fee slippage, i.e. when a redemption transaction is processed first, driving up the issuance fee. The parameter is ignored if the debt is not increased with the transaction.
    */
    // TODO optimization candidate
    function adjustCdpWithColl(
        bytes32 _cdpId,
        uint _stEthBalanceToDecrease,
        uint _debtChange,
        bool _isDebtIncrease,
        bytes32 _upperHint,
        bytes32 _lowerHint,
        uint _stEthBalanceToIncrease
    ) external override nonReentrantSelfAndCdpM {
        _adjustCdpInternal(
            _cdpId,
            _stEthBalanceToDecrease,
            _debtChange,
            _isDebtIncrease,
            _upperHint,
            _lowerHint,
            _stEthBalanceToIncrease
        );
    }

    /*
     * _adjustCdpInternal(): Alongside a debt change, this function can perform either
     * a collateral top-up or a collateral withdrawal.
     *
     * It therefore expects either a positive _collAddAmount, or a positive _stEthBalanceToDecrease argument.
     *
     * If both are positive, it will revert.
     */
    function _adjustCdpInternal(
        bytes32 _cdpId,
        uint _stEthBalanceToDecrease,
        uint _debtChange,
        bool _isDebtIncrease,
        bytes32 _upperHint,
        bytes32 _lowerHint,
        uint _stEthBalanceToIncrease
    ) internal {
        _requireCdpOwner(_cdpId);
        _requireCdpisActive(cdpManager, _cdpId);

        cdpManager.applyPendingState(_cdpId);

        LocalVariables_adjustCdp memory vars;

        vars.price = priceFeed.fetchPrice();
        bool isRecoveryMode = _checkRecoveryModeForTCR(_getTCR(vars.price));

        if (_isDebtIncrease) {
            _requireNonZeroDebtChange(_debtChange);
        }
        _requireSingularCollChange(_stEthBalanceToIncrease, _stEthBalanceToDecrease);
        _requireNonZeroAdjustment(_stEthBalanceToIncrease, _stEthBalanceToDecrease, _debtChange);

        // Confirm the operation is the borrower adjusting its own cdp
        address _borrower = sortedCdps.getOwnerAddress(_cdpId);
        require(msg.sender == _borrower, "BorrowerOperations: only allow CDP owner to adjust!");

        // Get the collSharesChange based on the collateral value transferred in the transaction
        (vars.collSharesChange, vars.isCollIncrease) = _getCollSharesChangeFromStEthBalanceChange(
            _stEthBalanceToIncrease,
            _stEthBalanceToDecrease
        );

        vars.debtChange = _debtChange;

        vars.debt = cdpManager.getCdpDebt(_cdpId);
        vars.collShares = cdpManager.getCdpCollShares(_cdpId);

        // Get the cdp's old ICR before the adjustment, and what its new ICR will be after the adjustment
        uint _stEthBalanceOfCdpCollShares = collateral.getPooledEthByShares(vars.collShares); //@audit why do we get this from the contract rather than cached state? it's up to date and everything else uses it
        require(
            _stEthBalanceToDecrease <= _stEthBalanceOfCdpCollShares,
            "BorrowerOperations: withdraw more collateral than CDP has!"
        );
        vars.oldICR = LiquityMath._computeCR(_stEthBalanceOfCdpCollShares, vars.debt, vars.price);
        vars.newICR = _getNewICRFromCdpChange(
            vars.collShares,
            vars.debt,
            vars.collSharesChange,
            vars.isCollIncrease,
            vars.debtChange,
            _isDebtIncrease,
            vars.price
        );

        // Check the adjustment satisfies all conditions for the current system mode
        _requireValidAdjustmentInCurrentMode(
            isRecoveryMode,
            _stEthBalanceToDecrease,
            _isDebtIncrease,
            vars
        );

        // When the adjustment is a debt repayment, check it's a valid amount, that the caller has enough EBTC, and that the resulting debt is >0
        if (!_isDebtIncrease && _debtChange > 0) {
            _requireValidEBTCRepayment(vars.debt, vars.debtChange);
            _requireSufficientEBTCBalance(ebtcToken, _borrower, vars.debtChange);
            _requireNonZeroDebt(vars.debt - vars.debtChange);
        }

        (vars.newColl, vars.newDebt) = _getNewCdpAmounts(
            vars.collShares,
            vars.debt,
            vars.collSharesChange,
            vars.isCollIncrease,
            vars.debtChange,
            _isDebtIncrease
        );

<<<<<<< HEAD
        // Only check when the collateral exchange rate from share is above 1e18
        // If there is big decrease due to slashing, some CDP might already fall below minimum collateral requirements
        if (collateral.getPooledEthByShares(DECIMAL_PRECISION) >= DECIMAL_PRECISION) {
            //@audit why do we get this value again? we can calculate it locally
            _requireAtLeastMinNetStEthBalance(collateral.getPooledEthByShares(vars.newColl));
        }
=======
        _requireAtLeastMinNetColl(collateral.getPooledEthByShares(vars.newColl));
>>>>>>> 7aa2eb31

        cdpManager.updateCdp(
            _cdpId,
            _borrower,
            vars.collShares,
            vars.debt,
            vars.newColl,
            vars.newDebt
        );

        // Re-insert cdp in to the sorted list
        {
            uint newNICR = _getNewNominalICRFromCdpChange(vars, _isDebtIncrease);
            sortedCdps.reInsert(_cdpId, newNICR, _upperHint, _lowerHint);
        }

        // Use the unmodified _debtChange here, as we don't send the fee to the user
        {
            LocalVariables_moveTokens memory _varMvTokens = LocalVariables_moveTokens(
                msg.sender,
                vars.collSharesChange,
                (vars.isCollIncrease ? _stEthBalanceToIncrease : 0),
                vars.isCollIncrease,
                _debtChange,
                _isDebtIncrease,
                vars.debtChange
            );
            _processTokenMovesFromAdjustment(_varMvTokens);
        }
    }

    function _openCdp(
        uint _EBTCAmount,
        bytes32 _upperHint,
        bytes32 _lowerHint,
        uint _stEthBalance,
        address _borrower
    ) internal returns (bytes32) {
        _requireNonZeroDebt(_EBTCAmount);

        LocalVariables_openCdp memory vars;

        // ICR is based on the net collateral balance, i.e. the inputted balance amount - fixed liquidator incentive gas comp.
        vars.netStEthBalance = _getNetStEthBalance(_stEthBalance);

        // will revert if _stEthBalance is less than MIN_CDP_STETH_BALANCE + LIQUIDATOR_REWARD
        _requireAtLeastMinNetStEthBalance(vars.netStEthBalance);

        // Update global pending index before any operations
        cdpManager.applyPendingGlobalState();

        vars.price = priceFeed.fetchPrice();
        bool isRecoveryMode = _checkRecoveryModeForTCR(_getTCR(vars.price));

        vars.debt = _EBTCAmount;

        // Sanity check
        require(vars.netStEthBalance > 0, "BorrowerOperations: zero collateral for openCdp()!");

        uint _netCollShares = collateral.getSharesByPooledEth(vars.netStEthBalance);
        uint _liquidatorRewardShares = collateral.getSharesByPooledEth(LIQUIDATOR_REWARD);

        // ICR is based on the net coll, i.e. the requested coll amount - fixed liquidator incentive gas comp.
        vars.ICR = LiquityMath._computeCR(vars.netStEthBalance, vars.debt, vars.price);

        // NICR uses shares to normalize NICR across CDPs opened at different pooled ETH / shares ratios
        vars.NICR = LiquityMath._computeNominalCR(_netCollShares, vars.debt);

        /**
            In recovery move, ICR must be greater than CCR
            CCR > MCR (125% vs 110%)

            In normal mode, ICR must be greater thatn MCR
            Additionally, the new system TCR after the CDPs addition must be >CCR
        */
        uint newTCR = _getNewTCRFromCdpChange(vars.netColl, true, vars.debt, true, vars.price);
        if (isRecoveryMode) {
            _requireICRisAboveCCR(vars.ICR);

            // == Grace Period == //
            // We are in RM, Edge case is Depositing Coll could exit RM
            // We check with newTCR
            if (newTCR < CCR) {
                // Notify RM
                cdpManager.notifyStartGracePeriod(newTCR);
            } else {
                // Notify Back to Normal Mode
                cdpManager.notifyEndGracePeriod(newTCR);
            }
        } else {
            _requireICRisAboveMCR(vars.ICR);
<<<<<<< HEAD
            uint newTCR = _getNewTCRFromCdpChange(
                vars.netStEthBalance,
                true,
                vars.debt,
                true,
                vars.price
            ); // bools: coll increase, debt increase
=======
>>>>>>> 7aa2eb31
            _requireNewTCRisAboveCCR(newTCR);

            // == Grace Period == //
            // We are not in RM, no edge case, we always stay above RM
            // Always Notify Back to Normal Mode
            cdpManager.notifyEndGracePeriod(newTCR);
        }

        // Set the cdp struct's properties
        bytes32 _cdpId = sortedCdps.insert(_borrower, vars.NICR, _upperHint, _lowerHint);

        // Collateral is stored in shares form for normalization
        cdpManager.initializeCdp(
            _cdpId,
            vars.debt,
            _netCollShares,
            _liquidatorRewardShares,
            _borrower
        );

        // Mint the full EBTCAmount to the borrower
        _withdrawEBTC(_borrower, _EBTCAmount, _EBTCAmount);

        /**
            Note that only NET coll (as shares) is considered part of the CDP.
            The static liqudiation incentive is stored in the gas pool and can be considered a deposit / voucher to be returned upon CDP close, to the closer.
            The close can happen from the borrower closing their own CDP, a full liquidation, or a redemption.
        */

        // CEI: Move the net collateral and liquidator gas compensation to the Active Pool. Track only net collateral shares for TCR purposes.
        _sendCollSharesToActivePool(_stEthBalance, _netCollShares);

        // Invariant check
        require(
            vars.netStEthBalance + LIQUIDATOR_REWARD == _stEthBalance,
            "BorrowerOperations: deposited collateral mismatch!"
        );

        return _cdpId;
    }

    /**
    allows a borrower to repay all debt, withdraw all their collateral, and close their Cdp. Requires the borrower have a eBTC balance sufficient to repay their cdp's debt, excluding gas compensation - i.e. `(debt - 50)` eBTC.
    */
    function closeCdp(bytes32 _cdpId) external override {
        _requireCdpOwner(_cdpId);
        _requireCdpisActive(cdpManager, _cdpId);

        cdpManager.applyPendingState(_cdpId);

        uint price = priceFeed.fetchPrice();
        _requireNotInRecoveryMode(_getTCR(price));

        uint collShares = cdpManager.getCdpCollShares(_cdpId);
        uint debt = cdpManager.getCdpDebt(_cdpId);
        uint liquidatorRewardShares = cdpManager.getCdpLiquidatorRewardShares(_cdpId);

        _requireSufficientEBTCBalance(ebtcToken, msg.sender, debt);

        uint newTCR = _getNewTCRFromCdpChange(
            collateral.getPooledEthByShares(collShares),
            false,
            debt,
            false,
            price
        );
        _requireNewTCRisAboveCCR(newTCR);

        // == Grace Period == //
        // By definition we are not in RM, notify CDPManager to ensure "Glass is on"
        cdpManager.notifyEndGracePeriod(newTCR);

        cdpManager.removeStake(_cdpId);

        // We already verified msg.sender is the borrower
        cdpManager.closeCdp(_cdpId, msg.sender, debt, collShares);

        // Burn the repaid EBTC from the user's balance
        _repayEBTC(msg.sender, debt);

        // CEI: Send the collateral and liquidator reward shares back to the user
        activePool.transferSystemCollSharesAndLiquidatorRewardShares(
            msg.sender,
            collShares,
            liquidatorRewardShares
        );
    }

    /**
     * Claim remaining collateral from a redemption or from a liquidation with ICR > MCR in Recovery Mode

      when a borrower’s Cdp has been fully redeemed from and closed, or liquidated in Recovery Mode with a collateralization ratio above 110%, this function allows the borrower to claim their stETH collateral surplus that remains in the system (collateral - debt upon redemption; collateral - 110% of the debt upon liquidation).
     */
    function claimSurplusCollShares() external override {
        // send coll shares from CollSurplus Pool to owner
        collSurplusPool.claimColl(msg.sender);
    }

    // --- Helper functions ---

    /**
        @notice Calculate collateral shares change for a CDP from stEth balance change. Determine whether this change is positive or negative
        @dev This function is used in the context of a CDP adjustment, where the collateral change is either a top-up or a withdrawal
        @dev A given change in this context can only be a top-up OR a withdrawal, not both at once
        @param _stEthBalanceToIncrease stEth balance to increase CDP collateral by 
        @param _stEthBalanceToIncrease stEth balance to decrease CDP collateral by
     */
    function _getCollSharesChangeFromStEthBalanceChange(
        uint _stEthBalanceToIncrease,
        uint _stEthBalanceToDecrease
    ) internal view returns (uint collSharesChange, bool isCollIncrease) {
        // If balance to increase is positive, this is an increase
        if (_stEthBalanceToIncrease != 0) {
            collSharesChange = collateral.getSharesByPooledEth(_stEthBalanceToIncrease);
            isCollIncrease = true;
        } else {
            // Otherwise, this is a decrease. The calling function must have already determined one of these two input values is zero
            collSharesChange = collateral.getSharesByPooledEth(_stEthBalanceToDecrease);
        }
    }

    /**
        @notice Process the token movements required by a CDP adjustment.
        @notice Handles the cases of a debt increase / decrease, and/or a collateral increase / decrease.
     */
    function _processTokenMovesFromAdjustment(
        LocalVariables_moveTokens memory _varMvTokens
    ) internal {
        // Debt increase: mint change value of new eBTC to user, increment ActivePool eBTC internal accounting
        if (_varMvTokens.isDebtIncrease) {
            _withdrawEBTC(_varMvTokens.user, _varMvTokens.EBTCChange, _varMvTokens.debtChange);
        } else {
            // Debt decrease: burn change value of eBTC from user, decrement ActivePool eBTC internal accounting
            _repayEBTC(_varMvTokens.user, _varMvTokens.EBTCChange);
        }

        if (_varMvTokens.isCollIncrease) {
            // Coll increase: send change value of stETH to Active Pool, increment ActivePool stETH internal accounting
            _sendCollSharesToActivePool(
                _varMvTokens.collAddUnderlying,
                _varMvTokens.collSharesChange
            );
        } else {
            // Coll decrease: send change value of stETH to user, decrement ActivePool stETH internal accounting
            activePool.transferSystemCollShares(_varMvTokens.user, _varMvTokens.collSharesChange);
        }
    }

    /// @notice Send a given stETH balance to Active Pool and increase the system collateral shares accordingly
    /// @param _stEthBalance total balance of stETH to send, inclusive of coll and liquidatorRewardShares
    /// @param _collShares coll as shares (exclsuive of liquidator reward shares)
    /// @dev Liquidator reward shares are not explictly tracked by internal account and are  not considered as part of the system for CR purposes.
    /// @dev These number of liquidator shares associated with each CDP are stored in the CDP, while the actual tokens float in the active pool
    function _sendCollSharesToActivePool(uint _stEthBalance, uint _collShares) internal {
        // NOTE: No need for safe transfer if the collateral asset is standard. Make sure this is the case!
        collateral.transferFrom(msg.sender, address(activePool), _stEthBalance);
        activePool.receiveCollShares(_collShares);
    }

    // Issue the specified amount of EBTC to _account and increases
    // the total active debt
    function _withdrawEBTC(address _account, uint _EBTCAmount, uint _netDebtIncrease) internal {
        activePool.increaseSystemDebt(_netDebtIncrease);
        ebtcToken.mint(_account, _EBTCAmount);
    }

    // Burn the specified amount of EBTC from _account and decreases the total active debt
    function _repayEBTC(address _account, uint _EBTC) internal {
        activePool.decreaseSystemDebt(_EBTC);
        ebtcToken.burn(_account, _EBTC);
    }

    // --- 'Require' wrapper functions ---

    function _requireCdpOwner(bytes32 _cdpId) internal view {
        address _owner = sortedCdps.existCdpOwners(_cdpId);
        require(msg.sender == _owner, "BorrowerOperations: Caller must be cdp owner");
    }

    function _requireSingularCollChange(
        uint _stEthBalanceToIncrease,
        uint _stEthBalanceToDecrease
    ) internal pure {
        require(
            _stEthBalanceToIncrease == 0 || _stEthBalanceToDecrease == 0,
            "BorrowerOperations: Cannot add and withdraw collateral in same operation"
        );
    }

    function _requireCallerIsBorrower(address _borrower) internal view {
        require(
            msg.sender == _borrower,
            "BorrowerOperations: Caller must be the borrower for a withdrawal"
        );
    }

    function _requireNonZeroAdjustment(
        uint _collAddAmount,
        uint _debtChange,
        uint _stEthBalanceToDecrease
    ) internal pure {
        require(
            _collAddAmount != 0 || _stEthBalanceToDecrease != 0 || _debtChange != 0,
            "BorrowerOperations: There must be either a collateral change or a debt change"
        );
    }

    function _requireCdpisActive(ICdpManager _cdpManager, bytes32 _cdpId) internal view {
        uint status = _cdpManager.getCdpStatus(_cdpId);
        require(status == 1, "BorrowerOperations: Cdp does not exist or is closed");
    }

    function _requireNonZeroDebtChange(uint _debtChange) internal pure {
        require(_debtChange > 0, "BorrowerOperations: Debt increase requires non-zero debtChange");
    }

    function _requireNotInRecoveryMode(uint _tcr) internal view {
        require(
            !_checkRecoveryModeForTCR(_tcr),
            "BorrowerOperations: Operation not permitted during Recovery Mode"
        );
    }

    function _requireNoCollWithdrawal(uint _stEthBalanceToDecrease) internal pure {
        require(
            _stEthBalanceToDecrease == 0,
            "BorrowerOperations: Collateral withdrawal not permitted Recovery Mode"
        );
    }

    function _requireValidAdjustmentInCurrentMode(
        bool _isRecoveryMode,
        uint _stEthBalanceToDecrease,
        bool _isDebtIncrease,
        LocalVariables_adjustCdp memory _vars
    ) internal {
        /*
         *In Recovery Mode, only allow:
         *
         * - Pure collateral top-up
         * - Pure debt repayment
         * - Collateral top-up with debt repayment
         * - A debt increase combined with a collateral top-up which makes the
         * ICR >= 150% and improves the ICR (and by extension improves the TCR).
         *
         * In Normal Mode, ensure:
         *
         * - The new ICR is above MCR
         * - The adjustment won't pull the TCR below CCR
         */

        _vars.newTCR = _getNewTCRFromCdpChange(
            collateral.getPooledEthByShares(_vars.collChange),
            _vars.isCollIncrease,
            _vars.netDebtChange,
            _isDebtIncrease,
            _vars.price
        );

        if (_isRecoveryMode) {
            _requireNoCollWithdrawal(_stEthBalanceToDecrease);
            if (_isDebtIncrease) {
                _requireICRisAboveCCR(_vars.newICR);
                _requireNewICRisAboveOldICR(_vars.newICR, _vars.oldICR);
            }

            // == Grace Period == //
            // We are in RM, Edge case is Depositing Coll could exit RM
            // We check with newTCR
            if (_vars.newTCR < CCR) {
                // Notify RM
                cdpManager.notifyStartGracePeriod(_vars.newTCR);
            } else {
                // Notify Back to Normal Mode
                cdpManager.notifyEndGracePeriod(_vars.newTCR);
            }
        } else {
            // if Normal Mode
            _requireICRisAboveMCR(_vars.newICR);
<<<<<<< HEAD
            _vars.newTCR = _getNewTCRFromCdpChange(
                collateral.getPooledEthByShares(_vars.collSharesChange),
                _vars.isCollIncrease,
                _vars.debtChange,
                _isDebtIncrease,
                _vars.price
            );
=======
>>>>>>> 7aa2eb31
            _requireNewTCRisAboveCCR(_vars.newTCR);

            // == Grace Period == //
            // We are not in RM, no edge case, we always stay above RM
            // Always Notify Back to Normal Mode
            cdpManager.notifyEndGracePeriod(_vars.newTCR);
        }
    }

    function _requireICRisAboveMCR(uint _newICR) internal pure {
        require(
            _newICR >= MCR,
            "BorrowerOperations: An operation that would result in ICR < MCR is not permitted"
        );
    }

    function _requireICRisAboveCCR(uint _newICR) internal pure {
        require(_newICR >= CCR, "BorrowerOperations: Operation must leave cdp with ICR >= CCR");
    }

    function _requireNewICRisAboveOldICR(uint _newICR, uint _oldICR) internal pure {
        require(
            _newICR >= _oldICR,
            "BorrowerOperations: Cannot decrease your Cdp's ICR in Recovery Mode"
        );
    }

    function _requireNewTCRisAboveCCR(uint _newTCR) internal pure {
        require(
            _newTCR >= CCR,
            "BorrowerOperations: An operation that would result in TCR < CCR is not permitted"
        );
    }

    function _requireNonZeroDebt(uint _debt) internal pure {
        require(_debt > 0, "BorrowerOperations: Debt must be non-zero");
    }

    function _requireAtLeastMinNetStEthBalance(uint _coll) internal pure {
        require(
            _coll >= MIN_CDP_STETH_BALANCE,
            "BorrowerOperations: Cdp's net stEth collateral balance must be greater than minimum"
        );
    }

    function _requireValidEBTCRepayment(uint _currentDebt, uint _debtRepayment) internal pure {
        require(
            _debtRepayment <= _currentDebt,
            "BorrowerOperations: Amount repaid must not be larger than the Cdp's debt"
        );
    }

    function _requireSufficientEBTCBalance(
        IEBTCToken _ebtcToken,
        address _borrower,
        uint _debtRepayment
    ) internal view {
        require(
            _ebtcToken.balanceOf(_borrower) >= _debtRepayment,
            "BorrowerOperations: Caller doesnt have enough EBTC to make repayment"
        );
    }

    // --- ICR and TCR getters ---

    // Compute the new collateral ratio, considering the change in coll and debt. Assumes 0 pending rewards.
    function _getNewNominalICRFromCdpChange(
        LocalVariables_adjustCdp memory vars,
        bool _isDebtIncrease
    ) internal pure returns (uint) {
        (uint newColl, uint newDebt) = _getNewCdpAmounts(
            vars.collShares,
            vars.debt,
            vars.collSharesChange,
            vars.isCollIncrease,
            vars.debtChange,
            _isDebtIncrease
        );

        uint newNICR = LiquityMath._computeNominalCR(newColl, newDebt);
        return newNICR;
    }

    // Compute the new collateral ratio, considering the change in coll and debt. Assumes 0 pending rewards.
    function _getNewICRFromCdpChange(
        uint _coll,
        uint _debt,
        uint _collChange,
        bool _isCollIncrease,
        uint _debtChange,
        bool _isDebtIncrease,
        uint _price
    ) internal view returns (uint) {
        (uint newColl, uint newDebt) = _getNewCdpAmounts(
            _coll,
            _debt,
            _collChange,
            _isCollIncrease,
            _debtChange,
            _isDebtIncrease
        );

        uint newICR = LiquityMath._computeCR(
            collateral.getPooledEthByShares(newColl),
            newDebt,
            _price
        );
        return newICR;
    }

    function _getNewCdpAmounts(
        uint _coll,
        uint _debt,
        uint _collChange,
        bool _isCollIncrease,
        uint _debtChange,
        bool _isDebtIncrease
    ) internal pure returns (uint, uint) {
        uint newColl = _coll;
        uint newDebt = _debt;

        newColl = _isCollIncrease ? _coll + _collChange : _coll - _collChange;
        newDebt = _isDebtIncrease ? _debt + _debtChange : _debt - _debtChange;

        return (newColl, newDebt);
    }

    function _getNewTCRFromCdpChange(
        uint _collChange,
        bool _isCollIncrease,
        uint _debtChange,
        bool _isDebtIncrease,
        uint _price
    ) internal view returns (uint) {
        uint _systemCollShares = getEntireSystemColl();
        uint _systemStEthBalance = collateral.getPooledEthByShares(_systemCollShares);
        uint totalDebt = _getSystemDebt();

        _systemStEthBalance = _isCollIncrease
            ? _systemStEthBalance + _collChange
            : _systemStEthBalance - _collChange;
        totalDebt = _isDebtIncrease ? totalDebt + _debtChange : totalDebt - _debtChange;

        uint newTCR = LiquityMath._computeCR(_systemStEthBalance, totalDebt, _price);
        return newTCR;
    }

    // === Flash Loans === //
    function flashLoan(
        IERC3156FlashBorrower receiver,
        address token,
        uint256 amount,
        bytes calldata data
    ) external override returns (bool) {
        require(amount > 0, "BorrowerOperations: 0 Amount");
        uint256 fee = flashFee(token, amount); // NOTE: Check for `eBTCToken` is implicit here // NOTE: Pause check is here
        require(amount <= maxFlashLoan(token), "BorrowerOperations: Too much");

        // Issue EBTC
        ebtcToken.mint(address(receiver), amount);

        // Callback
        require(
            receiver.onFlashLoan(msg.sender, token, amount, fee, data) == FLASH_SUCCESS_VALUE,
            "IERC3156: Callback failed"
        );

        // Gas: Repay from user balance, so we don't trigger a new SSTORE
        // Safe to use transferFrom and unchecked as it's a standard token
        // Also saves gas
        // Send both fee and amount to FEE_RECIPIENT, to burn allowance per EIP-3156
        ebtcToken.transferFrom(address(receiver), feeRecipientAddress, fee + amount);

        // Burn amount, from FEE_RECIPIENT
        ebtcToken.burn(feeRecipientAddress, amount);

        emit FlashLoanSuccess(address(receiver), token, amount, fee);

        return true;
    }

    function flashFee(address token, uint256 amount) public view override returns (uint256) {
        require(token == address(ebtcToken), "BorrowerOperations: EBTC Only");
        require(!flashLoansPaused, "BorrowerOperations: Flash Loans Paused");

        return (amount * feeBps) / MAX_BPS;
    }

    /// @dev Max flashloan, exclusively in ETH equals to the current balance
    function maxFlashLoan(address token) public view override returns (uint256) {
        if (token != address(ebtcToken)) {
            return 0;
        }

        if (flashLoansPaused) {
            return 0;
        }

        return type(uint112).max;
    }

    // === Governed Functions ==

    function setFeeRecipientAddress(address _feeRecipientAddress) external requiresAuth {
        require(
            _feeRecipientAddress != address(0),
            "BorrowerOperations: Cannot set feeRecipient to zero address"
        );

        cdpManager.applyPendingGlobalState();

        feeRecipientAddress = _feeRecipientAddress;
        emit FeeRecipientAddressChanged(_feeRecipientAddress);
    }

    function setFeeBps(uint _newFee) external requiresAuth {
        require(_newFee <= MAX_FEE_BPS, "ERC3156FlashLender: _newFee should <= MAX_FEE_BPS");

        cdpManager.applyPendingGlobalState();

        // set new flash fee
        uint _oldFee = feeBps;
        feeBps = uint16(_newFee);
        emit FlashFeeSet(msg.sender, _oldFee, _newFee);
    }

    function setFlashLoansPaused(bool _paused) external requiresAuth {
        cdpManager.applyPendingGlobalState();

        flashLoansPaused = _paused;
        emit FlashLoansPaused(msg.sender, _paused);
    }
}<|MERGE_RESOLUTION|>--- conflicted
+++ resolved
@@ -328,17 +328,7 @@
             vars.debtChange,
             _isDebtIncrease
         );
-
-<<<<<<< HEAD
-        // Only check when the collateral exchange rate from share is above 1e18
-        // If there is big decrease due to slashing, some CDP might already fall below minimum collateral requirements
-        if (collateral.getPooledEthByShares(DECIMAL_PRECISION) >= DECIMAL_PRECISION) {
-            //@audit why do we get this value again? we can calculate it locally
-            _requireAtLeastMinNetStEthBalance(collateral.getPooledEthByShares(vars.newColl));
-        }
-=======
-        _requireAtLeastMinNetColl(collateral.getPooledEthByShares(vars.newColl));
->>>>>>> 7aa2eb31
+        _requireAtLeastMinNetStEthBalance(collateral.getPooledEthByShares(vars.newColl));
 
         cdpManager.updateCdp(
             _cdpId,
@@ -414,7 +404,13 @@
             In normal mode, ICR must be greater thatn MCR
             Additionally, the new system TCR after the CDPs addition must be >CCR
         */
-        uint newTCR = _getNewTCRFromCdpChange(vars.netColl, true, vars.debt, true, vars.price);
+        uint newTCR = _getNewTCRFromCdpChange(
+            vars.netStEthBalance,
+            true,
+            vars.debt,
+            true,
+            vars.price
+        );
         if (isRecoveryMode) {
             _requireICRisAboveCCR(vars.ICR);
 
@@ -430,16 +426,6 @@
             }
         } else {
             _requireICRisAboveMCR(vars.ICR);
-<<<<<<< HEAD
-            uint newTCR = _getNewTCRFromCdpChange(
-                vars.netStEthBalance,
-                true,
-                vars.debt,
-                true,
-                vars.price
-            ); // bools: coll increase, debt increase
-=======
->>>>>>> 7aa2eb31
             _requireNewTCRisAboveCCR(newTCR);
 
             // == Grace Period == //
@@ -692,9 +678,9 @@
          */
 
         _vars.newTCR = _getNewTCRFromCdpChange(
-            collateral.getPooledEthByShares(_vars.collChange),
+            collateral.getPooledEthByShares(_vars.collSharesChange),
             _vars.isCollIncrease,
-            _vars.netDebtChange,
+            _vars.debtChange,
             _isDebtIncrease,
             _vars.price
         );
@@ -719,16 +705,6 @@
         } else {
             // if Normal Mode
             _requireICRisAboveMCR(_vars.newICR);
-<<<<<<< HEAD
-            _vars.newTCR = _getNewTCRFromCdpChange(
-                collateral.getPooledEthByShares(_vars.collSharesChange),
-                _vars.isCollIncrease,
-                _vars.debtChange,
-                _isDebtIncrease,
-                _vars.price
-            );
-=======
->>>>>>> 7aa2eb31
             _requireNewTCRisAboveCCR(_vars.newTCR);
 
             // == Grace Period == //
