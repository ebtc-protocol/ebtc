pragma solidity 0.5.16;

import "./Interfaces/IBorrowerOperations.sol";
import "./Interfaces/ICDPManager.sol";
import "./Interfaces/ICLVToken.sol";
import "./Interfaces/IPool.sol";
import "./Interfaces/IPriceFeed.sol";
import "./Interfaces/ISortedCDPs.sol";
import "./Interfaces/IPoolManager.sol";
import "./Interfaces/IGTStaking.sol";
import "./Dependencies/LiquityBase.sol";
import "./Dependencies/Ownable.sol";
import "./Dependencies/console.sol";

contract BorrowerOperations is LiquityBase, Ownable, IBorrowerOperations {

    // --- Connected contract declarations ---

    ICDPManager public cdpManager;

    IPoolManager public poolManager;

    IPool public activePool;

    IPool public defaultPool;

    IPriceFeed public priceFeed;

    IGTStaking public gtStaking;
    address public gtStakingAddress;

    ICLVToken public clvToken;
    address public clvTokenAddress;


    // A doubly linked list of CDPs, sorted by their sorted by their collateral ratios
    ISortedCDPs public sortedCDPs;

    /* --- Variable container structs  ---

    Used to hold, return and assign variables inside a function, in order to avoid the error: 
    "CompilerError: Stack too deep". */

     struct LocalVariables_adjustLoan {
        address user;
        uint price;
        uint collChange;
        uint rawDebtChange;
        bool isCollIncrease;
        uint debt;
        uint coll;
        uint newICR;
        uint CLVFee;
        uint newDebt;
        uint newColl;
        uint stake;
    }

    // --- Events --- 

    event CDPManagerAddressChanged(address _newCDPManagerAddress);
    event PoolManagerAddressChanged(address _newPoolManagerAddress);
    event ActivePoolAddressChanged(address _activePoolAddress);
    event DefaultPoolAddressChanged(address _defaultPoolAddress);
    event PriceFeedAddressChanged(address  _newPriceFeedAddress);
    event SortedCDPsAddressChanged(address _sortedCDPsAddress);
    event GTStakingAddressChanged(address _gtStakingAddress);
    event CLVTokenAddressChanged(address _clvTokenAddress);

    enum BorrowerOperation {
        openLoan,
        closeLoan,
        addColl,
        withdrawColl,
        withdrawCLV,
        repayCLV,
        adjustLoan
    }

    event CDPCreated(address indexed _user, uint arrayIndex);
    event CDPUpdated(address indexed _user, uint _debt, uint _coll, uint stake, BorrowerOperation operation);
    event LUSDBorrowingFeePaid(address indexed _borrower, uint _CLVFee);

    // --- Dependency setters --- 

    function setAddresses(
        address _cdpManagerAddress,
        address _poolManagerAddress,
        address _activePoolAddress,
        address _defaultPoolAddress,
        address _priceFeedAddress,
        address _sortedCDPsAddress,
        address _clvTokenAddress,
        address _gtStakingAddress
    )
        external
        onlyOwner
    {
        cdpManager = ICDPManager(_cdpManagerAddress);
        poolManager = IPoolManager(_poolManagerAddress);
        activePool = IPool(_activePoolAddress);
        defaultPool = IPool(_defaultPoolAddress);
        priceFeed = IPriceFeed(_priceFeedAddress);
        sortedCDPs = ISortedCDPs(_sortedCDPsAddress);
        clvTokenAddress = _clvTokenAddress;
        clvToken = ICLVToken(_clvTokenAddress);
        gtStakingAddress = _gtStakingAddress;
        gtStaking = IGTStaking(_gtStakingAddress);

        emit CDPManagerAddressChanged(_cdpManagerAddress);
        emit PoolManagerAddressChanged(_poolManagerAddress);
        emit ActivePoolAddressChanged(_activePoolAddress);
        emit DefaultPoolAddressChanged(_defaultPoolAddress);
        emit PriceFeedAddressChanged(_priceFeedAddress);
        emit SortedCDPsAddressChanged(_sortedCDPsAddress);
        emit CLVTokenAddressChanged(_clvTokenAddress);
        emit GTStakingAddressChanged(_gtStakingAddress);

        _renounceOwnership();
    }

    // --- Borrower Trove Operations ---

    function openLoan(uint _CLVAmount, address _hint) external payable {
        address user = _msgSender(); 
        uint price = priceFeed.getPrice(); 
<<<<<<< HEAD
        _requireValueIsGreaterThan20Dollars(msg.value, price);
        _requireCDPisNotActive(user);
        
        uint CLVFee = cdpManager.getBorrowingFee(_CLVAmount);
        uint rawDebt = _CLVAmount.add(CLVFee);

        if (_CLVAmount > 0) {
            _requireNotInRecoveryMode();
            _requireNewTCRisAboveCCR(msg.value, true, rawDebt, true, price);  // coll increase, debt increase

            // Decay base rate and calculate the fee
            cdpManager.decayBaseRate();
            
            // Send the CLVFee to GT staking contract
            gtStaking.addLUSDFee(CLVFee);
            clvToken.mint(gtStakingAddress, CLVFee);
        }

        // Use the composite debt to calc the ICR
        uint compositeDebt = _getCompositeDebt(rawDebt);
        uint ICR = Math._computeCR(msg.value, compositeDebt, price);  
        
        _requireICRisAboveMCR(ICR);
        
        // Update loan properties
        cdpManager.setCDPStatus(user, 1);
        cdpManager.increaseCDPColl(user, msg.value);
        cdpManager.increaseCDPDebt(user, rawDebt);
=======

        _requireCDPisNotActive(user);
        
        uint compositeDebt = _getCompositeDebt(_CLVAmount);
        assert(compositeDebt > 0);
        uint ICR = Math._computeCR(msg.value, compositeDebt, price);  

        if (_checkRecoveryMode()) {
            require(ICR >= R_MCR, "BorrowerOps: In Recovery Mode new loans must have ICR >= R_MCR");
        } else {
            _requireICRisAboveMCR(ICR);
            _requireNewTCRisAboveCCR(int(msg.value), int(_CLVAmount), price);
        }

        // Update loan properties
        cdpManager.setCDPStatus(user, 1);
        cdpManager.increaseCDPColl(user, msg.value);
        cdpManager.increaseCDPDebt(user, compositeDebt);
>>>>>>> 6b920c43
        
        cdpManager.updateCDPRewardSnapshots(user); 
        uint stake = cdpManager.updateStakeAndTotalStakes(user); 
        
        sortedCDPs.insert(user, ICR, price, _hint, _hint); 
        uint arrayIndex = cdpManager.addCDPOwnerToArray(user);
        emit CDPCreated(user, arrayIndex);
        
        // Tell PM to move the ether to the Active Pool, and mint the CLVAmount to the borrower
        poolManager.addColl.value(msg.value)(); 
<<<<<<< HEAD
        poolManager.withdrawCLV(user, _CLVAmount, CLVFee); 
=======
        poolManager.withdrawCLV(user, _CLVAmount);
        poolManager.lockCLVGasCompensation(CLV_GAS_COMPENSATION);
>>>>>>> 6b920c43
       
        emit CDPUpdated(user, rawDebt, msg.value, stake, BorrowerOperation.openLoan);
        emit LUSDBorrowingFeePaid(user, CLVFee);
    }

    // Send ETH as collateral to a CDP
    function addColl(address _user, address _hint) external payable {
        _requireCDPisActive(_user);

        uint price = priceFeed.getPrice();
    
        cdpManager.applyPendingRewards(_user);
       
        // Update the CDP's coll and stake
        uint newColl = cdpManager.increaseCDPColl(_user, msg.value);
        uint stake = cdpManager.updateStakeAndTotalStakes(_user);
        uint newICR = cdpManager.getCurrentICR(_user, price);
   
        sortedCDPs.reInsert(_user, newICR, price, _hint, _hint);  
       
        // Tell PM to move the ether to the Active Pool
        poolManager.addColl.value(msg.value)();
  
        uint debt = cdpManager.getCDPDebt(_user);
        emit CDPUpdated(_user, debt, newColl, stake, BorrowerOperation.addColl);
    }
    
    // Withdraw ETH collateral from a CDP
    function withdrawColl(uint _collWithdrawal, address _hint) external {
        address user = _msgSender();
        _requireCDPisActive(user);
        _requireNonZeroAmount(_amount);
        _requireNotInRecoveryMode();
       
        uint price = priceFeed.getPrice();
        cdpManager.applyPendingRewards(user);

        uint debt = cdpManager.getCDPDebt(user);
        uint coll = cdpManager.getCDPColl(user);
        
<<<<<<< HEAD
        _requireCollAmountIsWithdrawable(coll, _collWithdrawal, price);
=======
        _requireCollAmountIsWithdrawable(coll, _amount);
>>>>>>> 6b920c43

        uint newICR = _getNewICRFromTroveChange(coll, debt, _collWithdrawal, false, 0, false, price); // coll decrease, no debt change
        _requireICRisAboveMCR(newICR);
        
        // Update the CDP's coll and stake
        uint newColl = cdpManager.decreaseCDPColl(user, _collWithdrawal);
        uint stake = cdpManager.updateStakeAndTotalStakes(user);

        if (newColl == 0) { 
            cdpManager.closeCDP(user);  
        }  else { 
            sortedCDPs.reInsert(user, newICR, price, _hint, _hint);
        }

        // Remove _amount ETH from ActivePool and send it to the user
        poolManager.withdrawColl(user, _collWithdrawal);

        emit CDPUpdated(user, debt, newColl, stake, BorrowerOperation.withdrawColl);
    }
    
    // Withdraw CLV tokens from a CDP: mint new CLV to the owner, and increase the debt accordingly
    function withdrawCLV(uint _CLVAmount, address _hint) external {
        address user = _msgSender();
        _requireCDPisActive(user);
        _requireNonZeroAmount(_CLVAmount); 
        _requireNotInRecoveryMode();
        
        uint price = priceFeed.getPrice();
        cdpManager.applyPendingRewards(user);

        // Decay baseRate and get the fee
        cdpManager.decayBaseRate();
        uint CLVFee = cdpManager.getBorrowingFee(_CLVAmount);

        uint coll = cdpManager.getCDPColl(user);
        uint debt = cdpManager.getCDPDebt(user);

        uint rawdebtIncrease = _CLVAmount.add(CLVFee);

        uint newICR = _getNewICRFromTroveChange(coll, debt, 0, false, rawdebtIncrease, true, price);   // no coll change, debt increase
        _requireICRisAboveMCR(newICR);

        _requireNewTCRisAboveCCR(0, false, _CLVAmount, true, price);  // no coll change, debt increase

        // Send fee to GT staking contract
        gtStaking.addLUSDFee(CLVFee);
        clvToken.mint(gtStakingAddress, CLVFee);

        // Increase the CDP's debt
        uint newDebt = cdpManager.increaseCDPDebt(user, rawdebtIncrease);
       
        // Update CDP's position in sortedCDPs
        sortedCDPs.reInsert(user, newICR, price, _hint, _hint);

        // Mint the CLV amount (minus fee) to the borrower, and update the ActivePool
        poolManager.withdrawCLV(user, _CLVAmount, CLVFee); 
        
        uint stake = cdpManager.getCDPStake(user);
        emit CDPUpdated(user, newDebt, coll, stake, BorrowerOperation.withdrawCLV);
        emit LUSDBorrowingFeePaid(user, CLVFee);
    }
    
    // Repay CLV tokens to a CDP: Burn the repaid CLV tokens, and reduce the debt accordingly
    function repayCLV(uint _CLVamount, address _hint) external {
        address user = _msgSender();
        _requireCDPisActive(user);
        _requireNonZeroAmount(_amount);

        uint price = priceFeed.getPrice();
        cdpManager.applyPendingRewards(user);

        uint debt = cdpManager.getCDPDebt(user);
        _requireCLVRepaymentAllowed(debt, _CLVamount);
        
        // Update the CDP's debt
        uint newDebt = cdpManager.decreaseCDPDebt(user, _CLVamount);
       
        uint newICR = cdpManager.getCurrentICR(user, price);
        
        // Update CDP's position in sortedCDPs
        sortedCDPs.reInsert(user, newICR, price, _hint, _hint);

        // Burn the received amount of CLV from the user's balance, and remove it from the ActivePool
        poolManager.repayCLV(user, _CLVamount);
        
        uint coll = cdpManager.getCDPColl(user);
        uint stake = cdpManager.getCDPStake(user);
        emit CDPUpdated(user, newDebt, coll, stake, BorrowerOperation.repayCLV);
    }

    function closeLoan() external {
        address user = _msgSender();
        _requireCDPisActive(user);
        _requireNotInRecoveryMode();

        cdpManager.applyPendingRewards(user);
        
        uint coll = cdpManager.getCDPColl(user);
        uint debt = cdpManager.getCDPDebt(user);

        cdpManager.removeStake(user);
        cdpManager.closeCDP(user);

        // Tell PM to burn the debt from the user's balance, and send the collateral back to the user
        poolManager.repayCLV(user, debt.sub(CLV_GAS_COMPENSATION));
        poolManager.withdrawColl(user, coll);
        poolManager.refundCLVGasCompensation(CLV_GAS_COMPENSATION);

        emit CDPUpdated(user, 0, 0, 0, BorrowerOperation.closeLoan);
    }

    /* If ether is sent, the operation is considered as an increase in ether, and the first parameter 
    _collWithdrawal is ignored  */
    function adjustLoan(uint _collWithdrawal, uint _debtChange, bool _isDebtIncrease, address _hint) external payable {
        LocalVariables_adjustLoan memory L;

        L.user = _msgSender();
        _requireCDPisActive(L.user);
        _requireNotInRecoveryMode();
        
        L.price = priceFeed.getPrice();
     
        cdpManager.applyPendingRewards(L.user);

        (L.collChange, L.isCollIncrease) = _getCollChange(msg.value, _collWithdrawal);

        L.rawDebtChange = _debtChange;
        if (_isDebtIncrease) {
            // Decay baseRate and get the fee
            cdpManager.decayBaseRate();
            L.CLVFee = cdpManager.getBorrowingFee(_debtChange);

            // Raw debt change includes the fee, if there was one
            L.rawDebtChange = L.rawDebtChange.add(L.CLVFee);

            // Send fee to GT staking contract 
            gtStaking.addLUSDFee(L.CLVFee);
            clvToken.mint(gtStakingAddress, L.CLVFee);
        }
     
        L.debt = cdpManager.getCDPDebt(L.user);
        L.coll = cdpManager.getCDPColl(L.user);
       
        L.newICR = _getNewICRFromTroveChange(L.coll, L.debt, L.collChange, L.isCollIncrease, L.rawDebtChange, _isDebtIncrease, L.price);
       
        // --- Checks --- 
<<<<<<< HEAD
        _requireICRisAboveMCR(L.newICR);
        _requireNewTCRisAboveCCR(L.collChange, L.isCollIncrease, L.rawDebtChange, _isDebtIncrease, L.price);
        _requireCollAmountIsWithdrawable(L.coll, _collWithdrawal, L.price);
        if (!_isDebtIncrease) {_requireCLVRepaymentAllowed(L.debt, L.rawDebtChange);}
=======
        _requireICRisAboveMCR(newICR);
        _requireNewTCRisAboveCCR(collChange, _debtChange, price);
        _requireCLVRepaymentAllowed(debt, _debtChange);
        _requireCollAmountIsWithdrawable(coll, _collWithdrawal);
>>>>>>> 6b920c43

        // --- Effects ---
        (L.newColl, L.newDebt) = _updateTroveFromAdjustment(L.user, L.collChange, L.isCollIncrease, L.rawDebtChange, _isDebtIncrease);
        
        L.stake = cdpManager.updateStakeAndTotalStakes(L.user);
       
        // Close a CDP if it is empty, otherwise, re-insert it in the sorted list
        if (L.newDebt == 0 && L.newColl == 0) {
            cdpManager.closeCDP(L.user);
        } else {
            sortedCDPs.reInsert(L.user, L.newICR, L.price, _hint, _hint);
        }

        //  --- Interactions ---

        // Pass unmodified _debtChange here, as we don't send the fee to the user
        _moveTokensAndETHfromAdjustment(L.user, L.collChange, L.isCollIncrease, _debtChange, _isDebtIncrease, L.CLVFee);   
    
        emit CDPUpdated(L.user, L.newDebt, L.newColl, L.stake, BorrowerOperation.adjustLoan);
        emit LUSDBorrowingFeePaid(L.user,  L.CLVFee);
    }

    // --- Helper functions --- 
    
    function _getUSDValue(uint _coll, uint _price) internal pure returns (uint) {
        uint usdValue = _price.mul(_coll).div(1e18);

        return usdValue;
    }

    function _getCollChange(uint _collReceived, uint _requestedCollWithdrawal) internal pure returns 
    (
        uint collChange,
        bool isCollIncrease
    ) 
    {
        if (_collReceived != 0) {
            collChange = _collReceived;
            isCollIncrease = true;
        } else {
            collChange = _requestedCollWithdrawal;
        }
    }

    // Update trove's coll and debt based on whether they increase or decrease
    function _updateTroveFromAdjustment
    (
        address _user, 
        uint _collChange, 
        bool _isCollIncrease, 
        uint _debtChange, 
        bool _isDebtIncrease 
    ) 
    internal 
    returns (uint, uint) 
    {
        uint newColl = (_isCollIncrease) ? cdpManager.increaseCDPColl(_user, _collChange)
                                        : cdpManager.decreaseCDPColl(_user, _collChange);
        uint newDebt = (_isDebtIncrease) ? cdpManager.increaseCDPDebt(_user, _debtChange)
                                        : cdpManager.decreaseCDPDebt(_user, _debtChange);

        return (newColl, newDebt);
    }

    function _moveTokensAndETHfromAdjustment
    (
        address _user, 
        uint _collChange, 
        bool _isCollIncrease, 
        uint _debtChange, 
        bool _isDebtIncrease, 
        uint _CLVFee
    ) 
    internal 
    {
        if (_isDebtIncrease) {
            poolManager.withdrawCLV(_user, _debtChange, _CLVFee);
        } else {
            poolManager.repayCLV(_user, _debtChange);
        }

        if (_isCollIncrease) {
            poolManager.addColl.value(_collChange)();
        } else {
            poolManager.withdrawColl(_user, (_collChange));
        }
    }
    
    // --- 'Require' wrapper functions ---

    function _requireCDPisActive(address _user) internal view {
        uint status = cdpManager.getCDPStatus(_user);
        require(status == 1, "BorrowerOps: CDP does not exist or is closed");
    }

    function _requireCDPisNotActive(address _user) internal view {
        uint status = cdpManager.getCDPStatus(_user);
        require(status != 1, "BorrowerOps: CDP is active");
    }

    function _requireNotInRecoveryMode() internal view {
        require(_checkRecoveryMode() == false, "BorrowerOps: Operation not permitted during Recovery Mode");
    }

    function _requireICRisAboveMCR(uint _newICR)  internal pure {
        require(_newICR >= MCR, "BorrowerOps: An operation that would result in ICR < MCR is not permitted");
    }

    function _requireNewTCRisAboveCCR
    (
        uint _collChange, 
        bool _isCollIncrease, 
        uint _debtChange, 
        bool _isDebtIncrease, 
        uint _price
    ) 
    internal 
    view 
    {
        uint newTCR = _getNewTCRFromTroveChange(_collChange, _isCollIncrease, _debtChange, _isDebtIncrease, _price);
        require(newTCR >= CCR, "BorrowerOps: An operation that would result in TCR < CCR is not permitted");
    }

<<<<<<< HEAD
    function _requireCLVRepaymentAllowed(uint _currentDebt, uint _debtRepayment) internal pure {
        require(_debtRepayment <= _currentDebt, "BorrowerOps: Amount repaid must not be larger than the CDP's debt");
=======
    function _requireCLVRepaymentAllowed(uint _currentDebt, int _debtChange) internal pure {
        if (_debtChange < 0) {
            require(Math._intToUint(_debtChange) <= _currentDebt.sub(CLV_GAS_COMPENSATION), "BorrowerOps: Amount repaid must not be larger than the CDP's debt");
        }
>>>>>>> 6b920c43
    }

    function _requireNonZeroAmount(uint _amount) internal pure {
        require(_amount > 0, "BorrowerOps: Amount must be larger than 0");
    }

    function _requireCollAmountIsWithdrawable(uint _currentColl, uint _collWithdrawal)
    internal 
    pure 
    {
        require(_collWithdrawal <= _currentColl, "BorrowerOps: Insufficient balance for ETH withdrawal");
    }

    // --- ICR and TCR checks ---

    // Compute the new collateral ratio, considering the change in coll and debt. Assumes 0 pending rewards. 
    function _getNewICRFromTroveChange
    (
        uint _coll, 
        uint _debt, 
        uint _collChange,
        bool _isCollIncrease, 
        uint _debtChange, 
        bool _isDebtIncrease, 
        uint _price
    ) 
    pure
    internal 
    returns (uint)
    {
        uint newColl = _coll;
        uint newDebt = _debt;

        newColl = _isCollIncrease ? _coll.add(_collChange) :  _coll.sub(_collChange);
        newDebt = _isDebtIncrease ? _debt.add(_debtChange) : _debt.sub(_debtChange);

        uint newICR = Math._computeCR(newColl, newDebt, _price);
        return newICR;
    }

    function _getNewTCRFromTroveChange
    (
    uint _collChange, 
    bool _isCollIncrease, 
    uint _debtChange, 
    bool _isDebtIncrease, 
    uint _price
    ) 
    internal 
    view 
    returns (uint) 
    {
        uint totalColl = activePool.getETH().add(defaultPool.getETH());
        uint totalDebt = activePool.getCLVDebt().add(defaultPool.getCLVDebt());
       
        totalColl = _isCollIncrease ? totalColl.add(_collChange) : totalColl.sub(_collChange);
        totalDebt = _isDebtIncrease ? totalDebt.add(_debtChange) : totalDebt = totalDebt.sub(_debtChange);
        
        uint newTCR = Math._computeCR(totalColl, totalDebt, _price);
        return newTCR;
    }

    function getCompositeDebt(uint _debt) external pure returns (uint) {
        return _getCompositeDebt(_debt);
    }

    // --- Recovery Mode and TCR functions ---

    function _checkRecoveryMode() internal view returns (bool) {
        uint TCR = _getTCR();
        
        if (TCR < CCR) {
            return true;
        } else {
            return false;
        }
    }
    
    function _getTCR() internal view returns (uint TCR) {
        uint price = priceFeed.getPrice();
        uint activeColl = activePool.getETH();
        uint activeDebt = activePool.getCLVDebt();
        uint liquidatedColl = defaultPool.getETH();
        uint closedDebt = defaultPool.getCLVDebt();

        uint totalCollateral = activeColl.add(liquidatedColl);
        uint totalDebt = activeDebt.add(closedDebt); 

        TCR = Math._computeCR(totalCollateral, totalDebt, price);

        return TCR;
    }
}<|MERGE_RESOLUTION|>--- conflicted
+++ resolved
@@ -7,7 +7,7 @@
 import "./Interfaces/IPriceFeed.sol";
 import "./Interfaces/ISortedCDPs.sol";
 import "./Interfaces/IPoolManager.sol";
-import "./Interfaces/IGTStaking.sol";
+import "./Interfaces/ILQTYStaking.sol";
 import "./Dependencies/LiquityBase.sol";
 import "./Dependencies/Ownable.sol";
 import "./Dependencies/console.sol";
@@ -26,8 +26,8 @@
 
     IPriceFeed public priceFeed;
 
-    IGTStaking public gtStaking;
-    address public gtStakingAddress;
+    ILQTYStaking public lqtyStaking;
+    address public lqtyStakingAddress;
 
     ICLVToken public clvToken;
     address public clvTokenAddress;
@@ -64,7 +64,7 @@
     event DefaultPoolAddressChanged(address _defaultPoolAddress);
     event PriceFeedAddressChanged(address  _newPriceFeedAddress);
     event SortedCDPsAddressChanged(address _sortedCDPsAddress);
-    event GTStakingAddressChanged(address _gtStakingAddress);
+    event LQTYStakingAddressChanged(address _lqtyStakingAddress);
     event CLVTokenAddressChanged(address _clvTokenAddress);
 
     enum BorrowerOperation {
@@ -91,7 +91,7 @@
         address _priceFeedAddress,
         address _sortedCDPsAddress,
         address _clvTokenAddress,
-        address _gtStakingAddress
+        address _lqtyStakingAddress
     )
         external
         onlyOwner
@@ -104,8 +104,8 @@
         sortedCDPs = ISortedCDPs(_sortedCDPsAddress);
         clvTokenAddress = _clvTokenAddress;
         clvToken = ICLVToken(_clvTokenAddress);
-        gtStakingAddress = _gtStakingAddress;
-        gtStaking = IGTStaking(_gtStakingAddress);
+        lqtyStakingAddress = _lqtyStakingAddress;
+        lqtyStaking = ILQTYStaking(_lqtyStakingAddress);
 
         emit CDPManagerAddressChanged(_cdpManagerAddress);
         emit PoolManagerAddressChanged(_poolManagerAddress);
@@ -114,7 +114,7 @@
         emit PriceFeedAddressChanged(_priceFeedAddress);
         emit SortedCDPsAddressChanged(_sortedCDPsAddress);
         emit CLVTokenAddressChanged(_clvTokenAddress);
-        emit GTStakingAddressChanged(_gtStakingAddress);
+        emit LQTYStakingAddressChanged(_lqtyStakingAddress);
 
         _renounceOwnership();
     }
@@ -124,40 +124,16 @@
     function openLoan(uint _CLVAmount, address _hint) external payable {
         address user = _msgSender(); 
         uint price = priceFeed.getPrice(); 
-<<<<<<< HEAD
-        _requireValueIsGreaterThan20Dollars(msg.value, price);
+
         _requireCDPisNotActive(user);
         
+        // Decay the base rate, and calculate the borrowing fee
+        cdpManager.decayBaseRateFromBorrowing();
         uint CLVFee = cdpManager.getBorrowingFee(_CLVAmount);
         uint rawDebt = _CLVAmount.add(CLVFee);
 
-        if (_CLVAmount > 0) {
-            _requireNotInRecoveryMode();
-            _requireNewTCRisAboveCCR(msg.value, true, rawDebt, true, price);  // coll increase, debt increase
-
-            // Decay base rate and calculate the fee
-            cdpManager.decayBaseRate();
-            
-            // Send the CLVFee to GT staking contract
-            gtStaking.addLUSDFee(CLVFee);
-            clvToken.mint(gtStakingAddress, CLVFee);
-        }
-
-        // Use the composite debt to calc the ICR
+        // ICR is based on the composite debt, i.e the requested LUSD amount + LUSD borrowing fee + LUSD gas comp.
         uint compositeDebt = _getCompositeDebt(rawDebt);
-        uint ICR = Math._computeCR(msg.value, compositeDebt, price);  
-        
-        _requireICRisAboveMCR(ICR);
-        
-        // Update loan properties
-        cdpManager.setCDPStatus(user, 1);
-        cdpManager.increaseCDPColl(user, msg.value);
-        cdpManager.increaseCDPDebt(user, rawDebt);
-=======
-
-        _requireCDPisNotActive(user);
-        
-        uint compositeDebt = _getCompositeDebt(_CLVAmount);
         assert(compositeDebt > 0);
         uint ICR = Math._computeCR(msg.value, compositeDebt, price);  
 
@@ -165,30 +141,30 @@
             require(ICR >= R_MCR, "BorrowerOps: In Recovery Mode new loans must have ICR >= R_MCR");
         } else {
             _requireICRisAboveMCR(ICR);
-            _requireNewTCRisAboveCCR(int(msg.value), int(_CLVAmount), price);
+            _requireNewTCRisAboveCCR(msg.value, true, rawDebt, true, price);  // coll increase, debt increase
         }
 
         // Update loan properties
         cdpManager.setCDPStatus(user, 1);
         cdpManager.increaseCDPColl(user, msg.value);
         cdpManager.increaseCDPDebt(user, compositeDebt);
->>>>>>> 6b920c43
-        
+
         cdpManager.updateCDPRewardSnapshots(user); 
         uint stake = cdpManager.updateStakeAndTotalStakes(user); 
         
         sortedCDPs.insert(user, ICR, price, _hint, _hint); 
         uint arrayIndex = cdpManager.addCDPOwnerToArray(user);
         emit CDPCreated(user, arrayIndex);
+
+        // Send the fee to the staking contract
+        clvToken.mint(lqtyStakingAddress, CLVFee);
+        lqtyStaking.increaseF_LUSD(CLVFee);
         
         // Tell PM to move the ether to the Active Pool, and mint the CLVAmount to the borrower
         poolManager.addColl.value(msg.value)(); 
-<<<<<<< HEAD
         poolManager.withdrawCLV(user, _CLVAmount, CLVFee); 
-=======
-        poolManager.withdrawCLV(user, _CLVAmount);
+
         poolManager.lockCLVGasCompensation(CLV_GAS_COMPENSATION);
->>>>>>> 6b920c43
        
         emit CDPUpdated(user, rawDebt, msg.value, stake, BorrowerOperation.openLoan);
         emit LUSDBorrowingFeePaid(user, CLVFee);
@@ -220,7 +196,7 @@
     function withdrawColl(uint _collWithdrawal, address _hint) external {
         address user = _msgSender();
         _requireCDPisActive(user);
-        _requireNonZeroAmount(_amount);
+        _requireNonZeroAmount(_collWithdrawal);
         _requireNotInRecoveryMode();
        
         uint price = priceFeed.getPrice();
@@ -229,11 +205,7 @@
         uint debt = cdpManager.getCDPDebt(user);
         uint coll = cdpManager.getCDPColl(user);
         
-<<<<<<< HEAD
-        _requireCollAmountIsWithdrawable(coll, _collWithdrawal, price);
-=======
-        _requireCollAmountIsWithdrawable(coll, _amount);
->>>>>>> 6b920c43
+        _requireCollAmountIsWithdrawable(coll, _collWithdrawal);
 
         uint newICR = _getNewICRFromTroveChange(coll, debt, _collWithdrawal, false, 0, false, price); // coll decrease, no debt change
         _requireICRisAboveMCR(newICR);
@@ -265,7 +237,7 @@
         cdpManager.applyPendingRewards(user);
 
         // Decay baseRate and get the fee
-        cdpManager.decayBaseRate();
+        cdpManager.decayBaseRateFromBorrowing();
         uint CLVFee = cdpManager.getBorrowingFee(_CLVAmount);
 
         uint coll = cdpManager.getCDPColl(user);
@@ -279,8 +251,8 @@
         _requireNewTCRisAboveCCR(0, false, _CLVAmount, true, price);  // no coll change, debt increase
 
         // Send fee to GT staking contract
-        gtStaking.addLUSDFee(CLVFee);
-        clvToken.mint(gtStakingAddress, CLVFee);
+        lqtyStaking.increaseF_LUSD(CLVFee);
+        clvToken.mint(lqtyStakingAddress, CLVFee);
 
         // Increase the CDP's debt
         uint newDebt = cdpManager.increaseCDPDebt(user, rawdebtIncrease);
@@ -300,7 +272,7 @@
     function repayCLV(uint _CLVamount, address _hint) external {
         address user = _msgSender();
         _requireCDPisActive(user);
-        _requireNonZeroAmount(_amount);
+        _requireNonZeroAmount(_CLVamount);
 
         uint price = priceFeed.getPrice();
         cdpManager.applyPendingRewards(user);
@@ -363,15 +335,15 @@
         L.rawDebtChange = _debtChange;
         if (_isDebtIncrease) {
             // Decay baseRate and get the fee
-            cdpManager.decayBaseRate();
+            cdpManager.decayBaseRateFromBorrowing();
             L.CLVFee = cdpManager.getBorrowingFee(_debtChange);
 
             // Raw debt change includes the fee, if there was one
             L.rawDebtChange = L.rawDebtChange.add(L.CLVFee);
 
             // Send fee to GT staking contract 
-            gtStaking.addLUSDFee(L.CLVFee);
-            clvToken.mint(gtStakingAddress, L.CLVFee);
+            lqtyStaking.increaseF_LUSD(L.CLVFee);
+            clvToken.mint(lqtyStakingAddress, L.CLVFee);
         }
      
         L.debt = cdpManager.getCDPDebt(L.user);
@@ -380,21 +352,13 @@
         L.newICR = _getNewICRFromTroveChange(L.coll, L.debt, L.collChange, L.isCollIncrease, L.rawDebtChange, _isDebtIncrease, L.price);
        
         // --- Checks --- 
-<<<<<<< HEAD
         _requireICRisAboveMCR(L.newICR);
         _requireNewTCRisAboveCCR(L.collChange, L.isCollIncrease, L.rawDebtChange, _isDebtIncrease, L.price);
-        _requireCollAmountIsWithdrawable(L.coll, _collWithdrawal, L.price);
+        _requireCollAmountIsWithdrawable(L.coll, _collWithdrawal);
         if (!_isDebtIncrease) {_requireCLVRepaymentAllowed(L.debt, L.rawDebtChange);}
-=======
-        _requireICRisAboveMCR(newICR);
-        _requireNewTCRisAboveCCR(collChange, _debtChange, price);
-        _requireCLVRepaymentAllowed(debt, _debtChange);
-        _requireCollAmountIsWithdrawable(coll, _collWithdrawal);
->>>>>>> 6b920c43
 
         // --- Effects ---
         (L.newColl, L.newDebt) = _updateTroveFromAdjustment(L.user, L.collChange, L.isCollIncrease, L.rawDebtChange, _isDebtIncrease);
-        
         L.stake = cdpManager.updateStakeAndTotalStakes(L.user);
        
         // Close a CDP if it is empty, otherwise, re-insert it in the sorted list
@@ -514,15 +478,8 @@
         require(newTCR >= CCR, "BorrowerOps: An operation that would result in TCR < CCR is not permitted");
     }
 
-<<<<<<< HEAD
     function _requireCLVRepaymentAllowed(uint _currentDebt, uint _debtRepayment) internal pure {
-        require(_debtRepayment <= _currentDebt, "BorrowerOps: Amount repaid must not be larger than the CDP's debt");
-=======
-    function _requireCLVRepaymentAllowed(uint _currentDebt, int _debtChange) internal pure {
-        if (_debtChange < 0) {
-            require(Math._intToUint(_debtChange) <= _currentDebt.sub(CLV_GAS_COMPENSATION), "BorrowerOps: Amount repaid must not be larger than the CDP's debt");
-        }
->>>>>>> 6b920c43
+        require(_debtRepayment <= _currentDebt.sub(CLV_GAS_COMPENSATION), "BorrowerOps: Amount repaid must not be larger than the CDP's debt");
     }
 
     function _requireNonZeroAmount(uint _amount) internal pure {
