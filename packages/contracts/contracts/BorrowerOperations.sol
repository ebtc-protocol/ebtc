--- conflicted
+++ resolved
@@ -364,21 +364,11 @@
         require(_amount > 0, "BorrowerOps: Amount must be larger than 0");
     }
 
-<<<<<<< HEAD
-    function _requireCollAmountIsWithdrawable(uint _currentColl, uint _collWithdrawal, uint _price)
-=======
     function _requireCollAmountIsWithdrawable(uint _currentColl, uint _collWithdrawal)
->>>>>>> 40335dfa
     internal 
     pure 
     {
         require(_collWithdrawal <= _currentColl, "BorrowerOps: Insufficient balance for ETH withdrawal");
-<<<<<<< HEAD
-
-        uint remainingColl = _currentColl.sub(_collWithdrawal);
-        if (remainingColl > 0) {_requireValueIsGreaterThan20Dollars(remainingColl, _price);}
-=======
->>>>>>> 40335dfa
     }
 
     // --- ICR and TCR checks ---
