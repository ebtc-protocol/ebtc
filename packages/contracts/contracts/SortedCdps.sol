--- conflicted
+++ resolved
@@ -152,7 +152,6 @@
         revert("SortedCdps: index exceeds owned count of owner");
     }
 
-<<<<<<< HEAD
     /// @notice Get active Cdp count of a given address
     /// @dev Intended for off-chain use, O(n) operation on size of linked list
     function cdpCountOf(address owner) external view override returns (uint256) {
@@ -176,14 +175,6 @@
 
             // move to the next Cdp in the list
             _currentCdpId = data.nodes[_currentCdpId].prevId;
-=======
-    // Returns array of all user owned CDPs
-    function getCdpsOf(address owner) public view override returns (bytes32[] memory) {
-        uint256 countOfCdps = _ownedCount[owner];
-        bytes32[] memory cdps = new bytes32[](countOfCdps);
-        for (uint256 cdpIx = 0; cdpIx < countOfCdps; ++cdpIx) {
-            cdps[cdpIx] = _ownedCdps[owner][cdpIx];
->>>>>>> 2f759ab7
         }
         return _ownedCount;
     }
@@ -330,13 +321,7 @@
         }
 
         // delete node & owner storages to get gas refund
-<<<<<<< HEAD
         for (uint i = 0; i < _len; ++i) {
-=======
-        for (uint256 i = 0; i < _len; ++i) {
-            _removeCdpFromOwnerEnumeration(cdpOwners[_ids[i]], _ids[i]);
-            delete cdpOwners[_ids[i]];
->>>>>>> 2f759ab7
             delete data.nodes[_ids[i]];
             emit NodeRemoved(_ids[i]);
         }
