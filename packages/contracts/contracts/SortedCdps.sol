--- conflicted
+++ resolved
@@ -290,21 +290,7 @@
             }
         }
 
-<<<<<<< HEAD
-        // if CDP number retrieved not equal to expected then we make a new copy
-        if (_cdpRetrieved > 0 && _cdpRetrieved != userCdps.length) {
-            bytes32[] memory _copyUserCdps = new bytes32[](_cdpRetrieved);
-            for (uint i = 0; i < _cdpRetrieved; ++i) {
-                require(userCdps[i] != dummyId, "SortedCdps: invalid CDP retrieved by getCdpsOf()");
-                _copyUserCdps[i] = userCdps[i];
-            }
-            userCdps = _copyUserCdps;
-        }
-
         return (userCdps, _cdpRetrieved, _currentCdpId);
-=======
-        return userCdps;
->>>>>>> ac2abe6b
     }
 
     /*
