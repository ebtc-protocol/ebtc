--- conflicted
+++ resolved
@@ -92,14 +92,9 @@
         require(ETH >= claimableColl, "!CollSurplusPoolBal");
         ETH = ETH.sub(claimableColl);
         emit CollateralSent(_account, claimableColl);
-
-<<<<<<< HEAD
-        // NOTE: No need for safe transfer, stETH is standard
-        collateral.transferShares(_account, claimableColl); //_account.call{value: claimableColl}("");
-=======
+		
         // NOTE: No need for safe transfer if the collateral asset is standard. Make sure this is the case!
         collateral.transfer(_account, claimableColl);
->>>>>>> 31ca0d3d
     }
 
     // --- 'require' functions ---
