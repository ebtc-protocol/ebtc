--- conflicted
+++ resolved
@@ -92,14 +92,9 @@
         require(ETH >= claimableColl, "!CollSurplusPoolBal");
         ETH = ETH.sub(claimableColl);
         emit EtherSent(_account, claimableColl);
-
-<<<<<<< HEAD
-        bool success = collateral.transfer(_account, collateral.getPooledEthByShares(claimableColl)); //_account.call{value: claimableColl}("");
-        require(success, "CollSurplusPool: sending ETH failed");
-=======
+		
         // NOTE: No need for safe transfer, stETH is standard
         collateral.transfer(_account, claimableColl); //_account.call{value: claimableColl}("");
->>>>>>> bb9032b1
     }
 
     // --- 'require' functions ---
