// SPDX-License-Identifier: MIT

pragma solidity 0.8.17;

interface IFeeRecipient {
    // --- Events --

<<<<<<< HEAD
    event ReceiveFee(address indexed _sender, address indexed _token, uint _amount);
    event CollateralSent(address _account, uint _amount);
=======
    event EBTCTokenAddressSet(address _ebtcTokenAddress);
    event CdpManagerAddressSet(address _cdpManager);
    event BorrowerOperationsAddressSet(address _borrowerOperationsAddress);
    event ActivePoolAddressSet(address _activePoolAddress);
    event CollateralAddressSet(address _collTokenAddress);

    event ReceiveFee(address indexed _sender, address indexed _token, uint256 _amount);
    event CollSharesTransferred(address _account, uint256 _amount);
>>>>>>> 2f759ab7

    // --- Functions ---

    function receiveStEthFee(uint256 _ETHFee) external;

    function receiveEbtcFee(uint256 _EBTCFee) external;

    function applyPendingGlobalState() external;
}<|MERGE_RESOLUTION|>--- conflicted
+++ resolved
@@ -4,20 +4,8 @@
 
 interface IFeeRecipient {
     // --- Events --
-
-<<<<<<< HEAD
-    event ReceiveFee(address indexed _sender, address indexed _token, uint _amount);
-    event CollateralSent(address _account, uint _amount);
-=======
-    event EBTCTokenAddressSet(address _ebtcTokenAddress);
-    event CdpManagerAddressSet(address _cdpManager);
-    event BorrowerOperationsAddressSet(address _borrowerOperationsAddress);
-    event ActivePoolAddressSet(address _activePoolAddress);
-    event CollateralAddressSet(address _collTokenAddress);
-
     event ReceiveFee(address indexed _sender, address indexed _token, uint256 _amount);
     event CollSharesTransferred(address _account, uint256 _amount);
->>>>>>> 2f759ab7
 
     // --- Functions ---
 
