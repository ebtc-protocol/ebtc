--- conflicted
+++ resolved
@@ -8,12 +8,7 @@
     // --- Events ---
 
     event FeeRecipientAddressChanged(address _feeRecipientAddress);
-<<<<<<< HEAD
-    event FlashLoanSuccess(address _receiver, address _token, uint _amount, uint _fee);
-=======
-    event CollateralAddressChanged(address _collTokenAddress);
     event FlashLoanSuccess(address _receiver, address _token, uint256 _amount, uint256 _fee);
->>>>>>> 2f759ab7
 
     // --- Functions ---
 
