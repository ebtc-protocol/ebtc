// SPDX-License-Identifier: MIT

pragma solidity 0.8.17;

interface ICollSurplusPool {
    // --- Events ---

<<<<<<< HEAD
    event CollBalanceUpdated(address indexed _account, uint _newBalance);
    event CollateralSent(address _to, uint _amount);
=======
    event BorrowerOperationsAddressChanged(address _newBorrowerOperationsAddress);
    event CdpManagerAddressChanged(address _newCdpManagerAddress);
    event ActivePoolAddressChanged(address _newActivePoolAddress);
    event CollateralAddressChanged(address _collTokenAddress);

    event SurplusCollSharesUpdated(address indexed _account, uint256 _newBalance);
    event CollSharesTransferred(address _to, uint256 _amount);
>>>>>>> 2f759ab7

    event SweepTokenSuccess(address indexed _token, uint256 _amount, address indexed _recipient);

    // --- Contract setters ---

    function getTotalSurplusCollShares() external view returns (uint256);

    function getSurplusCollShares(address _account) external view returns (uint256);

    function increaseSurplusCollShares(address _account, uint256 _amount) external;

    function claimSurplusCollShares(address _account) external;

    function increaseTotalSurplusCollShares(uint256 _value) external;
}<|MERGE_RESOLUTION|>--- conflicted
+++ resolved
@@ -5,18 +5,8 @@
 interface ICollSurplusPool {
     // --- Events ---
 
-<<<<<<< HEAD
-    event CollBalanceUpdated(address indexed _account, uint _newBalance);
-    event CollateralSent(address _to, uint _amount);
-=======
-    event BorrowerOperationsAddressChanged(address _newBorrowerOperationsAddress);
-    event CdpManagerAddressChanged(address _newCdpManagerAddress);
-    event ActivePoolAddressChanged(address _newActivePoolAddress);
-    event CollateralAddressChanged(address _collTokenAddress);
-
     event SurplusCollSharesUpdated(address indexed _account, uint256 _newBalance);
     event CollSharesTransferred(address _to, uint256 _amount);
->>>>>>> 2f759ab7
 
     event SweepTokenSuccess(address indexed _token, uint256 _amount, address indexed _recipient);
 
