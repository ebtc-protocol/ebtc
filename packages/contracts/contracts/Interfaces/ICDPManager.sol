--- conflicted
+++ resolved
@@ -28,23 +28,6 @@
 
     // --- Functions ---
 
-<<<<<<< HEAD
-    function setBorrowerOperations(address _borrowerOperationsAddress) external;
-
-    function setPoolManager(address _poolManagerAddress) external;
-
-    function setActivePool(address _activePoolAddress) external; 
-
-    function setDefaultPool(address _defaultPoolAddress) external;
-
-    function setStabilityPool(address _stabilityPoolAddress) external;
-
-    function setCLVToken(address _clvTokenAddress) external;
-
-    function setPriceFeed(address _priceFeedAddress) external;
-
-    function setSortedCDPs(address _sortedCDPsAddress) external;
-=======
     function setAddresses(
         address _borrowerOperationsAddress,
         address _poolManagerAddress,
@@ -53,11 +36,9 @@
         address _stabilityPoolAddress,
         address _priceFeedAddress,
         address _clvTokenAddress,
-        address _sortedCDPsAddress
+        address _sortedCDPsAddress,
+        address _gtStakingAddress
     ) external;
->>>>>>> f0351cf6
-
-    function setGTStaking(address _gtStakingAddress) external;
 
     function getCDPOwnersCount() external view returns (uint);
 
