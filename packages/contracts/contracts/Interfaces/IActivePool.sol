// SPDX-License-Identifier: MIT

pragma solidity 0.8.17;

import "./IPool.sol";

interface IActivePool is IPool {
    // --- Events ---
<<<<<<< HEAD
    event ActivePoolEBTCDebtUpdated(uint _EBTCDebt);
    event ActivePoolCollBalanceUpdated(uint _coll);
    event FeeRecipientAddressChanged(address _feeRecipientAddress);
    event ActivePoolFeeRecipientClaimableCollIncreased(uint _coll, uint _fee);
    event ActivePoolFeeRecipientClaimableCollDecreased(uint _coll, uint _fee);
    event FlashLoanSuccess(address _receiver, address _token, uint _amount, uint _fee);
    event SweepTokenSuccess(address indexed _token, uint _amount, address indexed _recipient);
=======
    event BorrowerOperationsAddressChanged(address _newBorrowerOperationsAddress);
    event CdpManagerAddressChanged(address _newCdpManagerAddress);
    event ActivePoolEBTCDebtUpdated(uint256 _EBTCDebt);
    event SystemCollSharesUpdated(uint256 _coll);
    event CollateralAddressChanged(address _collTokenAddress);
    event FeeRecipientAddressChanged(address _feeRecipientAddress);
    event CollSurplusPoolAddressChanged(address _collSurplusAddress);
    event FeeRecipientClaimableCollSharesIncreased(uint256 _coll, uint256 _fee);
    event FeeRecipientClaimableCollSharesDecreased(uint256 _coll, uint256 _fee);
    event FlashLoanSuccess(address _receiver, address _token, uint256 _amount, uint256 _fee);
    event SweepTokenSuccess(address indexed _token, uint256 _amount, address indexed _recipient);
>>>>>>> 2f759ab7

    // --- Functions ---
    function transferSystemCollShares(address _account, uint256 _amount) external;

    function increaseSystemCollShares(uint256 _value) external;

    function transferSystemCollSharesAndLiquidatorReward(
        address _account,
        uint256 _shares,
        uint256 _liquidatorRewardShares
    ) external;

    function allocateSystemCollSharesToFeeRecipient(uint256 _shares) external;

    function claimFeeRecipientCollShares(uint256 _shares) external;

    function feeRecipientAddress() external view returns (address);

    function getFeeRecipientClaimableCollShares() external view returns (uint256);

    function setFeeRecipientAddress(address _feeRecipientAddress) external;
}<|MERGE_RESOLUTION|>--- conflicted
+++ resolved
@@ -6,27 +6,13 @@
 
 interface IActivePool is IPool {
     // --- Events ---
-<<<<<<< HEAD
-    event ActivePoolEBTCDebtUpdated(uint _EBTCDebt);
-    event ActivePoolCollBalanceUpdated(uint _coll);
-    event FeeRecipientAddressChanged(address _feeRecipientAddress);
-    event ActivePoolFeeRecipientClaimableCollIncreased(uint _coll, uint _fee);
-    event ActivePoolFeeRecipientClaimableCollDecreased(uint _coll, uint _fee);
-    event FlashLoanSuccess(address _receiver, address _token, uint _amount, uint _fee);
-    event SweepTokenSuccess(address indexed _token, uint _amount, address indexed _recipient);
-=======
-    event BorrowerOperationsAddressChanged(address _newBorrowerOperationsAddress);
-    event CdpManagerAddressChanged(address _newCdpManagerAddress);
     event ActivePoolEBTCDebtUpdated(uint256 _EBTCDebt);
     event SystemCollSharesUpdated(uint256 _coll);
-    event CollateralAddressChanged(address _collTokenAddress);
     event FeeRecipientAddressChanged(address _feeRecipientAddress);
-    event CollSurplusPoolAddressChanged(address _collSurplusAddress);
     event FeeRecipientClaimableCollSharesIncreased(uint256 _coll, uint256 _fee);
     event FeeRecipientClaimableCollSharesDecreased(uint256 _coll, uint256 _fee);
     event FlashLoanSuccess(address _receiver, address _token, uint256 _amount, uint256 _fee);
     event SweepTokenSuccess(address indexed _token, uint256 _amount, address indexed _recipient);
->>>>>>> 2f759ab7
 
     // --- Functions ---
     function transferSystemCollShares(address _account, uint256 _amount) external;
