--- conflicted
+++ resolved
@@ -19,13 +19,11 @@
 
     function receiveColl(uint _value) external;
 
-<<<<<<< HEAD
     function sendStEthCollAndLiquidatorReward(
         address _account,
         uint _shares,
         uint _liquidatorRewardShares
     ) external;
-=======
+
     function feeRecipientAddress() external view returns (address);
->>>>>>> bfa0cdd9
 }