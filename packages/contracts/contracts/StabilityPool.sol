// SPDX-License-Identifier: MIT

pragma solidity 0.6.11;

import './Interfaces/IBorrowerOperations.sol';
import './Interfaces/IStabilityPool.sol';
import "./Dependencies/SafeMath.sol";
import "./Dependencies/Ownable.sol";
import "./Dependencies/console.sol";

contract StabilityPool is Ownable, IStabilityPool {
    using SafeMath for uint256;

    IBorrowerOperations public borrowerOperations;

    address public poolManagerAddress;
    address public activePoolAddress;
    uint256 internal ETH;  // deposited ether tracker
    
    // Total CLV held in the pool. Changes when users deposit/withdraw, and when CDP debt is offset.
    uint256 internal totalCLVDeposits;

    // --- Contract setters ---

    function setAddresses(
        address _borrowerOperationsAddress,
        address _poolManagerAddress,
        address _activePoolAddress
    )
        external
        override
        onlyOwner
    {
        borrowerOperations = IBorrowerOperations(_borrowerOperationsAddress);
        poolManagerAddress = _poolManagerAddress;
        activePoolAddress = _activePoolAddress;

        emit PoolManagerAddressChanged(_poolManagerAddress);
        emit ActivePoolAddressChanged(_activePoolAddress);

        _renounceOwnership();
    }

    // --- Getters for public variables. Required by IPool interface ---

    function getETH() external view override returns (uint) {
        return ETH;
    }

    function getTotalCLVDeposits() external view override returns (uint) {
        return totalCLVDeposits;
    }

    // --- Pool functionality ---
    function sendETHGainToTrove(address _depositor, uint _ETHGain, address _hint) external override onlyPoolManager {
        ETH = ETH.sub(_ETHGain);
        emit ETHBalanceUpdated(ETH);
        emit EtherSent(_depositor, _ETHGain);

<<<<<<< HEAD
    function sendETH(address _account, uint _amount) external {
        _requireCallerIsPoolManager();
=======
        borrowerOperations.addColl{ value: _ETHGain }(_depositor, _hint);
    }
    function sendETH(address _account, uint _amount) external override onlyPoolManager {
>>>>>>> edd7b4c9
        ETH = ETH.sub(_amount);
        emit ETHBalanceUpdated(ETH);
        emit EtherSent(_account, _amount);

        (bool success, ) = _account.call{ value: _amount }("");
        require(success, "StabilityPool: sending ETH failed");
    }

<<<<<<< HEAD
    function increaseCLV(uint _amount) external {
        _requireCallerIsPoolManager();
=======
    function increaseCLV(uint _amount) external override onlyPoolManager {
>>>>>>> edd7b4c9
        totalCLVDeposits  = totalCLVDeposits.add(_amount);
        emit CLVBalanceUpdated(totalCLVDeposits);
    }

<<<<<<< HEAD
    function decreaseCLV(uint _amount) external {
        _requireCallerIsPoolManager();
=======
    function decreaseCLV(uint _amount) external override onlyPoolManager {
>>>>>>> edd7b4c9
        totalCLVDeposits = totalCLVDeposits.sub(_amount);
        emit CLVBalanceUpdated(totalCLVDeposits);
    }

    /* Returns the raw ether balance at StabilityPool address.  
    Not necessarily equal to the ETH state variable - ether can be forcibly sent to contracts. */
    function getRawETHBalance() external view override returns (uint) {
        return address(this).balance;
    }

<<<<<<< HEAD
    // --- 'require' functions ---
     function _requireCallerIsPoolManager() internal view {
        require(_msgSender() == poolManagerAddress, "ActivePool: Caller is not the PoolManager");
    }

    function _requireCallerIsActivePool() internal view {
        require( _msgSender() == activePoolAddress, "StabilityPool: Caller is not ActivePool");
    }

    // --- Fallback function ---

    function () external payable {
        _requireCallerIsActivePool();
=======
    receive() external payable onlyActivePool {
>>>>>>> edd7b4c9
        ETH = ETH.add(msg.value);
    }
}<|MERGE_RESOLUTION|>--- conflicted
+++ resolved
@@ -52,19 +52,16 @@
     }
 
     // --- Pool functionality ---
-    function sendETHGainToTrove(address _depositor, uint _ETHGain, address _hint) external override onlyPoolManager {
+    function sendETHGainToTrove(address _depositor, uint _ETHGain, address _hint) external override {
+        _requireCallerIsPoolManager();
         ETH = ETH.sub(_ETHGain);
         emit ETHBalanceUpdated(ETH);
         emit EtherSent(_depositor, _ETHGain);
 
-<<<<<<< HEAD
-    function sendETH(address _account, uint _amount) external {
-        _requireCallerIsPoolManager();
-=======
         borrowerOperations.addColl{ value: _ETHGain }(_depositor, _hint);
     }
-    function sendETH(address _account, uint _amount) external override onlyPoolManager {
->>>>>>> edd7b4c9
+    function sendETH(address _account, uint _amount) external override {
+        _requireCallerIsPoolManager();
         ETH = ETH.sub(_amount);
         emit ETHBalanceUpdated(ETH);
         emit EtherSent(_account, _amount);
@@ -73,22 +70,14 @@
         require(success, "StabilityPool: sending ETH failed");
     }
 
-<<<<<<< HEAD
-    function increaseCLV(uint _amount) external {
+    function increaseCLV(uint _amount) external override {
         _requireCallerIsPoolManager();
-=======
-    function increaseCLV(uint _amount) external override onlyPoolManager {
->>>>>>> edd7b4c9
         totalCLVDeposits  = totalCLVDeposits.add(_amount);
         emit CLVBalanceUpdated(totalCLVDeposits);
     }
 
-<<<<<<< HEAD
-    function decreaseCLV(uint _amount) external {
+    function decreaseCLV(uint _amount) external override {
         _requireCallerIsPoolManager();
-=======
-    function decreaseCLV(uint _amount) external override onlyPoolManager {
->>>>>>> edd7b4c9
         totalCLVDeposits = totalCLVDeposits.sub(_amount);
         emit CLVBalanceUpdated(totalCLVDeposits);
     }
@@ -99,7 +88,6 @@
         return address(this).balance;
     }
 
-<<<<<<< HEAD
     // --- 'require' functions ---
      function _requireCallerIsPoolManager() internal view {
         require(_msgSender() == poolManagerAddress, "ActivePool: Caller is not the PoolManager");
@@ -111,11 +99,8 @@
 
     // --- Fallback function ---
 
-    function () external payable {
+    receive() external payable {
         _requireCallerIsActivePool();
-=======
-    receive() external payable onlyActivePool {
->>>>>>> edd7b4c9
         ETH = ETH.add(msg.value);
     }
 }