pragma solidity ^0.5.11;

import './Interfaces/IPool.sol';
import './Interfaces/IPoolManager.sol';
import './Interfaces/ICDPManager.sol';
import './Interfaces/IStabilityPool.sol';
import './Interfaces/IPriceFeed.sol';
import './Interfaces/ICLVToken.sol';
import './DeciMath.sol';
import './ABDKMath64x64.sol';
import '@openzeppelin/contracts/math/SafeMath.sol';
import '@openzeppelin/contracts/ownership/Ownable.sol';
import '@nomiclabs/buidler/console.sol';

// PoolManager maintains all pools 
contract PoolManager is Ownable, IPoolManager {
    using SafeMath for uint;

    // --- Events ---
    event CDPManagerAddressChanged(address _newCDPManagerAddress);
    event PriceFeedAddressChanged(address _newPriceFeedAddress);
    event CLVTokenAddressChanged(address _newCLVTokenAddress);
    event StabilityPoolAddressChanged(address _newStabilityPoolAddress);
    event ActivePoolAddressChanged(address _newActivePoolAddress);
    event DefaultPoolAddressChanged(address _newDefaultPoolAddress);
    
    event UserSnapshotUpdated(int128 _CLV, int128 _ETH);
    event S_CLVUpdated(int128 _S_CLV);
    event S_ETHUpdated(int128 _S_ETH);
    event UserDepositChanged(address indexed _user, uint _amount);
    event OverstayPenaltyClaimed(address claimant, uint claimantReward, address depositor, uint remainder);

    // --- Connected contract declarations ---
    address public cdpManagerAddress;
    ICDPManager cdpManager = ICDPManager(cdpManagerAddress);

    IPriceFeed priceFeed;
    address public priceFeedAddress;

    ICLVToken CLV;
    address public clvAddress;

    IStabilityPool public stabilityPool;
    address public stabilityPoolAddress;

    IPool public activePool;
    address public activePoolAddress;

    IPool public defaultPool;
    address public defaultPoolAddress;
   
   // --- Data structures ---
   
    mapping (address => uint) public deposit;

    struct Snapshot {
        uint ETH;
        uint CLV;
    }
    
    /* Track the sums of accumulated rewards per unit staked: S_CLV and S_ETH. During it's lifetime, each deposit earns:

    A CLV *loss* of ( deposit * [S_CLV - S_CLV(0)] )
    An ETH *gain* of ( deposit * [S_ETH - S_ETH(0)] )
    
    Where S_CLV(0) and S_ETH(0) are snapshots of S_CLV and S_ETH taken at the instant the deposit was made */
    uint public S_CLV;
    uint public S_ETH;

    // Map users to their individual snapshots of S_CLV and the S_ETH
    mapping (address => Snapshot) public snapshot;

    // --- Modifiers ---
    modifier onlyCDPManager() {
        require(_msgSender() == cdpManagerAddress, "PoolManager: Caller is not the CDPManager");
        _;
    }

    modifier onlyCDPManagerOrUserIsSender(address _user) {
        require(_msgSender()  == cdpManagerAddress || _user == _msgSender(),
        "PoolManager: Target CDP must be _msgSender(), otherwise caller must be CDPManager");
        _;
    }
    modifier onlyStabilityPoolorActivePool {
        require(
            _msgSender() == stabilityPoolAddress ||  _msgSender() ==  activePoolAddress, 
            "PoolManager: Caller is neither StabilityPool nor ActivePool");
        _;
    }

    constructor() public {}

    // --- Dependency setters ---
    function setCDPManagerAddress(address _cdpManagerAddress) public onlyOwner {
        cdpManagerAddress = _cdpManagerAddress;
        cdpManager = ICDPManager(_cdpManagerAddress);
        emit CDPManagerAddressChanged(_cdpManagerAddress);
    }

     function setPriceFeed(address _priceFeedAddress) public onlyOwner {
        priceFeedAddress = _priceFeedAddress;
        priceFeed = IPriceFeed(_priceFeedAddress);
        emit PriceFeedAddressChanged(_priceFeedAddress);
    }

    function setCLVToken(address _CLVAddress) public onlyOwner {
        clvAddress = _CLVAddress;
        CLV = ICLVToken(_CLVAddress);
        emit CLVTokenAddressChanged(_CLVAddress);
    }

    function setStabilityPool(address _stabilityPoolAddress) public onlyOwner {
        stabilityPoolAddress = _stabilityPoolAddress;
        stabilityPool = IStabilityPool(stabilityPoolAddress);
        emit StabilityPoolAddressChanged(_stabilityPoolAddress);
    }

    function setActivePool(address _activePoolAddress) public onlyOwner {
        activePoolAddress = _activePoolAddress;
        activePool = IPool(activePoolAddress);
        emit ActivePoolAddressChanged(_activePoolAddress);
    }

    function setDefaultPool(address _defaultPoolAddress) public onlyOwner {
        defaultPoolAddress = _defaultPoolAddress;
        defaultPool = IPool(defaultPoolAddress);
        emit DefaultPoolAddressChanged(_defaultPoolAddress);
    }

    // --- Getters ---

    // Return the current ETH balance of the PoolManager contract
    function getBalance() public view returns(uint) {
        return address(this).balance;
    } 
    
    // Return the total collateral ratio (TCR) of the system, based on the most recent ETH:USD price
    function getTCR() view public returns (uint) {
        uint totalCollateral = activePool.getETH();
        uint totalDebt = activePool.getCLV();
        uint price = priceFeed.getPrice();

        // Handle edge cases of div-by-0
        if(totalCollateral == 0 && totalDebt == 0 ) {
            return 1;
        }  else if (totalCollateral != 0 && totalDebt == 0 ) {
            return 2**256 - 1; // TCR is technically infinite
        }

        // Calculate TCR
        int128 collToDebtRatio = ABDKMath64x64.divu(totalCollateral, totalDebt);
        uint TCR = ABDKMath64x64.mulu(collToDebtRatio, price);

        return TCR;
    }

    // Return the total active debt (in CLV) in the system
    function getActiveDebt()
        public
        view
        returns (uint)
    {
        return activePool.getCLV();
    }    
    
    // Return the total active collateral (in ETH) in the system
    function getActiveColl()
        public
        view
        returns (uint)
    {
        return activePool.getETH();
    } 
    
    // Return the amount of closed debt (in CLV)
    function getClosedDebt()
        public
        view
        returns (uint)
    {
        return defaultPool.getCLV();
    }    
    
    // Return the amount of closed collateral (in ETH)
    function getLiquidatedColl()
        public
        view
        returns (uint)
    {
        return defaultPool.getETH();
    }
    
    // Return the total CLV in the Stability Pool
    function getStabilityPoolCLV()
        public
        view
        returns (uint)
    {
        return stabilityPool.getCLV();
    }
    
    // Add the received ETH to the total active collateral
    function addColl()
        public
        payable
        onlyCDPManager
        returns (bool)
    {
        // Send ETH to Active Pool and increase its recorded ETH balance
       (bool success, ) = activePoolAddress.call.value(msg.value)("");
       require (success == true, 'PoolManager: transaction to activePool reverted');
       return success;
    }
    
    // Transfer the specified amount of ETH to _account and updates the total active collateral
    function withdrawColl(address _account, uint _ETH)
        public
        onlyCDPManager
        returns (bool)
    {
        activePool.sendETH(_account, _ETH);
        return true;
    }
    
    // Issue the specified amount of CLV to _account and increases the total active debt
    function withdrawCLV(address _account, uint _CLV)
        public
        onlyCDPManager
        returns (bool)
    {
        activePool.increaseCLV(_CLV);  // 9500
        CLV.mint(_account, _CLV);  // 37500
         
        return true;
    }
    
    // Burn the specified amount of CLV from _account and decreases the total active debt
    function repayCLV(address _account, uint _CLV)
        public
        onlyCDPManager
        returns (bool)
    {
        activePool.decreaseCLV(_CLV);
        CLV.burn(_account, _CLV);
        return true;
    }           
    
    // Update the Active Pool and the Default Pool when a CDP gets closed
    function liquidate(uint _CLV, uint _ETH)
        public
        onlyCDPManager
        returns (bool)
    {
        // Transfer the debt & coll from the Active Pool to the Default Pool
        defaultPool.increaseCLV(_CLV);
        activePool.decreaseCLV(_CLV);
        activePool.sendETH(defaultPoolAddress, _ETH);

        return true;
    }

    // Update the Active Pool and the Default Pool when a CDP obtains a default share
    function applyPendingRewards(uint _CLV, uint _ETH)
        public
        onlyCDPManager
        returns (bool)
    {
        // Transfer the debt & coll from the Default Pool to the Active Pool
     
        defaultPool.decreaseCLV(_CLV);  // 6360 gas (no rewards)
        activePool.increaseCLV(_CLV); // 6300 gas (no rewards)
        defaultPool.sendETH(activePoolAddress, _ETH); // 14500 gas (no rewards)
 
        return true;
    }

    // Burn the received CLV, transfers the redeemed ETH to _account and updates the Active Pool
    function redeemCollateral(address _account, uint _CLV, uint _ETH)
        public
        onlyCDPManager
        returns (bool)
    {
        // Update Active Pool CLV, and send ETH to account
        activePool.decreaseCLV(_CLV);  // 10500 gas
        activePool.sendETH(_account, _ETH); // 20300 gas

        CLV.burn(_account, _CLV); // 22500 gas
        return true;
    }

    // Return the accumulated change, for the user, for the duration that this deposit was held
    function getCurrentETHGain(address _user) public view returns(uint) {
        uint snapshotETH = snapshot[_user].ETH;  
        uint ETHGainPerUnitStaked = S_ETH.sub(snapshotETH); 

        if (ETHGainPerUnitStaked == 0) { return 0; }
      
        uint userDeposit = deposit[_user];
        return ABDKMath64x64.mulu(ABDKMath64x64.divu(ETHGainPerUnitStaked, 1e18), userDeposit);
    }

    function getCurrentCLVLoss(address _user) internal view returns(uint) {
        uint snapshotCLV = snapshot[_user].CLV; // duint
        uint CLVLossPerUnitStaked = S_CLV.sub(snapshotCLV); 

        if (CLVLossPerUnitStaked == 0) { return 0; }
    
        uint userDeposit = deposit[_user];
        return ABDKMath64x64.mulu(ABDKMath64x64.divu(CLVLossPerUnitStaked, 1e18), userDeposit);
    }

    // --- Internal StabilityPool functions --- 

    // Deposit _amount CLV from _address, to the Stability Pool.
    function depositCLV(address _address, uint _amount) internal returns(bool) {
        require(deposit[_address] == 0, "PoolManager: user already has a StabilityPool deposit");
    
        // Transfer the CLV tokens from the user to the Stability Pool's address, and update its recorded CLV
        CLV.sendToPool(_address, stabilityPoolAddress, _amount);
        stabilityPool.increaseCLV(_amount);
        stabilityPool.increaseTotalCLVDeposits(_amount);
        
        // Record the deposit made by user
        deposit[_address] = _amount;
    
        // Record new individual snapshots of the running totals S_CLV and S_ETH for the user
        snapshot[_address].CLV = S_CLV;
        snapshot[_address].ETH = S_ETH;

        emit UserSnapshotUpdated(S_CLV, S_ETH);
        emit UserDepositChanged(_address, _amount);
        return true;
    }

   // Transfers _address's entitled CLV (CLVDeposit - CLVLoss) and their ETHGain, to _address.
    function retrieveToUser(address _address) internal returns(uint[2] memory) {
        uint userDeposit = deposit[_address];

        uint ETHShare = getCurrentETHGain(_address);
        uint CLVLoss = getCurrentCLVLoss(_address);
        uint CLVShare;

        // If user's deposit is an 'overstay', they retrieve 0 CLV
        if (CLVLoss > userDeposit) {
            CLVShare = 0;
        } else {
            CLVShare = userDeposit.sub(CLVLoss);
        }

        // Update deposit and snapshots
        deposit[_address] = 0;

        snapshot[_address].CLV = S_CLV;
        snapshot[_address].ETH = S_ETH;

        emit UserDepositChanged(_address, deposit[_address]);
        emit UserSnapshotUpdated(S_CLV, S_ETH);

        // Send CLV to user and decrease CLV in Pool
        CLV.returnFromPool(stabilityPoolAddress, _address, DeciMath.getMin(CLVShare, stabilityPool.getCLV()));
        stabilityPool.decreaseCLV(CLVShare);
        stabilityPool.decreaseTotalCLVDeposits(userDeposit);
    
        // Send ETH to user
        stabilityPool.sendETH(_address, ETHShare);

        uint[2] memory shares = [CLVShare, ETHShare];
        return shares;
    }

    // Transfer _address's entitled CLV (userDeposit - CLVLoss) to _address, and their ETHGain to their CDP.
<<<<<<< HEAD
    function retrieveToCDP(address _address, address _hint) internal returns(uint[2] memory) {
        uint userDeposit = deposit[_address];
        require(userDeposit > 0, 'PoolManager: User must have a non-zero deposit');
=======
    function retrieveToCDP(address _address) internal returns(uint[2] memory) {
        uint userDeposit = deposit[_address];  // 900 gas
        require(userDeposit > 0, 'PoolManager: User must have a non-zero deposit');  // 15 gas
>>>>>>> 7be439d5
        
        uint ETHShare = getCurrentETHGain(_address); // **3300 gas
        uint CLVLoss = getCurrentCLVLoss(_address); // 3300 gas
      
        uint CLVShare;  // 2 gas
      
        // If user's deposit is an 'overstay', they retrieve 0 CLV
        if (CLVLoss > userDeposit) {
            CLVShare = 0;
        } else {
            CLVShare = userDeposit.sub(CLVLoss);
        }

        // Update deposit and snapshots
        deposit[_address] = 0; // 5000 gas
        snapshot[_address].CLV = S_CLV; // 21000 gas
        snapshot[_address].ETH = S_ETH; // 21000 gas
        emit UserDepositChanged(_address, deposit[_address]);  //2300 gas
        emit UserSnapshotUpdated(S_CLV, S_ETH); //2300 gas
      
        // Send CLV to user and decrease CLV in StabilityPool
        CLV.returnFromPool(stabilityPoolAddress, _address, DeciMath.getMin(CLVShare, stabilityPool.getCLV())); // 45000 gas
        
        stabilityPool.decreaseCLV(CLVShare);  // 10500 gas
        stabilityPool.decreaseTotalCLVDeposits(userDeposit); // 9500 gas
       
        // Pull ETHShare from StabilityPool, and send to CDP
        stabilityPool.sendETH(address(this), ETHShare); // 21000 gas
        //TODO: Potentially use getApproxHint() here
<<<<<<< HEAD
        cdpManager.addColl.value(ETHShare)(_address, _hint);
        
        uint[2] memory shares = [CLVShare, ETHShare];
=======
        cdpManager.addColl.value(ETHShare)(_address, _address); // 341340 gas
   
        uint[2] memory shares = [CLVShare, ETHShare]; // 151 gas
>>>>>>> 7be439d5
        return shares;
    }

    // --- External StabilityPool Functions ---

    /* Send ETHGain to user's address, and updates their deposit, 
    setting newDeposit = (oldDeposit - CLVLoss) + amount. */
    function provideToSP(uint _amount) external returns(bool) {
        uint price = priceFeed.getPrice();
        cdpManager.checkTCRAndSetRecoveryMode(price);

        address user = _msgSender();
        uint[2] memory returnedVals = retrieveToUser(user);

        uint returnedCLV = returnedVals[0];

        uint newDeposit = returnedCLV + _amount;
        depositCLV(msg.sender, newDeposit);

        return true;
    }

    /* Withdraw _amount of CLV and the caller’s entire ETHGain from the 
    Stability Pool, and updates the caller’s reduced deposit. 

    If  _amount is 0, the user only withdraws their ETHGain, no CLV.
    If _amount > (userDeposit - CLVLoss), the user withdraws all their ETHGain and all available CLV.

    In all cases, the entire ETHGain is sent to user, and the CLVLoss is applied to their deposit. */
    function withdrawFromSP(uint _amount) external returns(bool) {
        uint price = priceFeed.getPrice();
        cdpManager.checkTCRAndSetRecoveryMode(price);

        address user = _msgSender();
        uint userDeposit = deposit[user];
        require(userDeposit > 0, 'PoolManager: User must have a non-zero deposit');

        // Retrieve all CLV and ETH for the user
        uint[2] memory returnedVals = retrieveToUser(user);

        uint returnedCLV = returnedVals[0];

        // If requested withdrawal amount is less than available CLV, re-deposit the difference.
        if (_amount < returnedCLV) {
            depositCLV(user, returnedCLV.sub(_amount));
        }

        return true;
    }

    /* Transfer the caller’s entire ETHGain from the Stability Pool to the caller’s CDP. 
    Applies their CLVLoss to the deposit. */
<<<<<<< HEAD
    function withdrawFromSPtoCDP(address _user, address _hint) external onlyCDPManagerOrUserIsSender(_user) returns(bool) {
        cdpManager.checkTCRAndSetRecoveryMode();

        uint userDeposit = deposit[_user];
        if (userDeposit == 0) { return false; }

        // Retrieve all CLV to user's CLV balance, and ETH to their CDP
        uint[2] memory returnedVals = retrieveToCDP(_user, _hint);

=======
    function withdrawFromSPtoCDP(address _user) external onlyCDPManagerOrUserIsSender(_user) returns(bool) {
        uint price = priceFeed.getPrice();  //3500 gas
   
        cdpManager.checkTCRAndSetRecoveryMode(price); // 18500 gas
        uint userDeposit = deposit[_user]; // 900 gas
       
        if (userDeposit == 0) { return false; } 
        
        // Retrieve all CLV to user's CLV balance, and ETH to their CDP
        uint[2] memory returnedVals = retrieveToCDP(_user); // 660000 gas
 
>>>>>>> 7be439d5
        uint returnedCLV = returnedVals[0];
        
        // Update deposit, applying CLVLoss
        depositCLV(_user, returnedCLV); // 45000 gas
        return true;
    }

    /* Withdraw a 'penalty' fraction of an overstayed depositor's ETHGain.  
    
    Callable by anyone when _depositor's CLVLoss > deposit. */
    function withdrawPenaltyFromSP(address _address) external returns(bool) {
        uint price = priceFeed.getPrice();
        cdpManager.checkTCRAndSetRecoveryMode(price);

        address claimant = _msgSender();
        address depositor = _address;
        
        uint CLVLoss = getCurrentCLVLoss(depositor);
        uint depositAmount = deposit[depositor];
        require(CLVLoss > depositAmount, "PoolManager: depositor has not overstayed");

        uint ETHGain = getCurrentETHGain(depositor);

        /* Depositor is penalised for overstaying - i.e. letting CLVLoss grow larger than their deposit.
       
        Depositor's ETH entitlement is reduced to ETHGain * (deposit/CLVLoss).
        The claimant retrieves ETHGain * (1 - deposit/CLVLoss). */
        int128 ratio = ABDKMath64x64.divu(depositAmount, CLVLoss);  
        uint depositorRemainder = ABDKMath64x64.mulu(ratio, ETHGain); 
        
        uint claimantReward = ETHGain.sub(depositorRemainder);
        
        // Update deposit and snapshots
        deposit[depositor] = 0;
        snapshot[depositor].CLV = S_CLV;
        snapshot[depositor].ETH = S_ETH;

        emit UserDepositChanged(depositor, deposit[depositor]);
        emit UserSnapshotUpdated(S_CLV, S_ETH);

        // Send reward to claimant, and remainder to depositor
        stabilityPool.sendETH(claimant, claimantReward);
        stabilityPool.sendETH(depositor, depositorRemainder);
        emit OverstayPenaltyClaimed(claimant, claimantReward, depositor, depositorRemainder);

        return true;
    }

     /* Cancel out the specified _debt against the CLV contained in the Stability Pool (as far as possible)  
    and transfers the CDP's ETH collateral from ActivePool to StabilityPool. 
    Returns the amount of debt that could not be cancelled, and the corresponding ether.
    Only callable from close() and closeCDPs() functions in CDPManager */
    function offset(uint _debt, uint _coll) external payable onlyCDPManager returns (uint[2] memory) 
    {    
        uint[2] memory remainder;
        uint totalCLVDeposits = stabilityPool.getTotalCLVDeposits(); // 3500 gas
        uint CLVinPool = stabilityPool.getCLV(); // 3500 gas

        
        // When Stability Pool has no CLV or no deposits, return all debt and coll
        if (CLVinPool == 0 || totalCLVDeposits == 0 ) {
            remainder[0] = _debt;
            remainder[1] = _coll;
            return remainder;
        }
        
        // If the debt is larger than the deposited CLV, offset an amount of debt corresponding to the latter
        uint debtToOffset = DeciMath.getMin(_debt, CLVinPool);  // 100 gas
  
        // Collateral to be added in proportion to the debt that is cancelled
        int128 debtRatio = ABDKMath64x64.divu(debtToOffset, _debt);
        uint collToAdd = ABDKMath64x64.mulu(debtRatio, _coll);
        
        // Update the running total S_CLV by adding the ratio between the distributed debt and the CLV in the pool
        uint CLVLossPerUnitStaked = ABDKMath64x64.mulu(ABDKMath64x64.divu(debtToOffset, totalCLVDeposits), 1e18);

        S_CLV = S_CLV.add(CLVLossPerUnitStaked);  // 6000 gas
        emit S_CLVUpdated(S_CLV); // 1800 gas
   
        // Update the running total S_ETH by adding the ratio between the distributed collateral and the ETH in the pool
        uint ETHGainPerUnitStaked = ABDKMath64x64.mulu(ABDKMath64x64.divu(collToAdd, totalCLVDeposits), 1e18);

        S_ETH = S_ETH.add(ETHGainPerUnitStaked); // 6000 gas
        emit S_ETHUpdated(S_ETH); // 1800 gas
      
        // Cancel the liquidated CLV debt with the CLV in the stability pool
        activePool.decreaseCLV(debtToOffset);  // 5300 gas
        stabilityPool.decreaseCLV(debtToOffset);  // 10500 gas
       
        // Send ETH from Active Pool to Stability Pool
        activePool.sendETH(stabilityPoolAddress, collToAdd);   // 18500 gas

        // Burn the debt that was successfully offset
        CLV.burn(stabilityPoolAddress, debtToOffset); // 22000 gas

        // Return the amount of debt & coll that could not be offset against the Stability Pool due to insufficiency
        remainder[0] = _debt.sub(debtToOffset);
        remainder[1] = _coll.sub(collToAdd);
        return remainder;
    }

    function () external payable onlyStabilityPoolorActivePool {}
}    <|MERGE_RESOLUTION|>--- conflicted
+++ resolved
@@ -369,15 +369,9 @@
     }
 
     // Transfer _address's entitled CLV (userDeposit - CLVLoss) to _address, and their ETHGain to their CDP.
-<<<<<<< HEAD
-    function retrieveToCDP(address _address, address _hint) internal returns(uint[2] memory) {
-        uint userDeposit = deposit[_address];
-        require(userDeposit > 0, 'PoolManager: User must have a non-zero deposit');
-=======
     function retrieveToCDP(address _address) internal returns(uint[2] memory) {
         uint userDeposit = deposit[_address];  // 900 gas
         require(userDeposit > 0, 'PoolManager: User must have a non-zero deposit');  // 15 gas
->>>>>>> 7be439d5
         
         uint ETHShare = getCurrentETHGain(_address); // **3300 gas
         uint CLVLoss = getCurrentCLVLoss(_address); // 3300 gas
@@ -407,15 +401,9 @@
         // Pull ETHShare from StabilityPool, and send to CDP
         stabilityPool.sendETH(address(this), ETHShare); // 21000 gas
         //TODO: Potentially use getApproxHint() here
-<<<<<<< HEAD
-        cdpManager.addColl.value(ETHShare)(_address, _hint);
-        
-        uint[2] memory shares = [CLVShare, ETHShare];
-=======
         cdpManager.addColl.value(ETHShare)(_address, _address); // 341340 gas
    
         uint[2] memory shares = [CLVShare, ETHShare]; // 151 gas
->>>>>>> 7be439d5
         return shares;
     }
 
@@ -468,17 +456,6 @@
 
     /* Transfer the caller’s entire ETHGain from the Stability Pool to the caller’s CDP. 
     Applies their CLVLoss to the deposit. */
-<<<<<<< HEAD
-    function withdrawFromSPtoCDP(address _user, address _hint) external onlyCDPManagerOrUserIsSender(_user) returns(bool) {
-        cdpManager.checkTCRAndSetRecoveryMode();
-
-        uint userDeposit = deposit[_user];
-        if (userDeposit == 0) { return false; }
-
-        // Retrieve all CLV to user's CLV balance, and ETH to their CDP
-        uint[2] memory returnedVals = retrieveToCDP(_user, _hint);
-
-=======
     function withdrawFromSPtoCDP(address _user) external onlyCDPManagerOrUserIsSender(_user) returns(bool) {
         uint price = priceFeed.getPrice();  //3500 gas
    
@@ -490,7 +467,6 @@
         // Retrieve all CLV to user's CLV balance, and ETH to their CDP
         uint[2] memory returnedVals = retrieveToCDP(_user); // 660000 gas
  
->>>>>>> 7be439d5
         uint returnedCLV = returnedVals[0];
         
         // Update deposit, applying CLVLoss
