// SPDX-License-Identifier: MIT

pragma solidity 0.8.17;

import "./Interfaces/ICdpManager.sol";
import "./Interfaces/ICollSurplusPool.sol";
import "./Interfaces/IEBTCToken.sol";
import "./Interfaces/ISortedCdps.sol";
import "./Dependencies/ICollateralTokenOracle.sol";
import "./CdpManagerStorage.sol";
import "./EBTCDeployer.sol";
import "./Dependencies/Proxy.sol";

contract CdpManager is CdpManagerStorage, ICdpManager, Proxy {
    // --- Dependency setter ---

    /**
     * @notice Constructor for CdpManager contract.
     * @dev Sets up dependencies and initial staking reward split.
     * @param _liquidationLibraryAddress Address of the liquidation library.
     * @param _authorityAddress Address of the authority.
     * @param _borrowerOperationsAddress Address of BorrowerOperations.
     * @param _collSurplusPoolAddress Address of CollSurplusPool.
     * @param _ebtcTokenAddress Address of the eBTC token.
     * @param _sortedCdpsAddress Address of the SortedCDPs.
     * @param _activePoolAddress Address of the ActivePool.
     * @param _priceFeedAddress Address of the price feed.
     * @param _collTokenAddress Address of the collateral token.
     */
    constructor(
        address _liquidationLibraryAddress,
        address _authorityAddress,
        address _borrowerOperationsAddress,
        address _collSurplusPoolAddress,
        address _ebtcTokenAddress,
        address _sortedCdpsAddress,
        address _activePoolAddress,
        address _priceFeedAddress,
        address _collTokenAddress
    )
        CdpManagerStorage(
            _liquidationLibraryAddress,
            _authorityAddress,
            _borrowerOperationsAddress,
            _collSurplusPoolAddress,
            _ebtcTokenAddress,
            _sortedCdpsAddress,
            _activePoolAddress,
            _priceFeedAddress,
            _collTokenAddress
        )
    {
        emit BorrowerOperationsAddressChanged(_borrowerOperationsAddress);
        emit ActivePoolAddressChanged(_activePoolAddress);
        emit CollSurplusPoolAddressChanged(_collSurplusPoolAddress);
        emit PriceFeedAddressChanged(_priceFeedAddress);
        emit EBTCTokenAddressChanged(_ebtcTokenAddress);
        emit SortedCdpsAddressChanged(_sortedCdpsAddress);
        emit CollateralAddressChanged(_collTokenAddress);

        stakingRewardSplit = STAKING_REWARD_SPLIT;
        // Emit initial value for analytics
        emit StakingRewardSplitSet(stakingRewardSplit);

        _syncStEthIndex();
        systemStEthFeePerUnitIndex = DECIMAL_PRECISION;
    }

    // --- Getters ---

    /**
     * @notice Get the count of CDPs in the system
     * @return The number of CDPs.
     */

    function getActiveCdpsCount() external view override returns (uint256) {
        return CdpIds.length;
    }

    /**
     * @notice Get the CdpId at a given index in the CdpIds array.
     * @param _index Index of the CdpIds array.
     * @return CDP ID.
     */
    function getIdFromCdpIdsArray(uint256 _index) external view override returns (bytes32) {
        return CdpIds[_index];
    }

    // --- Cdp Liquidation functions ---
    // -----------------------------------------------------------------
    //    CDP ICR     |       Liquidation Behavior (TODO gas compensation?)
    //
    //  < MCR         |  debt could be fully repaid by liquidator
    //                |  and ALL collateral transferred to liquidator
    //                |  OR debt could be partially repaid by liquidator and
    //                |  liquidator could get collateral of (repaidDebt * max(LICR, min(ICR, MCR)) / price)
    //
    //  > MCR & < TCR |  only liquidatable in Recovery Mode (TCR < CCR)
    //                |  debt could be fully repaid by liquidator
    //                |  and up to (repaid debt * MCR) worth of collateral
    //                |  transferred to liquidator while the residue of collateral
    //                |  will be available in CollSurplusPool for owner to claim
    //                |  OR debt could be partially repaid by liquidator and
    //                |  liquidator could get collateral of (repaidDebt * max(LICR, min(ICR, MCR)) / price)
    // -----------------------------------------------------------------

    /// @notice Fully liquidate a single CDP by ID. CDP must meet the criteria for liquidation at the time of execution.
    /// @notice callable by anyone, attempts to liquidate the CdpId. Executes successfully if Cdp meets the conditions for liquidation (e.g. in Normal Mode, it liquidates if the Cdp's ICR < the system MCR).
    /// @dev forwards msg.data directly to the liquidation library using OZ proxy core delegation function
    /// @param _cdpId ID of the CDP to liquidate.

    function liquidate(bytes32 _cdpId) external override {
        _delegate(liquidationLibrary);
    }

    /// @notice Partially liquidate a single CDP.
    /// @dev forwards msg.data directly to the liquidation library using OZ proxy core delegation function
    /// @param _cdpId ID of the CDP to partially liquidate.
    /// @param _partialAmount Amount to partially liquidate.
    /// @param _upperPartialHint Upper hint for reinsertion of the CDP into the linked list.
    /// @param _lowerPartialHint Lower hint for reinsertion of the CDP into the linked list.
    function partiallyLiquidate(
        bytes32 _cdpId,
        uint256 _partialAmount,
        bytes32 _upperPartialHint,
        bytes32 _lowerPartialHint
    ) external override {
        _delegate(liquidationLibrary);
    }

    // --- Batch/Sequence liquidation functions ---

    /// @notice Liquidate a sequence of cdps.
    /// @notice Closes a maximum number of n cdps with their CR < MCR in normla mode, or CR < TCR in recovery mode, starting from the one with the lowest collateral ratio in the system, and moving upwards.
    /// @notice Callable by anyone, checks for under-collateralized Cdps below MCR and liquidates up to `n`, starting from the Cdp with the lowest collateralization ratio; subject to gas constraints and the actual number of under-collateralized Cdps. The gas costs of `liquidateCdps(uint256 n)` mainly depend on the number of Cdps that are liquidated, and whether the Cdps are offset against the Stability Pool or redistributed. For n=1, the gas costs per liquidated Cdp are roughly between 215K-400K, for n=5 between 80K-115K, for n=10 between 70K-82K, and for n=50 between 60K-65K.
    /// @dev forwards msg.data directly to the liquidation library using OZ proxy core delegation function
    /// @param _n Maximum number of CDPs to liquidate.
    function liquidateCdps(uint256 _n) external override {
        _delegate(liquidationLibrary);
    }

    /// @notice Attempt to liquidate a custom list of CDPs provided by the caller
    /// @notice Callable by anyone, accepts a custom list of Cdps addresses as an argument. Steps through the provided list and attempts to liquidate every Cdp, until it reaches the end or it runs out of gas. A Cdp is liquidated only if it meets the conditions for liquidation. For a batch of 10 Cdps, the gas costs per liquidated Cdp are roughly between 75K-83K, for a batch of 50 Cdps between 54K-69K.
    /// @dev forwards msg.data directly to the liquidation library using OZ proxy core delegation function
    /// @param _cdpArray Array of CDPs to liquidate.
    function batchLiquidateCdps(bytes32[] memory _cdpArray) external override {
        _delegate(liquidationLibrary);
    }

    // --- Redemption functions ---

    /// @notice // Redeem as much collateral as possible from given Cdp in exchange for EBTC up to specified maximum
    /// @param _redeemColFromCdp Struct containing variables for redeeming collateral.
    /// @return singleRedemption Struct containing redemption values.
    function _redeemCollateralFromCdp(
        LocalVariables_RedeemCollateralFromCdp memory _redeemColFromCdp
    ) internal returns (SingleRedemptionValues memory singleRedemption) {
        // Determine the remaining amount (lot) to be redeemed,
        // capped by the entire debt of the Cdp minus the liquidation reserve
        singleRedemption.eBtcToRedeem = LiquityMath._min(
            _redeemColFromCdp._maxEBTCamount,
            Cdps[_redeemColFromCdp._cdpId].debt
        );

        // Get the stEthToRecieve of equivalent value in USD
        singleRedemption.stEthToRecieve = collateral.getSharesByPooledEth(
            (singleRedemption.eBtcToRedeem * DECIMAL_PRECISION) / _redeemColFromCdp._price
        );

        // Repurposing this struct here to avoid stack too deep.
        LocalVar_CdpDebtColl memory _oldDebtAndColl = LocalVar_CdpDebtColl(
            Cdps[_redeemColFromCdp._cdpId].debt,
            Cdps[_redeemColFromCdp._cdpId].coll,
            0
        );

        // Decrease the debt and collateral of the current Cdp according to the EBTC lot and corresponding ETH to send
        uint256 newDebt = _oldDebtAndColl.entireDebt - singleRedemption.eBtcToRedeem;
        uint256 newColl = _oldDebtAndColl.entireColl - singleRedemption.stEthToRecieve;

        if (newDebt == 0) {
            // No debt remains, close CDP
            // No debt left in the Cdp, therefore the cdp gets closed
            {
                address _borrower = sortedCdps.getOwnerAddress(_redeemColFromCdp._cdpId);
                uint256 _liquidatorRewardShares = Cdps[_redeemColFromCdp._cdpId]
                    .liquidatorRewardShares;

                singleRedemption.collSurplus = newColl; // Collateral surplus processed on full redemption
                singleRedemption.liquidatorRewardShares = _liquidatorRewardShares;
                singleRedemption.fullRedemption = true;

                _closeCdpByRedemption(
                    _redeemColFromCdp._cdpId,
                    0,
                    newColl,
                    _liquidatorRewardShares,
                    _borrower
                );

                emit CdpUpdated(
                    _redeemColFromCdp._cdpId,
                    _borrower,
                    _oldDebtAndColl.entireDebt,
                    _oldDebtAndColl.entireColl,
                    0,
                    0,
                    0,
                    CdpOperation.redeemCollateral
                );
            }
        } else {
            // Debt remains, reinsert CDP
            uint256 newNICR = LiquityMath._computeNominalCR(newColl, newDebt);

            /*
             * If the provided hint is out of date, we bail since trying to reinsert without a good hint will almost
             * certainly result in running out of gas.
             *
             * If the resultant net coll of the partial is less than the minimum, we bail.
             */
            if (
                newNICR != _redeemColFromCdp._partialRedemptionHintNICR ||
                collateral.getPooledEthByShares(newColl) < MIN_NET_COLL
            ) {
                singleRedemption.cancelledPartial = true;
                return singleRedemption;
            }

            sortedCdps.reInsert(
                _redeemColFromCdp._cdpId,
                newNICR,
                _redeemColFromCdp._upperPartialRedemptionHint,
                _redeemColFromCdp._lowerPartialRedemptionHint
            );

            Cdps[_redeemColFromCdp._cdpId].debt = newDebt;
            Cdps[_redeemColFromCdp._cdpId].coll = newColl;
            _updateStakeAndTotalStakes(_redeemColFromCdp._cdpId);

            address _borrower = ISortedCdps(sortedCdps).getOwnerAddress(_redeemColFromCdp._cdpId);
            emit CdpUpdated(
                _redeemColFromCdp._cdpId,
                _borrower,
                _oldDebtAndColl.entireDebt,
                _oldDebtAndColl.entireColl,
                newDebt,
                newColl,
                Cdps[_redeemColFromCdp._cdpId].stake,
                CdpOperation.redeemCollateral
            );
        }

        return singleRedemption;
    }

    /*
     * Called when a full redemption occurs, and closes the cdp.
     * The redeemer swaps (debt) EBTC for (debt)
     * worth of stETH, so the stETH liquidation reserve is all that remains.
     * In order to close the cdp, the stETH liquidation reserve is returned to the CDP owner,
     * The debt recorded on the cdp's struct is zero'd elswhere, in _closeCdp.
     * Any surplus stETH left in the cdp, is sent to the Coll surplus pool, and can be later claimed by the borrower.
     */
    function _closeCdpByRedemption(
        bytes32 _cdpId, // TODO: Remove?
        uint256 _EBTC,
        uint256 _collSurplus,
        uint256 _liquidatorRewardShares,
        address _borrower
    ) internal {
        _removeStake(_cdpId);
        _closeCdpWithoutRemovingSortedCdps(_cdpId, Status.closedByRedemption);

        // Update Active Pool EBTC, and send ETH to account
        activePool.decreaseSystemDebt(_EBTC);

        // Register stETH surplus from upcoming transfers of stETH collateral and liquidator reward shares
        collSurplusPool.increaseSurplusCollShares(_borrower, _collSurplus + _liquidatorRewardShares);

        // CEI: send stETH coll and liquidator reward shares from Active Pool to CollSurplus Pool
        activePool.transferSystemCollSharesAndLiquidatorReward(
            address(collSurplusPool),
            _collSurplus,
            _liquidatorRewardShares
        );
    }

    /// @notice Returns true if the CdpId specified is the lowest-ICR Cdp in the linked list that still has MCR > ICR
    /// @dev Returns false if the specified CdpId hint is blank
    /// @dev Returns false if the specified CdpId hint doesn't exist in the list
    /// @dev Returns false if the ICR of the specified CdpId is < MCR
    /// @dev Returns true if the specified CdpId is not blank, exists in the list, has an ICR > MCR, and the next lower Cdp in the list is either blank or has an ICR < MCR.
    function _isValidFirstRedemptionHint(
        bytes32 _firstRedemptionHint,
        uint256 _price
    ) internal view returns (bool) {
        if (
            _firstRedemptionHint == sortedCdps.nonExistId() ||
            !sortedCdps.contains(_firstRedemptionHint) ||
            getICR(_firstRedemptionHint, _price) < MCR
        ) {
            return false;
        }

        bytes32 nextCdp = sortedCdps.getNext(_firstRedemptionHint);
        return nextCdp == sortedCdps.nonExistId() || getICR(nextCdp, _price) < MCR;
    }

    /** 
    redeems `_EBTCamount` of eBTC for stETH from the system. Decreases the caller’s eBTC balance, and sends them the corresponding amount of stETH. Executes successfully if the caller has sufficient eBTC to redeem. The number of Cdps redeemed from is capped by `_maxIterations`. The borrower has to provide a `_maxFeePercentage` that he/she is willing to accept in case of a fee slippage, i.e. when another redemption transaction is processed first, driving up the redemption fee.
    */

    /* Send _EBTCamount EBTC to the system and redeem the corresponding amount of collateral
     * from as many Cdps as are needed to fill the redemption
     * request.  Applies pending rewards to a Cdp before reducing its debt and coll.
     *
     * Note that if _amount is very large, this function can run out of gas, specially if traversed cdps are small.
     * This can be easily avoided by
     * splitting the total _amount in appropriate chunks and calling the function multiple times.
     *
     * Param `_maxIterations` can also be provided, so the loop through Cdps is capped
     * (if it’s zero, it will be ignored).This makes it easier to
     * avoid OOG for the frontend, as only knowing approximately the average cost of an iteration is enough,
     * without needing to know the “topology”
     * of the cdp list. It also avoids the need to set the cap in stone in the contract,
     * nor doing gas calculations, as both gas price and opcode costs can vary.
     *
     * All Cdps that are redeemed from -- with the likely exception of the last one -- will end up with no debt left,
     * therefore they will be closed.
     * If the last Cdp does have some remaining debt, it has a finite ICR, and the reinsertion
     * could be anywhere in the list, therefore it requires a hint.
     * A frontend should use getRedemptionHints() to calculate what the ICR of this Cdp will be after redemption,
     * and pass a hint for its position
     * in the sortedCdps list along with the ICR value that the hint was found for.
     *
     * If another transaction modifies the list between calling getRedemptionHints()
     * and passing the hints to redeemCollateral(), it is very likely that the last (partially)
     * redeemed Cdp would end up with a different ICR than what the hint is for. In this case the
     * redemption will stop after the last completely redeemed Cdp and the sender will keep the
     * remaining EBTC amount, which they can attempt to redeem later.
     */
    function redeemCollateral(
        uint256 _EBTCamount,
        bytes32 _firstRedemptionHint,
        bytes32 _upperPartialRedemptionHint,
        bytes32 _lowerPartialRedemptionHint,
        uint256 _partialRedemptionHintNICR,
        uint256 _maxIterations,
        uint256 _maxFeePercentage
    ) external override nonReentrantSelfAndBOps {
        RedemptionTotals memory totals;

        _requireValidMaxFeePercentage(_maxFeePercentage);
        _requireAfterBootstrapPeriod();

        _applyPendingGlobalState(); // Apply state, we will syncGracePeriod at end of function

        totals.price = priceFeed.fetchPrice();
        {
            (
                uint256 tcrAtStart,
                uint256 totalCollSharesAtStart,
                uint256 totalEBTCSupplyAtStart
            ) = _getTCRWithTotalCollAndDebt(totals.price);
            totals.tcrAtStart = tcrAtStart;
            totals.totalCollSharesAtStart = totalCollSharesAtStart;
            totals.totalEBTCSupplyAtStart = totalEBTCSupplyAtStart;
        }

        _requireTCRoverMCR(totals.price, totals.tcrAtStart);
        _requireAmountGreaterThanZero(_EBTCamount);

        require(redemptionsPaused == false, "CdpManager: Redemptions Paused");

        _requireEBTCBalanceCoversRedemptionAndWithinSupply(
            ebtcToken,
            msg.sender,
            _EBTCamount,
            totals.totalEBTCSupplyAtStart
        );

        totals.remainingEBTC = _EBTCamount;
        address currentBorrower;
        bytes32 _cId = _firstRedemptionHint;

        if (_isValidFirstRedemptionHint(_firstRedemptionHint, totals.price)) {
            currentBorrower = sortedCdps.existCdpOwners(_firstRedemptionHint);
        } else {
            _cId = sortedCdps.getLast();
            currentBorrower = sortedCdps.getOwnerAddress(_cId);
            // Find the first cdp with ICR >= MCR
            while (currentBorrower != address(0) && getICR(_cId, totals.price) < MCR) {
                _cId = sortedCdps.getPrev(_cId);
                currentBorrower = sortedCdps.getOwnerAddress(_cId);
            }
        }

        // Loop through the Cdps starting from the one with lowest collateral
        // ratio until _amount of EBTC is exchanged for collateral
        if (_maxIterations == 0) {
            _maxIterations = type(uint256).max;
        }

        bytes32 _firstRedeemed = _cId;
        bytes32 _lastRedeemed = _cId;
        uint256 _numCdpsFullyRedeemed;

        /**
            Core Redemption Loop
        */
        while (currentBorrower != address(0) && totals.remainingEBTC > 0 && _maxIterations > 0) {
            // Save the address of the Cdp preceding the current one, before potentially modifying the list
            {
                _syncAccounting(_cId);

                LocalVariables_RedeemCollateralFromCdp
                    memory _redeemColFromCdp = LocalVariables_RedeemCollateralFromCdp(
                        _cId,
                        totals.remainingEBTC,
                        totals.price,
                        _upperPartialRedemptionHint,
                        _lowerPartialRedemptionHint,
                        _partialRedemptionHintNICR
                    );
                SingleRedemptionValues memory singleRedemption = _redeemCollateralFromCdp(
                    _redeemColFromCdp
                );
                // Partial redemption was cancelled (out-of-date hint, or new net debt < minimum),
                // therefore we could not redeem from the last Cdp
                if (singleRedemption.cancelledPartial) break;

                totals.totalEBTCToRedeem = totals.totalEBTCToRedeem + singleRedemption.eBtcToRedeem;
                totals.totalETHDrawn = totals.totalETHDrawn + singleRedemption.stEthToRecieve;
                totals.remainingEBTC = totals.remainingEBTC - singleRedemption.eBtcToRedeem;
                totals.totalCollSharesSurplus =
                    totals.totalCollSharesSurplus +
                    singleRedemption.collSurplus;

                if (singleRedemption.fullRedemption) {
                    _lastRedeemed = _cId;
                    _numCdpsFullyRedeemed = _numCdpsFullyRedeemed + 1;
                }

                bytes32 _nextId = sortedCdps.getPrev(_cId);
                address nextUserToCheck = sortedCdps.getOwnerAddress(_nextId);
                currentBorrower = nextUserToCheck;
                _cId = _nextId;
            }
            _maxIterations--;
        }
        require(totals.totalETHDrawn > 0, "CdpManager: Unable to redeem any amount");

        // remove from sortedCdps
        if (_numCdpsFullyRedeemed == 1) {
            sortedCdps.remove(_firstRedeemed);
        } else if (_numCdpsFullyRedeemed > 1) {
            bytes32[] memory _toRemoveIds = _getCdpIdsToRemove(
                _lastRedeemed,
                _numCdpsFullyRedeemed,
                _firstRedeemed
            );
            sortedCdps.batchRemove(_toRemoveIds);
        }

        // Decay the baseRate due to time passed, and then increase it according to the size of this redemption.
        // Use the saved total EBTC supply value, from before it was reduced by the redemption.
        _updateBaseRateFromRedemption(
            totals.totalETHDrawn,
            totals.price,
            totals.totalEBTCSupplyAtStart
        );

        // Calculate the ETH fee
        totals.ETHFee = _getRedemptionFee(totals.totalETHDrawn);

        _requireUserAcceptsFee(totals.ETHFee, totals.totalETHDrawn, _maxFeePercentage);

        totals.ETHToSendToRedeemer = totals.totalETHDrawn - totals.ETHFee;

        _syncGracePeriodForGivenValues(
            totals.totalCollSharesAtStart - totals.totalETHDrawn - totals.totalCollSharesSurplus,
            totals.totalEBTCSupplyAtStart - totals.totalEBTCToRedeem,
            totals.price
        );

        emit Redemption(
            _EBTCamount,
            totals.totalEBTCToRedeem,
            totals.totalETHDrawn,
            totals.ETHFee,
            msg.sender
        );

        // Burn the total eBTC that is redeemed
        ebtcToken.burn(msg.sender, totals.totalEBTCToRedeem);

        // Update Active Pool eBTC debt internal accounting
        activePool.decreaseSystemDebt(totals.totalEBTCToRedeem);

        // Allocate the stETH fee to the FeeRecipient
        activePool.allocateSystemCollSharesToFeeRecipient(totals.ETHFee);

        // CEI: Send the stETH drawn to the redeemer
        activePool.transferSystemCollShares(msg.sender, totals.ETHToSendToRedeemer);
    }

    // --- Helper functions ---

    function _getCdpIdsToRemove(
        bytes32 _start,
        uint256 _total,
        bytes32 _end
    ) internal view returns (bytes32[] memory) {
        uint256 _cnt = _total;
        bytes32 _id = _start;
        bytes32[] memory _toRemoveIds = new bytes32[](_total);
        while (_cnt > 0 && _id != bytes32(0)) {
            _toRemoveIds[_total - _cnt] = _id;
            _cnt = _cnt - 1;
            _id = sortedCdps.getNext(_id);
        }
        require(_toRemoveIds[0] == _start, "CdpManager: batchRemoveSortedCdpIds check start error");
        require(
            _toRemoveIds[_total - 1] == _end,
            "CdpManager: batchRemoveSortedCdpIds check end error"
        );
        return _toRemoveIds;
    }

    function syncAccounting(bytes32 _cdpId) external override {
        // TODO: Open this up for anyone?
<<<<<<< HEAD
        // _requireCallerIsBorrowerOperations();
        return _applyPendingState(_cdpId);
=======
        _requireCallerIsBorrowerOperations();
        return _syncAccounting(_cdpId);
>>>>>>> 2f759ab7
    }

    function removeStake(bytes32 _cdpId) external override {
        _requireCallerIsBorrowerOperations();
        return _removeStake(_cdpId);
    }

    // get totalStakes after split fee taken removed
    function getTotalStakeForFeeTaken(
        uint256 _feeTaken
    ) public view override returns (uint256, uint256) {
        uint256 stake = _computeNewStake(_feeTaken);
        uint256 _newTotalStakes = totalStakes - stake;
        return (_newTotalStakes, stake);
    }

    function updateStakeAndTotalStakes(bytes32 _cdpId) external override returns (uint256) {
        _requireCallerIsBorrowerOperations();
        return _updateStakeAndTotalStakes(_cdpId);
    }

    function closeCdp(
        bytes32 _cdpId,
        address _borrower,
        uint256 _debt,
        uint256 _coll
    ) external override {
        _requireCallerIsBorrowerOperations();
        emit CdpUpdated(_cdpId, _borrower, _debt, _coll, 0, 0, 0, CdpOperation.closeCdp);
        return _closeCdp(_cdpId, Status.closedByOwner);
    }

    // Push the owner's address to the Cdp owners list, and record the corresponding array index on the Cdp struct
    function _addCdpIdToArray(bytes32 _cdpId) internal returns (uint128 index) {
        /* Max array size is 2**128 - 1, i.e. ~3e30 cdps. No risk of overflow, since cdps have minimum EBTC
        debt of liquidation reserve plus MIN_NET_DEBT.
        3e30 EBTC dwarfs the value of all wealth in the world ( which is < 1e15 USD). */

        // Push the Cdpowner to the array
        CdpIds.push(_cdpId);

        // Record the index of the new Cdpowner on their Cdp struct
        index = uint128(CdpIds.length - 1);
        Cdps[_cdpId].arrayIndex = index;

        return index;
    }

    // --- Recovery Mode and TCR functions ---

    /**
    Returns the systemic entire debt assigned to Cdps, i.e. the systemDebt value of the Active Pool.
     */
    function getEntireSystemDebt() public view returns (uint256 entireSystemDebt) {
        return _getEntireSystemDebt();
    }

    /**
    returns the total collateralization ratio (TCR) of the system.  The TCR is based on the the entire system debt and collateral (including pending rewards). */
    function getTCR(uint256 _price) external view override returns (uint256) {
        return _getTCR(_price);
    }

    /**
    reveals whether or not the system is in Recovery Mode (i.e. whether the Total Collateralization Ratio (TCR) is below the Critical Collateralization Ratio (CCR)).
    */
    function checkRecoveryMode(uint256 _price) external view override returns (bool) {
        return _checkRecoveryMode(_price);
    }

    // Check whether or not the system *would be* in Recovery Mode,
    // given an ETH:USD price, and the entire system coll and debt.
    function _checkPotentialRecoveryMode(
        uint256 _systemCollShares,
        uint256 _systemDebt,
        uint256 _price
    ) internal view returns (bool) {
        uint256 TCR = _computeTCRWithGivenSystemValues(_systemCollShares, _systemDebt, _price);
        return TCR < CCR;
    }

    // --- Redemption fee functions ---

    /*
     * This function has two impacts on the baseRate state variable:
     * 1) decays the baseRate based on time passed since last redemption or EBTC borrowing operation.
     * then,
     * 2) increases the baseRate based on the amount redeemed, as a proportion of total supply
     */
    function _updateBaseRateFromRedemption(
        uint256 _ETHDrawn,
        uint256 _price,
        uint256 _totalEBTCSupply
    ) internal returns (uint256) {
        uint256 decayedBaseRate = _calcDecayedBaseRate();

        /* Convert the drawn ETH back to EBTC at face value rate (1 EBTC:1 USD), in order to get
         * the fraction of total supply that was redeemed at face value. */
        uint256 redeemedEBTCFraction = (collateral.getPooledEthByShares(_ETHDrawn) * _price) /
            _totalEBTCSupply;

        uint256 newBaseRate = decayedBaseRate + (redeemedEBTCFraction / beta);
        newBaseRate = LiquityMath._min(newBaseRate, DECIMAL_PRECISION); // cap baseRate at a maximum of 100%
        require(newBaseRate > 0, "CdpManager: new baseRate is zero!"); // Base rate is always non-zero after redemption

        // Update the baseRate state variable
        baseRate = newBaseRate;
        emit BaseRateUpdated(newBaseRate);

        _updateLastRedemptionTimestamp();

        return newBaseRate;
    }

    function getRedemptionRate() public view override returns (uint256) {
        return _calcRedemptionRate(baseRate);
    }

    function getRedemptionRateWithDecay() public view override returns (uint256) {
        return _calcRedemptionRate(_calcDecayedBaseRate());
    }

    function _calcRedemptionRate(uint256 _baseRate) internal view returns (uint256) {
        return
            LiquityMath._min(
                redemptionFeeFloor + _baseRate,
                DECIMAL_PRECISION // cap at a maximum of 100%
            );
    }

    function _getRedemptionFee(uint256 _ETHDrawn) internal view returns (uint256) {
        return _calcRedemptionFee(getRedemptionRate(), _ETHDrawn);
    }

    function getRedemptionFeeWithDecay(uint256 _ETHDrawn) external view override returns (uint256) {
        return _calcRedemptionFee(getRedemptionRateWithDecay(), _ETHDrawn);
    }

    function _calcRedemptionFee(
        uint256 _redemptionRate,
        uint256 _ETHDrawn
    ) internal pure returns (uint256) {
        uint256 redemptionFee = (_redemptionRate * _ETHDrawn) / DECIMAL_PRECISION;
        require(redemptionFee < _ETHDrawn, "CdpManager: Fee would eat up all returned collateral");
        return redemptionFee;
    }

    // Updates the baseRate state variable based on time elapsed since the last redemption or EBTC borrowing operation.
    function decayBaseRateFromBorrowing() external override {
        _requireCallerIsBorrowerOperations();

        _decayBaseRate();
    }

    function _decayBaseRate() internal {
        uint256 decayedBaseRate = _calcDecayedBaseRate();
        require(decayedBaseRate <= DECIMAL_PRECISION, "CdpManager: baseRate too large!"); // The baseRate can decay to 0

        baseRate = decayedBaseRate;
        emit BaseRateUpdated(decayedBaseRate);

        _updateLastRedemptionTimestamp();
    }

    // --- Internal fee functions ---

    // Update the last fee operation time only if time passed >= decay interval. This prevents base rate griefing.
    function _updateLastRedemptionTimestamp() internal {
        uint256 timePassed = block.timestamp > lastRedemptionTimestamp
            ? block.timestamp - lastRedemptionTimestamp
            : 0;

        if (timePassed >= SECONDS_IN_ONE_MINUTE) {
            // Using the effective elapsed time that is consumed so far to update lastRedemptionTimestamp
            // instead block.timestamp for consistency with _calcDecayedBaseRate()
            lastRedemptionTimestamp += _minutesPassedSinceLastRedemption() * SECONDS_IN_ONE_MINUTE;
            emit LastRedemptionTimestampUpdated(block.timestamp);
        }
    }

    function _calcDecayedBaseRate() internal view returns (uint256) {
        uint256 minutesPassed = _minutesPassedSinceLastRedemption();
        uint256 decayFactor = LiquityMath._decPow(minuteDecayFactor, minutesPassed);

        return (baseRate * decayFactor) / DECIMAL_PRECISION;
    }

    function _minutesPassedSinceLastRedemption() internal view returns (uint256) {
        return
            block.timestamp > lastRedemptionTimestamp
                ? ((block.timestamp - lastRedemptionTimestamp) / SECONDS_IN_ONE_MINUTE)
                : 0;
    }

    function getDeploymentStartTime() public view returns (uint256) {
        return deploymentStartTime;
    }

    // Check whether or not the system *would be* in Recovery Mode,
    // given an ETH:USD price, and the entire system coll and debt.
    function checkPotentialRecoveryMode(
        uint256 _systemCollShares,
        uint256 _systemDebt,
        uint256 _price
    ) external view returns (bool) {
        return _checkPotentialRecoveryMode(_systemCollShares, _systemDebt, _price);
    }

    // --- 'require' wrapper functions ---

    function _requireEBTCBalanceCoversRedemptionAndWithinSupply(
        IEBTCToken _ebtcToken,
        address _redeemer,
        uint256 _amount,
        uint256 _totalSupply
    ) internal view {
        uint256 callerBalance = _ebtcToken.balanceOf(_redeemer);
        require(
            callerBalance >= _amount,
            "CdpManager: Requested redemption amount must be <= user's EBTC token balance"
        );
        require(
            callerBalance <= _totalSupply,
            "CdpManager: redeemer's EBTC balance exceeds total supply!"
        );
    }

    function _requireAmountGreaterThanZero(uint256 _amount) internal pure {
        require(_amount > 0, "CdpManager: Amount must be greater than zero");
    }

    function _requireTCRoverMCR(uint256 _price, uint256 _TCR) internal view {
        require(_TCR >= MCR, "CdpManager: Cannot redeem when TCR < MCR");
    }

    function _requireAfterBootstrapPeriod() internal view {
        uint256 systemDeploymentTime = getDeploymentStartTime();
        require(
            block.timestamp >= systemDeploymentTime + BOOTSTRAP_PERIOD,
            "CdpManager: Redemptions are not allowed during bootstrap phase"
        );
    }

    function _requireValidMaxFeePercentage(uint256 _maxFeePercentage) internal view {
        require(
            _maxFeePercentage >= redemptionFeeFloor && _maxFeePercentage <= DECIMAL_PRECISION,
            "Max fee percentage must be between redemption fee floor and 100%"
        );
    }

    // --- Governance Parameters ---

    function setStakingRewardSplit(uint256 _stakingRewardSplit) external requiresAuth {
        require(
            _stakingRewardSplit <= MAX_REWARD_SPLIT,
            "CDPManager: new staking reward split exceeds max"
        );

        syncGlobalAccountingAndGracePeriod();

        stakingRewardSplit = _stakingRewardSplit;
        emit StakingRewardSplitSet(_stakingRewardSplit);
    }

    function setRedemptionFeeFloor(uint256 _redemptionFeeFloor) external requiresAuth {
        require(
            _redemptionFeeFloor >= MIN_REDEMPTION_FEE_FLOOR,
            "CDPManager: new redemption fee floor is lower than minimum"
        );
        require(
            _redemptionFeeFloor <= DECIMAL_PRECISION,
            "CDPManager: new redemption fee floor is higher than maximum"
        );

        syncGlobalAccountingAndGracePeriod();

        redemptionFeeFloor = _redemptionFeeFloor;
        emit RedemptionFeeFloorSet(_redemptionFeeFloor);
    }

    function setMinuteDecayFactor(uint256 _minuteDecayFactor) external requiresAuth {
        require(
            _minuteDecayFactor >= MIN_MINUTE_DECAY_FACTOR,
            "CDPManager: new minute decay factor out of range"
        );
        require(
            _minuteDecayFactor <= MAX_MINUTE_DECAY_FACTOR,
            "CDPManager: new minute decay factor out of range"
        );

        syncGlobalAccountingAndGracePeriod();

        // decay first according to previous factor
        _decayBaseRate();

        // set new factor after decaying
        minuteDecayFactor = _minuteDecayFactor;
        emit MinuteDecayFactorSet(_minuteDecayFactor);
    }

    function setBeta(uint256 _beta) external requiresAuth {
        syncGlobalAccountingAndGracePeriod();

        _decayBaseRate();

        beta = _beta;
        emit BetaSet(_beta);
    }

    function setRedemptionsPaused(bool _paused) external requiresAuth {
        syncGlobalAccountingAndGracePeriod();
        _decayBaseRate();

        redemptionsPaused = _paused;
        emit RedemptionsPaused(_paused);
    }

    // --- Cdp property getters ---

    /// @notice Get status of a CDP. Named values can be found in ICdpManagerData.Status.
    function getCdpStatus(bytes32 _cdpId) external view override returns (uint256) {
        return uint256(Cdps[_cdpId].status);
    }

    /// @notice Get stake value of a CDP.
    function getCdpStake(bytes32 _cdpId) external view override returns (uint256) {
        return Cdps[_cdpId].stake;
    }

    /// @notice Get stored debt value of a CDP, in eBTC units. Does not include pending changes from redistributions
    function getCdpDebt(bytes32 _cdpId) external view override returns (uint256) {
        return Cdps[_cdpId].debt;
    }

    /// @notice Get stored collateral value of a CDP, in stETH shares. Does not include pending changes from redistributions or unprocessed staking yield.
    function getCdpCollShares(bytes32 _cdpId) external view override returns (uint256) {
        return Cdps[_cdpId].coll;
    }

    function getCdpStEthBalance(bytes32 _cdpId) external view returns (uint) {
        return collateral.getPooledEthByShares(Cdps[_cdpId].coll);
    }

    /**
        @notice Get shares value of the liquidator gas incentive reward stored for a CDP. 
        @notice This value is processed when a CDP closes. 
        @dev This value is returned to the borrower when they close their own CDP
        @dev This value is given to liquidators upon fully liquidating a CDP
        @dev This value is sent to the CollSurplusPool for reclaiming by the borrower when their CDP is redeemed
    */
    function getCdpLiquidatorRewardShares(bytes32 _cdpId) external view override returns (uint256) {
        return Cdps[_cdpId].liquidatorRewardShares;
    }

    // --- Cdp property setters, called by BorrowerOperations ---

    /**
        @notice Initiailze all state for new CDP
        @dev Only callable by BorrowerOperations, critical trust assumption 
        @dev Requires CDP to be already inserted into linked list correctly
        @param _cdpId id of CDP to initialize state for. Inserting the blank CDP into the linked list grants this ID
        @param _debt debt units of CDP
        @param _coll collateral shares of CDP
        @param _liquidatorRewardShares collateral shares for CDP gas stipend
        @param _borrower borrower address
     */
    function initializeCdp(
        bytes32 _cdpId,
        uint256 _debt,
        uint256 _coll,
        uint256 _liquidatorRewardShares,
        address _borrower
    ) external {
        _requireCallerIsBorrowerOperations();

        Cdps[_cdpId].debt = _debt;
        Cdps[_cdpId].coll = _coll;
        Cdps[_cdpId].status = Status.active;
        Cdps[_cdpId].liquidatorRewardShares = _liquidatorRewardShares;

        _applyAccumulatedFeeSplit(_cdpId);
        _updateRedistributedDebtSnapshot(_cdpId);
        uint256 stake = _updateStakeAndTotalStakes(_cdpId);
        uint256 index = _addCdpIdToArray(_cdpId);

        // Previous debt and coll are by definition zero upon opening a new CDP
        emit CdpUpdated(_cdpId, _borrower, 0, 0, _debt, _coll, stake, CdpOperation.openCdp);
    }

    /**
        @notice Set new CDP debt and collateral values, updating stake accordingly.
        @dev Only callable by BorrowerOperations, critical trust assumption 
        @param _cdpId Id of CDP to update state for
        @param _borrower borrower of CDP. Passed along in function to avoid an extra storage read.
        @param _coll collateral shares of CDP before update operation. Passed in function to avoid an extra stroage read.
        @param _debt debt units of CDP before update operation. Passed in function to avoid an extra stroage read.
        @param _newColl collateral shares of CDP after update operation.
        @param _newDebt debt units of CDP after update operation.
     */
    function updateCdp(
        bytes32 _cdpId,
        address _borrower,
        uint256 _coll,
        uint256 _debt,
        uint256 _newColl,
        uint256 _newDebt
    ) external {
        _requireCallerIsBorrowerOperations();

        _setCdpCollShares(_cdpId, _newColl);
        _setCdpDebt(_cdpId, _newDebt);

        uint256 stake = _updateStakeAndTotalStakes(_cdpId);

        emit CdpUpdated(
            _cdpId,
            _borrower,
            _debt,
            _coll,
            _newDebt,
            _newColl,
            stake,
            CdpOperation.adjustCdp
        );
    }

    /**
     * @notice Set the collateral of a CDP
     * @param _cdpId The ID of the CDP
     * @param _newColl New collateral value, in stETH shares
     */
    function _setCdpCollShares(bytes32 _cdpId, uint256 _newColl) internal {
        Cdps[_cdpId].coll = _newColl;
    }

    /**
     * @notice Set the debt of a CDP
     * @param _cdpId The ID of the CDP
     * @param _newDebt New debt units value
     */
    function _setCdpDebt(bytes32 _cdpId, uint256 _newDebt) internal {
        Cdps[_cdpId].debt = _newDebt;
    }
}<|MERGE_RESOLUTION|>--- conflicted
+++ resolved
@@ -530,13 +530,10 @@
 
     function syncAccounting(bytes32 _cdpId) external override {
         // TODO: Open this up for anyone?
-<<<<<<< HEAD
-        // _requireCallerIsBorrowerOperations();
-        return _applyPendingState(_cdpId);
-=======
+        // _requireCallerIsBorrowerOperations(); /// @audit Please check this and let us know if it creates issues
+
         _requireCallerIsBorrowerOperations();
         return _syncAccounting(_cdpId);
->>>>>>> 2f759ab7
     }
 
     function removeStake(bytes32 _cdpId) external override {
