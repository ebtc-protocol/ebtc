--- conflicted
+++ resolved
@@ -15,43 +15,6 @@
 contract CdpManager is CdpManagerStorage, ICdpManager, Proxy {
     // --- Dependency setter ---
     constructor(
-<<<<<<< HEAD
-        address _liquidationLibraryAddress,
-        address _authorityAddress,
-        address _borrowerOperationsAddress,
-        address _collSurplusPoolAddress,
-        address _ebtcTokenAddress,
-        address _feeRecipientAddress,
-        address _sortedCdpsAddress,
-        address _activePoolAddress,
-        address _defaultPoolAddress,
-        address _priceFeedAddress,
-        address _collTokenAddress
-    )
-        CdpManagerStorage(
-            _liquidationLibraryAddress,
-            _authorityAddress,
-            _borrowerOperationsAddress,
-            _collSurplusPoolAddress,
-            _ebtcTokenAddress,
-            _feeRecipientAddress,
-            _sortedCdpsAddress,
-            _activePoolAddress,
-            _defaultPoolAddress,
-            _priceFeedAddress,
-            _collTokenAddress
-        )
-    {
-        emit BorrowerOperationsAddressChanged(_borrowerOperationsAddress);
-        emit ActivePoolAddressChanged(_activePoolAddress);
-        emit DefaultPoolAddressChanged(_defaultPoolAddress);
-        emit CollSurplusPoolAddressChanged(_collSurplusPoolAddress);
-        emit PriceFeedAddressChanged(_priceFeedAddress);
-        emit EBTCTokenAddressChanged(_ebtcTokenAddress);
-        emit SortedCdpsAddressChanged(_sortedCdpsAddress);
-        emit FeeRecipientAddressChanged(_feeRecipientAddress);
-        emit CollateralAddressChanged(_collTokenAddress);
-=======
         EBTCDeployer.EbtcAddresses memory _addresses,
         address collTokenAddress
     )
@@ -80,7 +43,6 @@
         emit SortedCdpsAddressChanged(_addresses.sortedCdpsAddress);
         emit FeeRecipientAddressChanged(_addresses.feeRecipientAddress);
         emit CollateralAddressChanged(collTokenAddress);
->>>>>>> 3700b187
 
         stakingRewardSplit = 2500;
         // Emit initial value for analytics
@@ -290,7 +252,11 @@
         collSurplusPool.accountSurplus(_borrower, _stEth + _liquidatorRewardShares);
 
         // CEI: send stETH coll and liquidator reward shares from Active Pool to CollSurplus Pool
-        activePool.sendStEthCollAndLiquidatorReward(address(collSurplusPool), _stEth, _liquidatorRewardShares);
+        activePool.sendStEthCollAndLiquidatorReward(
+            address(collSurplusPool),
+            _stEth,
+            _liquidatorRewardShares
+        );
     }
 
     function _isValidFirstRedemptionHint(
