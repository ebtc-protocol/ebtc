--- conflicted
+++ resolved
@@ -373,14 +373,8 @@
             _cId = sortedCdps.getLast();
             currentBorrower = sortedCdps.getOwnerAddress(_cId);
             // Find the first cdp with ICR >= MCR
-<<<<<<< HEAD
-            while (currentBorrower != address(0) && getICR(_cId, totals.price) < MCR) {
-                /// @audit this is view ICR
-                _cId = sortedCdps.getPrev(_cId); /// @audit you can still get an incorrectly sorted CDP
-=======
             while (currentBorrower != address(0) && getSyncedICR(_cId, totals.price) < MCR) {
                 _cId = sortedCdps.getPrev(_cId);
->>>>>>> 9f7556e6
                 currentBorrower = sortedCdps.getOwnerAddress(_cId);
             }
         }
@@ -402,7 +396,6 @@
             // Save the address of the Cdp preceding the current one, before potentially modifying the list
             {
                 _syncAccounting(_cId); /// @audit This happens even if the re-insertion doesn't
-                /// @audit If we re-insert it here, then this is synched.
 
                 SingleRedemptionInputs memory _redeemColFromCdp = SingleRedemptionInputs(
                     _cId,
