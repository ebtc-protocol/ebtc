--- conflicted
+++ resolved
@@ -371,11 +371,6 @@
         _requireAmountGreaterThanZero(_EBTCamount);
 
         require(redemptionsPaused == false, "CdpManager: Redemptions Paused");
-
-<<<<<<< HEAD
-        totals.totalEBTCSupplyAtStart = _getSystemDebt();
-=======
->>>>>>> 7aa2eb31
         _requireEBTCBalanceCoversRedemptionAndWithinSupply(
             ebtcToken,
             msg.sender,
@@ -499,14 +494,7 @@
         activePool.allocateSystemCollSharesToFeeRecipient(totals.ETHFee);
 
         // CEI: Send the stETH drawn to the redeemer
-<<<<<<< HEAD
         activePool.transferSystemCollShares(msg.sender, totals.ETHToSendToRedeemer);
-
-        // TODO: an alternative is we could track a variable on the activePool and avoid the transfer, for claim at-will be feeRecipient
-        // Then we can avoid the whole feeRecipient contract in every other contract. It can then be governable and switched out. ActivePool can handle sending any extra metadata to the recipient
-=======
-        activePool.sendStEthColl(msg.sender, totals.ETHToSendToRedeemer);
->>>>>>> 7aa2eb31
     }
 
     // --- Helper functions ---
