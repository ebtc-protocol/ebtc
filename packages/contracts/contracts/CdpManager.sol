--- conflicted
+++ resolved
@@ -569,48 +569,6 @@
         return _updateStakeAndTotalStakes(_cdpId);
     }
 
-<<<<<<< HEAD
-    // Update borrower's stake based on their latest collateral value
-    // and update otalStakes accordingly as well
-    function _updateStakeAndTotalStakes(bytes32 _cdpId) internal returns (uint) {
-        (uint newStake, uint oldStake) = _updateStakeForCdp(_cdpId);
-
-        totalStakes = totalStakes + newStake - oldStake;
-        emit TotalStakesUpdated(totalStakes);
-
-        return newStake;
-    }
-
-    // Update borrower's stake based on their latest collateral value
-    function _updateStakeForCdp(bytes32 _cdpId) internal returns (uint, uint) {
-        uint newStake = _computeNewStake(Cdps[_cdpId].coll);
-        uint oldStake = Cdps[_cdpId].stake;
-        Cdps[_cdpId].stake = newStake;
-
-        return (newStake, oldStake);
-    }
-
-    // Calculate a new stake based on the snapshots of the totalStakes and totalCollateral taken at the last liquidation
-    function _computeNewStake(uint _coll) internal view returns (uint) {
-        uint stake;
-        if (totalCollateralSnapshot == 0) {
-            stake = _coll;
-        } else {
-            /*
-             * The following assert() holds true because:
-             * - The system always contains >= 1 cdp
-             * - When we close or liquidate a cdp, we redistribute the pending rewards,
-             * so if all cdps were closed/liquidated,
-             * rewards would’ve been emptied and totalCollateralSnapshot would be zero too.
-             */
-            assert(totalStakesSnapshot > 0);
-            stake = (_coll * totalStakesSnapshot) / totalCollateralSnapshot;
-        }
-        return stake;
-    }
-
-=======
->>>>>>> 3448b6ef
     function closeCdp(bytes32 _cdpId) external override {
         _requireCallerIsBorrowerOperations();
         return _closeCdp(_cdpId, Status.closedByOwner);
