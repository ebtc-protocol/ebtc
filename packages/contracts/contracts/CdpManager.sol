// SPDX-License-Identifier: MIT

pragma solidity 0.8.17;

import "./Interfaces/ICdpManager.sol";
import "./Interfaces/ICollSurplusPool.sol";
import "./Interfaces/IEBTCToken.sol";
import "./Interfaces/ISortedCdps.sol";
import "./Dependencies/ICollateralTokenOracle.sol";
import "./CdpManagerStorage.sol";
import "./EBTCDeployer.sol";
import "./Dependencies/Proxy.sol";

contract CdpManager is CdpManagerStorage, ICdpManager, Proxy {
    // --- Dependency setter ---

    /**
     * @notice Constructor for CdpManager contract.
     * @dev Sets up dependencies and initial staking reward split.
     * @param _liquidationLibraryAddress Address of the liquidation library.
     * @param _authorityAddress Address of the authority.
     * @param _borrowerOperationsAddress Address of BorrowerOperations.
     * @param _collSurplusPoolAddress Address of CollSurplusPool.
     * @param _ebtcTokenAddress Address of the eBTC token.
     * @param _sortedCdpsAddress Address of the SortedCDPs.
     * @param _activePoolAddress Address of the ActivePool.
     * @param _priceFeedAddress Address of the price feed.
     * @param _collTokenAddress Address of the collateral token.
     */
    constructor(
        address _liquidationLibraryAddress,
        address _authorityAddress,
        address _borrowerOperationsAddress,
        address _collSurplusPoolAddress,
        address _ebtcTokenAddress,
        address _sortedCdpsAddress,
        address _activePoolAddress,
        address _priceFeedAddress,
        address _collTokenAddress
    )
        CdpManagerStorage(
            _liquidationLibraryAddress,
            _authorityAddress,
            _borrowerOperationsAddress,
            _collSurplusPoolAddress,
            _ebtcTokenAddress,
            _sortedCdpsAddress,
            _activePoolAddress,
            _priceFeedAddress,
            _collTokenAddress
        )
    {
        stakingRewardSplit = STAKING_REWARD_SPLIT;
        // Emit initial value for analytics
        emit StakingRewardSplitSet(stakingRewardSplit);

        (uint256 _oldIndex, uint256 _newIndex) = _readStEthIndex();
        _syncStEthIndex(_oldIndex, _newIndex);
        systemStEthFeePerUnitIndex = DECIMAL_PRECISION;
    }

    // --- Getters ---

    /**
     * @notice Get the count of CDPs in the system
     * @return The number of CDPs.
     */

    function getActiveCdpsCount() external view override returns (uint256) {
        return CdpIds.length;
    }

    /**
     * @notice Get the CdpId at a given index in the CdpIds array.
     * @param _index Index of the CdpIds array.
     * @return CDP ID.
     */
    function getIdFromCdpIdsArray(uint256 _index) external view override returns (bytes32) {
        return CdpIds[_index];
    }

    // --- Cdp Liquidation functions ---
    // -----------------------------------------------------------------
    //    CDP ICR     |       Liquidation Behavior (TODO gas compensation?)
    //
    //  < MCR         |  debt could be fully repaid by liquidator
    //                |  and ALL collateral transferred to liquidator
    //                |  OR debt could be partially repaid by liquidator and
    //                |  liquidator could get collateral of (repaidDebt * max(LICR, min(ICR, MCR)) / price)
    //
    //  > MCR & < TCR |  only liquidatable in Recovery Mode (TCR < CCR)
    //                |  debt could be fully repaid by liquidator
    //                |  and up to (repaid debt * MCR) worth of collateral
    //                |  transferred to liquidator while the residue of collateral
    //                |  will be available in CollSurplusPool for owner to claim
    //                |  OR debt could be partially repaid by liquidator and
    //                |  liquidator could get collateral of (repaidDebt * max(LICR, min(ICR, MCR)) / price)
    // -----------------------------------------------------------------

    /// @notice Fully liquidate a single CDP by ID. CDP must meet the criteria for liquidation at the time of execution.
    /// @notice callable by anyone, attempts to liquidate the CdpId. Executes successfully if Cdp meets the conditions for liquidation (e.g. in Normal Mode, it liquidates if the Cdp's ICR < the system MCR).
    /// @dev forwards msg.data directly to the liquidation library using OZ proxy core delegation function
    /// @param _cdpId ID of the CDP to liquidate.

    function liquidate(bytes32 _cdpId) external override {
        _delegate(liquidationLibrary);
    }

    /// @notice Partially liquidate a single CDP.
    /// @dev forwards msg.data directly to the liquidation library using OZ proxy core delegation function
    /// @param _cdpId ID of the CDP to partially liquidate.
    /// @param _partialAmount Amount to partially liquidate.
    /// @param _upperPartialHint Upper hint for reinsertion of the CDP into the linked list.
    /// @param _lowerPartialHint Lower hint for reinsertion of the CDP into the linked list.
    function partiallyLiquidate(
        bytes32 _cdpId,
        uint256 _partialAmount,
        bytes32 _upperPartialHint,
        bytes32 _lowerPartialHint
    ) external override {
        _delegate(liquidationLibrary);
    }

    // --- Batch/Sequence liquidation functions ---

    /// @notice Attempt to liquidate a custom list of CDPs provided by the caller
    /// @notice Callable by anyone, accepts a custom list of Cdps addresses as an argument. Steps through the provided list and attempts to liquidate every Cdp, until it reaches the end or it runs out of gas. A Cdp is liquidated only if it meets the conditions for liquidation. For a batch of 10 Cdps, the gas costs per liquidated Cdp are roughly between 75K-83K, for a batch of 50 Cdps between 54K-69K.
    /// @dev forwards msg.data directly to the liquidation library using OZ proxy core delegation function
    /// @param _cdpArray Array of CDPs to liquidate.
    function batchLiquidateCdps(bytes32[] memory _cdpArray) external override {
        _delegate(liquidationLibrary);
    }

    // --- Redemption functions ---

    /// @notice // Redeem as much collateral as possible from given Cdp in exchange for EBTC up to specified maximum
    /// @param _redeemColFromCdp Struct containing variables for redeeming collateral.
    /// @return singleRedemption Struct containing redemption values.
    function _redeemCollateralFromCdp(
        SingleRedemptionInputs memory _redeemColFromCdp
    ) internal returns (SingleRedemptionValues memory singleRedemption) {
        // Determine the remaining amount (lot) to be redeemed,
        // capped by the entire debt of the Cdp minus the liquidation reserve
        singleRedemption.debtToRedeem = EbtcMath._min(
            _redeemColFromCdp.maxEBTCamount,
            Cdps[_redeemColFromCdp.cdpId].debt /// @audit Redeem everything
        );

        singleRedemption.collSharesDrawn = collateral.getSharesByPooledEth(
            (singleRedemption.debtToRedeem * DECIMAL_PRECISION) / _redeemColFromCdp.price
        );

        // Repurposing this struct here to avoid stack too deep.
        CdpDebtAndCollShares memory _oldDebtAndColl = CdpDebtAndCollShares(
            Cdps[_redeemColFromCdp.cdpId].debt,
            Cdps[_redeemColFromCdp.cdpId].coll
        );

        // Decrease the debt and collateral of the current Cdp according to the EBTC lot and corresponding ETH to send
        uint256 newDebt = _oldDebtAndColl.debt - singleRedemption.debtToRedeem;
        uint256 newColl = _oldDebtAndColl.collShares - singleRedemption.collSharesDrawn;

        if (newDebt == 0) {
            // No debt remains, close CDP
            // No debt left in the Cdp, therefore the cdp gets closed
            {
                address _borrower = sortedCdps.getOwnerAddress(_redeemColFromCdp.cdpId);
                uint256 _liquidatorRewardShares = Cdps[_redeemColFromCdp.cdpId]
                    .liquidatorRewardShares;

                singleRedemption.collSurplus = newColl; // Collateral surplus processed on full redemption
                singleRedemption.liquidatorRewardShares = _liquidatorRewardShares;
                singleRedemption.fullRedemption = true;

                _closeCdpByRedemption(
                    _redeemColFromCdp.cdpId,
                    0,
                    newColl,
                    _liquidatorRewardShares,
                    _borrower
                );

                emit CdpUpdated(
                    _redeemColFromCdp.cdpId,
                    _borrower,
<<<<<<< HEAD
                    _oldDebtAndColl.debt,
                    _oldDebtAndColl.collShares,
=======
                    msg.sender,
                    _oldDebtAndColl.entireDebt,
                    _oldDebtAndColl.entireColl,
>>>>>>> a94f0f9f
                    0,
                    0,
                    0,
                    CdpOperation.redeemCollateral
                );
            }
        } else {
            // Debt remains, reinsert CDP
            uint256 newNICR = EbtcMath._computeNominalCR(newColl, newDebt);

            /*
             * If the provided hint is out of date, we bail since trying to reinsert without a good hint will almost
             * certainly result in running out of gas.
             *
             * If the resultant net coll of the partial is less than the minimum, we bail.
             */
            if (
                newNICR != _redeemColFromCdp.partialRedemptionHintNICR ||
                collateral.getPooledEthByShares(newColl) < MIN_NET_STETH_BALANCE
            ) {
                singleRedemption.cancelledPartial = true;
                return singleRedemption;
            }

            sortedCdps.reInsert(
                _redeemColFromCdp.cdpId,
                newNICR,
                _redeemColFromCdp.upperPartialRedemptionHint,
                _redeemColFromCdp.lowerPartialRedemptionHint
            );

            Cdps[_redeemColFromCdp.cdpId].debt = newDebt;
            Cdps[_redeemColFromCdp.cdpId].coll = newColl;
            _updateStakeAndTotalStakes(_redeemColFromCdp.cdpId);

            emit CdpUpdated(
                _redeemColFromCdp.cdpId,
<<<<<<< HEAD
                _borrower,
                _oldDebtAndColl.debt,
                _oldDebtAndColl.collShares,
=======
                ISortedCdps(sortedCdps).getOwnerAddress(_redeemColFromCdp.cdpId),
                msg.sender,
                _oldDebtAndColl.entireDebt,
                _oldDebtAndColl.entireColl,
>>>>>>> a94f0f9f
                newDebt,
                newColl,
                Cdps[_redeemColFromCdp.cdpId].stake,
                CdpOperation.redeemCollateral
            );
        }

        return singleRedemption;
    }

    /*
     * Called when a full redemption occurs, and closes the cdp.
     * The redeemer swaps (debt) EBTC for (debt)
     * worth of stETH, so the stETH liquidation reserve is all that remains.
     * In order to close the cdp, the stETH liquidation reserve is returned to the CDP owner,
     * The debt recorded on the cdp's struct is zero'd elswhere, in _closeCdp.
     * Any surplus stETH left in the cdp, is sent to the Coll surplus pool, and can be later claimed by the borrower.
     */
    function _closeCdpByRedemption(
        bytes32 _cdpId, // TODO: Remove?
        uint256 _EBTC,
        uint256 _collSurplus,
        uint256 _liquidatorRewardShares,
        address _borrower
    ) internal {
        _closeCdpWithoutRemovingSortedCdps(_cdpId, Status.closedByRedemption);

        // Update Active Pool EBTC, and send ETH to account
        activePool.decreaseSystemDebt(_EBTC);

        // Register stETH surplus from upcoming transfers of stETH collateral and liquidator reward shares
        collSurplusPool.increaseSurplusCollShares(_borrower, _collSurplus + _liquidatorRewardShares);

        // CEI: send stETH coll and liquidator reward shares from Active Pool to CollSurplus Pool
        activePool.transferSystemCollSharesAndLiquidatorReward(
            address(collSurplusPool),
            _collSurplus,
            _liquidatorRewardShares
        );
    }

    /// @notice Returns true if the CdpId specified is the lowest-ICR Cdp in the linked list that still has MCR > ICR
    /// @dev Returns false if the specified CdpId hint is blank
    /// @dev Returns false if the specified CdpId hint doesn't exist in the list
    /// @dev Returns false if the ICR of the specified CdpId is < MCR
    /// @dev Returns true if the specified CdpId is not blank, exists in the list, has an ICR > MCR, and the next lower Cdp in the list is either blank or has an ICR < MCR.
    function _isValidFirstRedemptionHint(
        bytes32 _firstRedemptionHint,
        uint256 _price
    ) internal view returns (bool) {
        if (
            _firstRedemptionHint == sortedCdps.nonExistId() ||
            !sortedCdps.contains(_firstRedemptionHint) ||
            getSyncedICR(_firstRedemptionHint, _price) < MCR
        ) {
            return false;
        }

        bytes32 nextCdp = sortedCdps.getNext(_firstRedemptionHint);
        return nextCdp == sortedCdps.nonExistId() || getSyncedICR(nextCdp, _price) < MCR;
    }

    /** 
    redeems `_debt` of eBTC for stETH from the system. Decreases the caller’s eBTC balance, and sends them the corresponding amount of stETH. Executes successfully if the caller has sufficient eBTC to redeem. The number of Cdps redeemed from is capped by `_maxIterations`. The borrower has to provide a `_maxFeePercentage` that he/she is willing to accept in case of a fee slippage, i.e. when another redemption transaction is processed first, driving up the redemption fee.
    */

    /* Send _debt EBTC to the system and redeem the corresponding amount of collateral
     * from as many Cdps as are needed to fill the redemption
     * request.  Applies pending rewards to a Cdp before reducing its debt and coll.
     *
     * Note that if _amount is very large, this function can run out of gas, specially if traversed cdps are small.
     * This can be easily avoided by
     * splitting the total _amount in appropriate chunks and calling the function multiple times.
     *
     * Param `_maxIterations` can also be provided, so the loop through Cdps is capped
     * (if it’s zero, it will be ignored).This makes it easier to
     * avoid OOG for the frontend, as only knowing approximately the average cost of an iteration is enough,
     * without needing to know the “topology”
     * of the cdp list. It also avoids the need to set the cap in stone in the contract,
     * nor doing gas calculations, as both gas price and opcode costs can vary.
     *
     * All Cdps that are redeemed from -- with the likely exception of the last one -- will end up with no debt left,
     * therefore they will be closed.
     * If the last Cdp does have some remaining debt, it has a finite ICR, and the reinsertion
     * could be anywhere in the list, therefore it requires a hint.
     * A frontend should use getRedemptionHints() to calculate what the ICR of this Cdp will be after redemption,
     * and pass a hint for its position
     * in the sortedCdps list along with the ICR value that the hint was found for.
     *
     * If another transaction modifies the list between calling getRedemptionHints()
     * and passing the hints to redeemCollateral(), it is very likely that the last (partially)
     * redeemed Cdp would end up with a different ICR than what the hint is for. In this case the
     * redemption will stop after the last completely redeemed Cdp and the sender will keep the
     * remaining EBTC amount, which they can attempt to redeem later.
     */
    function redeemCollateral(
        uint256 _debt,
        bytes32 _firstRedemptionHint,
        bytes32 _upperPartialRedemptionHint,
        bytes32 _lowerPartialRedemptionHint,
        uint256 _partialRedemptionHintNICR,
        uint256 _maxIterations,
        uint256 _maxFeePercentage
    ) external override nonReentrantSelfAndBOps {
        RedemptionTotals memory totals;

        // early check to ensure redemption is not paused
        require(redemptionsPaused == false, "CdpManager: Redemptions Paused");

        _requireValidMaxFeePercentage(_maxFeePercentage);

        _syncGlobalAccounting(); // Apply state, we will syncGracePeriod at end of function

        totals.price = priceFeed.fetchPrice();
        {
            (
                uint256 tcrAtStart,
                uint256 systemCollSharesAtStart,
                uint256 systemDebtAtStart
            ) = _getTCRWithSystemDebtAndCollShares(totals.price);
            totals.tcrAtStart = tcrAtStart;
            totals.systemCollSharesAtStart = systemCollSharesAtStart;
            totals.systemDebtAtStart = systemDebtAtStart;
        }

        _requireTCRisNotBelowMCR(totals.price, totals.tcrAtStart);
        _requireAmountGreaterThanZero(_debt);

        _requireEbtcBalanceCoversRedemptionAndWithinSupply(
            msg.sender,
            _debt,
            totals.systemDebtAtStart
        );

        totals.remainingDebtToRedeem = _debt;
        address currentBorrower;
        bytes32 _cId = _firstRedemptionHint;

        if (_isValidFirstRedemptionHint(_firstRedemptionHint, totals.price)) {
            currentBorrower = sortedCdps.getOwnerAddress(_firstRedemptionHint);
        } else {
            _cId = sortedCdps.getLast();
            currentBorrower = sortedCdps.getOwnerAddress(_cId);
            // Find the first cdp with ICR >= MCR
            while (currentBorrower != address(0) && getSyncedICR(_cId, totals.price) < MCR) {
                _cId = sortedCdps.getPrev(_cId);
                currentBorrower = sortedCdps.getOwnerAddress(_cId);
            }
        }

        // Loop through the Cdps starting from the one with lowest collateral
        // ratio until _amount of EBTC is exchanged for collateral
        if (_maxIterations == 0) {
            _maxIterations = type(uint256).max;
        }

        bytes32 _firstRedeemed = _cId;
        bytes32 _lastRedeemed = _cId;
        uint256 _numCdpsFullyRedeemed;

        /**
            Core Redemption Loop
        */
        while (
            currentBorrower != address(0) && totals.remainingDebtToRedeem > 0 && _maxIterations > 0
        ) {
            // Save the address of the Cdp preceding the current one, before potentially modifying the list
            {
                _syncAccounting(_cId); /// @audit This happens even if the re-insertion doesn't

                SingleRedemptionInputs memory _redeemColFromCdp = SingleRedemptionInputs(
                    _cId,
                    totals.remainingDebtToRedeem,
                    totals.price,
                    _upperPartialRedemptionHint,
                    _lowerPartialRedemptionHint,
                    _partialRedemptionHintNICR
                );
                SingleRedemptionValues memory singleRedemption = _redeemCollateralFromCdp(
                    _redeemColFromCdp
                );
                // Partial redemption was cancelled (out-of-date hint, or new net debt < minimum),
                // therefore we could not redeem from the last Cdp
                if (singleRedemption.cancelledPartial) break;

                totals.debtToRedeem = totals.debtToRedeem + singleRedemption.debtToRedeem;
                totals.collSharesDrawn = totals.collSharesDrawn + singleRedemption.collSharesDrawn;
                totals.remainingDebtToRedeem =
                    totals.remainingDebtToRedeem -
                    singleRedemption.debtToRedeem;
                totals.totalCollSharesSurplus =
                    totals.totalCollSharesSurplus +
                    singleRedemption.collSurplus;

                if (singleRedemption.fullRedemption) {
                    _lastRedeemed = _cId;
                    _numCdpsFullyRedeemed = _numCdpsFullyRedeemed + 1;
                }

                bytes32 _nextId = sortedCdps.getPrev(_cId);
                address nextUserToCheck = sortedCdps.getOwnerAddress(_nextId);
                currentBorrower = nextUserToCheck;
                _cId = _nextId;
            }
            _maxIterations--;
        }
        require(totals.collSharesDrawn > 0, "CdpManager: Unable to redeem any amount");

        // remove from sortedCdps
        if (_numCdpsFullyRedeemed == 1) {
            sortedCdps.remove(_firstRedeemed);
        } else if (_numCdpsFullyRedeemed > 1) {
            bytes32[] memory _toRemoveIds = _getCdpIdsToRemove(
                _lastRedeemed,
                _numCdpsFullyRedeemed,
                _firstRedeemed
            );
            sortedCdps.batchRemove(_toRemoveIds);
        }

        // Decay the baseRate due to time passed, and then increase it according to the size of this redemption.
        // Use the saved total EBTC supply value, from before it was reduced by the redemption.
        _updateBaseRateFromRedemption(
            totals.collSharesDrawn,
            totals.price,
            totals.systemDebtAtStart
        );

        // Calculate the ETH fee
        totals.feeCollShares = _getRedemptionFee(totals.collSharesDrawn);

        _requireUserAcceptsFee(totals.feeCollShares, totals.collSharesDrawn, _maxFeePercentage);

        totals.collSharesToRedeemer = totals.collSharesDrawn - totals.feeCollShares;

        _syncGracePeriodForGivenValues(
            totals.systemCollSharesAtStart - totals.collSharesDrawn - totals.totalCollSharesSurplus,
            totals.systemDebtAtStart - totals.debtToRedeem,
            totals.price
        );

        emit Redemption(
            _debt,
            totals.debtToRedeem,
            totals.collSharesDrawn,
            totals.feeCollShares,
            msg.sender
        );

        // Burn the total eBTC that is redeemed
        ebtcToken.burn(msg.sender, totals.debtToRedeem);

        // Update Active Pool eBTC debt internal accounting
        activePool.decreaseSystemDebt(totals.debtToRedeem);

        // Allocate the stETH fee to the FeeRecipient
        activePool.allocateSystemCollSharesToFeeRecipient(totals.feeCollShares);

        // CEI: Send the stETH drawn to the redeemer
        activePool.transferSystemCollShares(msg.sender, totals.collSharesToRedeemer);
    }

    // --- Helper functions ---

    function _getCdpIdsToRemove(
        bytes32 _start,
        uint256 _total,
        bytes32 _end
    ) internal view returns (bytes32[] memory) {
        uint256 _cnt = _total;
        bytes32 _id = _start;
        bytes32[] memory _toRemoveIds = new bytes32[](_total);
        while (_cnt > 0 && _id != bytes32(0)) {
            _toRemoveIds[_total - _cnt] = _id;
            _cnt = _cnt - 1;
            _id = sortedCdps.getNext(_id);
        }
        require(_toRemoveIds[0] == _start, "CdpManager: batchRemoveSortedCdpIds check start error");
        require(
            _toRemoveIds[_total - 1] == _end,
            "CdpManager: batchRemoveSortedCdpIds check end error"
        );
        return _toRemoveIds;
    }

    function syncAccounting(bytes32 _cdpId) external override {
        // _requireCallerIsBorrowerOperations(); /// @audit Opening can cause invalid reordering of Cdps due to changing values without reInserting into sortedCdps
        return _syncAccounting(_cdpId);
    }

    // get totalStakes after split fee taken removed
    function getTotalStakeForFeeTaken(
        uint256 _feeTaken
    ) public view override returns (uint256, uint256) {
        uint256 stake = _computeNewStake(_feeTaken);
        uint256 _newTotalStakes = totalStakes - stake;
        return (_newTotalStakes, stake);
    }

    function updateStakeAndTotalStakes(bytes32 _cdpId) external override returns (uint256) {
        _requireCallerIsBorrowerOperations();
        return _updateStakeAndTotalStakes(_cdpId);
    }

    function closeCdp(
        bytes32 _cdpId,
        address _borrower,
        uint256 _debt,
        uint256 _coll
    ) external override {
        _requireCallerIsBorrowerOperations();
        emit CdpUpdated(_cdpId, _borrower, msg.sender, _debt, _coll, 0, 0, 0, CdpOperation.closeCdp);
        return _closeCdp(_cdpId, Status.closedByOwner);
    }

    // Push the owner's address to the Cdp owners list, and record the corresponding array index on the Cdp struct
    function _addCdpIdToArray(bytes32 _cdpId) internal returns (uint128 index) {
        /* Max array size is 2**128 - 1, i.e. ~3e30 cdps. No risk of overflow, since cdps have minimum EBTC
        debt of liquidation reserve plus MIN_NET_DEBT.
        3e30 EBTC dwarfs the value of all wealth in the world ( which is < 1e15 USD). */

        // Push the Cdpowner to the array
        CdpIds.push(_cdpId);

        // Record the index of the new Cdpowner on their Cdp struct
        index = uint128(CdpIds.length - 1);
        Cdps[_cdpId].arrayIndex = index;

        return index;
    }

    // --- Recovery Mode and TCR functions ---

    /**
    Returns the systemic entire debt assigned to Cdps, i.e. the systemDebt value of the Active Pool.
     */
    function getSystemDebt() public view returns (uint256 entireSystemDebt) {
        return _getSystemDebt();
    }

    /**
    returns the total collateralization ratio (TCR) of the system.  The TCR is based on the the entire system debt and collateral (including pending rewards). */
    function getTCR(uint256 _price) external view override returns (uint256) {
        return _getTCR(_price);
    }

    /**
    reveals whether or not the system is in Recovery Mode (i.e. whether the Total Collateralization Ratio (TCR) is below the Critical Collateralization Ratio (CCR)).
    */
    function checkRecoveryMode(uint256 _price) external view override returns (bool) {
        return _checkRecoveryMode(_price);
    }

    // Check whether or not the system *would be* in Recovery Mode,
    // given an ETH:USD price, and the entire system coll and debt.
    function _checkPotentialRecoveryMode(
        uint256 _systemCollShares,
        uint256 _systemDebt,
        uint256 _price
    ) internal view returns (bool) {
        uint256 TCR = _computeTCRWithGivenSystemValues(_systemCollShares, _systemDebt, _price);
        return TCR < CCR;
    }

    // --- Redemption fee functions ---

    /*
     * This function has two impacts on the baseRate state variable:
     * 1) decays the baseRate based on time passed since last redemption or EBTC borrowing operation.
     * then,
     * 2) increases the baseRate based on the amount redeemed, as a proportion of total supply
     */
    function _updateBaseRateFromRedemption(
        uint256 _ETHDrawn,
        uint256 _price,
        uint256 _totalEBTCSupply
    ) internal returns (uint256) {
        uint256 decayedBaseRate = _calcDecayedBaseRate();

        /* Convert the drawn ETH back to EBTC at face value rate (1 EBTC:1 USD), in order to get
         * the fraction of total supply that was redeemed at face value. */
        uint256 redeemedEBTCFraction = (collateral.getPooledEthByShares(_ETHDrawn) * _price) /
            _totalEBTCSupply;

        uint256 newBaseRate = decayedBaseRate + (redeemedEBTCFraction / beta);
        newBaseRate = EbtcMath._min(newBaseRate, DECIMAL_PRECISION); // cap baseRate at a maximum of 100%
        require(newBaseRate > 0, "CdpManager: new baseRate is zero!"); // Base rate is always non-zero after redemption

        // Update the baseRate state variable
        baseRate = newBaseRate;
        emit BaseRateUpdated(newBaseRate);

        _updateLastRedemptionTimestamp();

        return newBaseRate;
    }

    function getRedemptionRate() public view override returns (uint256) {
        return _calcRedemptionRate(baseRate);
    }

    function getRedemptionRateWithDecay() public view override returns (uint256) {
        return _calcRedemptionRate(_calcDecayedBaseRate());
    }

    function _calcRedemptionRate(uint256 _baseRate) internal view returns (uint256) {
        return
            EbtcMath._min(
                redemptionFeeFloor + _baseRate,
                DECIMAL_PRECISION // cap at a maximum of 100%
            );
    }

    function _getRedemptionFee(uint256 _ETHDrawn) internal view returns (uint256) {
        return _calcRedemptionFee(getRedemptionRate(), _ETHDrawn);
    }

    function getRedemptionFeeWithDecay(uint256 _ETHDrawn) external view override returns (uint256) {
        return _calcRedemptionFee(getRedemptionRateWithDecay(), _ETHDrawn);
    }

    function _calcRedemptionFee(
        uint256 _redemptionRate,
        uint256 _ETHDrawn
    ) internal pure returns (uint256) {
        uint256 redemptionFee = (_redemptionRate * _ETHDrawn) / DECIMAL_PRECISION;
        require(redemptionFee < _ETHDrawn, "CdpManager: Fee would eat up all returned collateral");
        return redemptionFee;
    }

    // Updates the baseRate state variable based on time elapsed since the last redemption or EBTC borrowing operation.
    function decayBaseRateFromBorrowing() external override {
        _requireCallerIsBorrowerOperations();

        _decayBaseRate();
    }

    function _decayBaseRate() internal {
        uint256 decayedBaseRate = _calcDecayedBaseRate();
        require(decayedBaseRate <= DECIMAL_PRECISION, "CdpManager: baseRate too large!"); // The baseRate can decay to 0

        baseRate = decayedBaseRate;
        emit BaseRateUpdated(decayedBaseRate);

        _updateLastRedemptionTimestamp();
    }

    // --- Internal fee functions ---

    // Update the last fee operation time only if time passed >= decay interval. This prevents base rate griefing.
    function _updateLastRedemptionTimestamp() internal {
        uint256 timePassed = block.timestamp > lastRedemptionTimestamp
            ? block.timestamp - lastRedemptionTimestamp
            : 0;

        if (timePassed >= SECONDS_IN_ONE_MINUTE) {
            // Using the effective elapsed time that is consumed so far to update lastRedemptionTimestamp
            // instead block.timestamp for consistency with _calcDecayedBaseRate()
            lastRedemptionTimestamp += _minutesPassedSinceLastRedemption() * SECONDS_IN_ONE_MINUTE;
            emit LastRedemptionTimestampUpdated(block.timestamp);
        }
    }

    function _calcDecayedBaseRate() internal view returns (uint256) {
        uint256 minutesPassed = _minutesPassedSinceLastRedemption();
        uint256 decayFactor = EbtcMath._decPow(minuteDecayFactor, minutesPassed);

        return (baseRate * decayFactor) / DECIMAL_PRECISION;
    }

    function _minutesPassedSinceLastRedemption() internal view returns (uint256) {
        return
            block.timestamp > lastRedemptionTimestamp
                ? ((block.timestamp - lastRedemptionTimestamp) / SECONDS_IN_ONE_MINUTE)
                : 0;
    }

    function getDeploymentStartTime() public view returns (uint256) {
        return deploymentStartTime;
    }

    // Check whether or not the system *would be* in Recovery Mode,
    // given an ETH:USD price, and the entire system coll and debt.
    function checkPotentialRecoveryMode(
        uint256 _systemCollShares,
        uint256 _systemDebt,
        uint256 _price
    ) external view returns (bool) {
        return _checkPotentialRecoveryMode(_systemCollShares, _systemDebt, _price);
    }

    // --- 'require' wrapper functions ---

    function _requireEbtcBalanceCoversRedemptionAndWithinSupply(
        address _redeemer,
        uint256 _amount,
        uint256 _totalSupply
    ) internal view {
        uint256 callerBalance = ebtcToken.balanceOf(_redeemer);
        require(
            callerBalance >= _amount,
            "CdpManager: Requested redemption amount must be <= user's EBTC token balance"
        );
        require(
            callerBalance <= _totalSupply,
            "CdpManager: redeemer's EBTC balance exceeds total supply!"
        );
    }

    function _requireAmountGreaterThanZero(uint256 _amount) internal pure {
        require(_amount > 0, "CdpManager: Amount must be greater than zero");
    }

    function _requireTCRisNotBelowMCR(uint256 _price, uint256 _TCR) internal view {
        require(_TCR >= MCR, "CdpManager: Cannot redeem when TCR < MCR");
    }

    function _requireValidMaxFeePercentage(uint256 _maxFeePercentage) internal view {
        require(
            _maxFeePercentage >= redemptionFeeFloor && _maxFeePercentage <= DECIMAL_PRECISION,
            "Max fee percentage must be between redemption fee floor and 100%"
        );
    }

    // --- Governance Parameters ---

    function setStakingRewardSplit(uint256 _stakingRewardSplit) external requiresAuth {
        require(
            _stakingRewardSplit <= MAX_REWARD_SPLIT,
            "CDPManager: new staking reward split exceeds max"
        );

        syncGlobalAccountingAndGracePeriod();

        stakingRewardSplit = _stakingRewardSplit;
        emit StakingRewardSplitSet(_stakingRewardSplit);
    }

    function setRedemptionFeeFloor(uint256 _redemptionFeeFloor) external requiresAuth {
        require(
            _redemptionFeeFloor >= MIN_REDEMPTION_FEE_FLOOR,
            "CDPManager: new redemption fee floor is lower than minimum"
        );
        require(
            _redemptionFeeFloor <= DECIMAL_PRECISION,
            "CDPManager: new redemption fee floor is higher than maximum"
        );

        syncGlobalAccountingAndGracePeriod();

        redemptionFeeFloor = _redemptionFeeFloor;
        emit RedemptionFeeFloorSet(_redemptionFeeFloor);
    }

    function setMinuteDecayFactor(uint256 _minuteDecayFactor) external requiresAuth {
        require(
            _minuteDecayFactor >= MIN_MINUTE_DECAY_FACTOR,
            "CDPManager: new minute decay factor out of range"
        );
        require(
            _minuteDecayFactor <= MAX_MINUTE_DECAY_FACTOR,
            "CDPManager: new minute decay factor out of range"
        );

        syncGlobalAccountingAndGracePeriod();

        // decay first according to previous factor
        _decayBaseRate();

        // set new factor after decaying
        minuteDecayFactor = _minuteDecayFactor;
        emit MinuteDecayFactorSet(_minuteDecayFactor);
    }

    function setBeta(uint256 _beta) external requiresAuth {
        syncGlobalAccountingAndGracePeriod();

        _decayBaseRate();

        beta = _beta;
        emit BetaSet(_beta);
    }

    function setRedemptionsPaused(bool _paused) external requiresAuth {
        syncGlobalAccountingAndGracePeriod();
        _decayBaseRate();

        redemptionsPaused = _paused;
        emit RedemptionsPaused(_paused);
    }

    // --- Cdp property getters ---

    /// @notice Get status of a CDP. Named values can be found in ICdpManagerData.Status.
    function getCdpStatus(bytes32 _cdpId) external view override returns (uint256) {
        return uint256(Cdps[_cdpId].status);
    }

    /// @notice Get stake value of a CDP.
    function getCdpStake(bytes32 _cdpId) external view override returns (uint256) {
        return Cdps[_cdpId].stake;
    }

    /// @notice Get stored debt value of a CDP, in eBTC units. Does not include pending changes from redistributions
    function getCdpDebt(bytes32 _cdpId) external view override returns (uint256) {
        return Cdps[_cdpId].debt;
    }

    /// @notice Get stored collateral value of a CDP, in stETH shares. Does not include pending changes from redistributions or unprocessed staking yield.
    function getCdpCollShares(bytes32 _cdpId) external view override returns (uint256) {
        return Cdps[_cdpId].coll;
    }

    /**
        @notice Get shares value of the liquidator gas incentive reward stored for a CDP. 
        @notice This value is processed when a CDP closes. 
        @dev This value is returned to the borrower when they close their own CDP
        @dev This value is given to liquidators upon fully liquidating a CDP
        @dev This value is sent to the CollSurplusPool for reclaiming by the borrower when their CDP is redeemed
    */
    function getCdpLiquidatorRewardShares(bytes32 _cdpId) external view override returns (uint256) {
        return Cdps[_cdpId].liquidatorRewardShares;
    }

    // --- Cdp property setters, called by BorrowerOperations ---

    /**
        @notice Initiailze all state for new CDP
        @dev Only callable by BorrowerOperations, critical trust assumption 
        @dev Requires CDP to be already inserted into linked list correctly
        @param _cdpId id of CDP to initialize state for. Inserting the blank CDP into the linked list grants this ID
        @param _debt debt units of CDP
        @param _coll collateral shares of CDP
        @param _liquidatorRewardShares collateral shares for CDP gas stipend
        @param _borrower borrower address
     */
    function initializeCdp(
        bytes32 _cdpId,
        uint256 _debt,
        uint256 _coll,
        uint256 _liquidatorRewardShares,
        address _borrower
    ) external {
        _requireCallerIsBorrowerOperations();

        Cdps[_cdpId].debt = _debt;
        Cdps[_cdpId].coll = _coll;
        Cdps[_cdpId].status = Status.active;
        Cdps[_cdpId].liquidatorRewardShares = _liquidatorRewardShares;

        _applyAccumulatedFeeSplit(_cdpId);
        _updateRedistributedDebtSnapshot(_cdpId);
        uint256 stake = _updateStakeAndTotalStakes(_cdpId);
        uint256 index = _addCdpIdToArray(_cdpId);

        // Previous debt and coll are by definition zero upon opening a new CDP
        emit CdpUpdated(
            _cdpId,
            _borrower,
            msg.sender,
            0,
            0,
            _debt,
            _coll,
            stake,
            CdpOperation.openCdp
        );
    }

    /**
        @notice Set new CDP debt and collateral values, updating stake accordingly.
        @dev Only callable by BorrowerOperations, critical trust assumption 
        @param _cdpId Id of CDP to update state for
        @param _borrower borrower of CDP. Passed along in function to avoid an extra storage read.
        @param _coll collateral shares of CDP before update operation. Passed in function to avoid an extra stroage read.
        @param _debt debt units of CDP before update operation. Passed in function to avoid an extra stroage read.
        @param _newColl collateral shares of CDP after update operation.
        @param _newDebt debt units of CDP after update operation.
     */
    function updateCdp(
        bytes32 _cdpId,
        address _borrower,
        uint256 _coll,
        uint256 _debt,
        uint256 _newColl,
        uint256 _newDebt
    ) external {
        _requireCallerIsBorrowerOperations();

        _setCdpCollShares(_cdpId, _newColl);
        _setCdpDebt(_cdpId, _newDebt);

        uint256 stake = _updateStakeAndTotalStakes(_cdpId);

        emit CdpUpdated(
            _cdpId,
            _borrower,
            msg.sender,
            _debt,
            _coll,
            _newDebt,
            _newColl,
            stake,
            CdpOperation.adjustCdp
        );
    }

    /**
     * @notice Set the collateral of a CDP
     * @param _cdpId The ID of the CDP
     * @param _newColl New collateral value, in stETH shares
     */
    function _setCdpCollShares(bytes32 _cdpId, uint256 _newColl) internal {
        Cdps[_cdpId].coll = _newColl;
    }

    /**
     * @notice Set the debt of a CDP
     * @param _cdpId The ID of the CDP
     * @param _newDebt New debt units value
     */
    function _setCdpDebt(bytes32 _cdpId, uint256 _newDebt) internal {
        Cdps[_cdpId].debt = _newDebt;
    }
}<|MERGE_RESOLUTION|>--- conflicted
+++ resolved
@@ -183,14 +183,9 @@
                 emit CdpUpdated(
                     _redeemColFromCdp.cdpId,
                     _borrower,
-<<<<<<< HEAD
-                    _oldDebtAndColl.debt,
-                    _oldDebtAndColl.collShares,
-=======
                     msg.sender,
                     _oldDebtAndColl.entireDebt,
                     _oldDebtAndColl.entireColl,
->>>>>>> a94f0f9f
                     0,
                     0,
                     0,
@@ -228,16 +223,10 @@
 
             emit CdpUpdated(
                 _redeemColFromCdp.cdpId,
-<<<<<<< HEAD
-                _borrower,
-                _oldDebtAndColl.debt,
-                _oldDebtAndColl.collShares,
-=======
                 ISortedCdps(sortedCdps).getOwnerAddress(_redeemColFromCdp.cdpId),
                 msg.sender,
                 _oldDebtAndColl.entireDebt,
                 _oldDebtAndColl.entireColl,
->>>>>>> a94f0f9f
                 newDebt,
                 newColl,
                 Cdps[_redeemColFromCdp.cdpId].stake,
