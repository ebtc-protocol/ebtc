--- conflicted
+++ resolved
@@ -8,313 +8,9 @@
 import "./Interfaces/ISortedCdps.sol";
 import "./Interfaces/IFeeRecipient.sol";
 import "./Dependencies/ICollateralTokenOracle.sol";
-<<<<<<< HEAD
-import "./Dependencies/Authv06.sol";
-
-contract CdpManager is LiquityBase, Ownable, CheckContract, ICdpManager, Auth {
-    string public constant NAME = "CdpManager";
-
-    // --- Connected contract declarations ---
-
-    address public borrowerOperationsAddress;
-
-    address gasPoolAddress;
-
-    ICollSurplusPool collSurplusPool;
-
-    IEBTCToken public override ebtcToken;
-
-    IFeeRecipient public override feeRecipient;
-
-    // A doubly linked list of Cdps, sorted by their sorted by their collateral ratios
-    ISortedCdps public sortedCdps;
-
-    // --- Data structures ---
-
-    uint public constant SECONDS_IN_ONE_MINUTE = 60;
-    /*
-     * Half-life of 12h. 12h = 720 min
-     * (1/2) = d^720 => d = (1/2)^(1/720)
-     */
-    uint public constant MINUTE_DECAY_FACTOR = 999037758833783000;
-    uint public constant REDEMPTION_FEE_FLOOR = (DECIMAL_PRECISION / 1000) * 5; // 0.5%
-    uint public constant MAX_BORROWING_FEE = (DECIMAL_PRECISION / 100) * 5; // 5%
-
-    // used for debt redistribution tracker to tolerate bigger difference compared to totalStakes
-    uint public constant TRACKER_COEFFICIENT = 1e36;
-
-    // -- Permissioned Function Signatures --
-    bytes4 private constant SET_STAKING_REWARD_SPLIT_SIG =
-        bytes4(keccak256(bytes("setStakingRewardSplit(uint256)")));
-
-    // During bootsrap period redemptions are not allowed
-    uint public constant BOOTSTRAP_PERIOD = 14 days;
-
-    uint internal immutable deploymentStartTime;
-
-    /*
-     * BETA: 18 digit decimal. Parameter by which to divide the redeemed fraction,
-     * in order to calc the new base rate from a redemption.
-     * Corresponds to (1 / ALPHA) in the white paper.
-     */
-    uint public constant BETA = 2;
-
-    uint public baseRate;
-
-    uint public stakingRewardSplit;
-
-    // The timestamp of the latest fee operation (redemption or new EBTC issuance)
-    uint public lastFeeOperationTime;
-
-    enum Status {
-        nonExistent,
-        active,
-        closedByOwner,
-        closedByLiquidation,
-        closedByRedemption
-    }
-
-    // Store the necessary data for a cdp
-    struct Cdp {
-        uint debt;
-        uint coll;
-        uint stake;
-        Status status;
-        uint128 arrayIndex;
-    }
-
-    mapping(bytes32 => Cdp) public Cdps;
-
-    uint public override totalStakes;
-
-    // Snapshot of the value of totalStakes, taken immediately after the latest liquidation and split fee claim
-    uint public totalStakesSnapshot;
-
-    // Snapshot of the total collateral across the ActivePool and DefaultPool, immediately after the latest liquidation and split fee claim
-    uint public totalCollateralSnapshot;
-
-    /*
-     * L_ETH and L_EBTCDebt track the sums of accumulated liquidation rewards per unit staked.
-     * During its lifetime, each stake earns:
-     *
-     * An ETH gain of ( stake * [L_ETH - L_ETH(0)] )
-     * A EBTCDebt increase  of ( stake * [L_EBTCDebt - L_EBTCDebt(0)] )
-     *
-     * Where L_ETH(0) and L_EBTCDebt(0) are snapshots of L_ETH and L_EBTCDebt
-     * for the active Cdp taken at the instant the stake was made
-     */
-    uint public L_ETH;
-    uint public L_EBTCDebt;
-
-    /* Global Index for (Full Price Per Share) of underlying collateral token */
-    uint256 public override stFPPSg;
-    /* Global Fee accumulator (never decreasing) per stake unit in CDPManager, similar to L_ETH & L_EBTCdebt */
-    uint256 public override stFeePerUnitg;
-    /* Global Fee accumulator calculation error due to integer division, similar to redistribution calculation */
-    uint256 public override stFeePerUnitgError;
-    /* Individual CDP Fee accumulator tracker, used to calculate fee split distribution */
-    mapping(bytes32 => uint256) public stFeePerUnitcdp;
-    /* Update timestamp for global index */
-    uint256 lastIndexTimestamp;
-    /* Global Index update minimal interval, typically it is updated once per day  */
-    uint256 public INDEX_UPD_INTERVAL;
-
-    // Map active cdps to their RewardSnapshot
-    mapping(bytes32 => RewardSnapshot) public rewardSnapshots;
-
-    // Object containing the ETH and EBTC snapshots for a given active cdp
-    struct RewardSnapshot {
-        uint ETH;
-        uint EBTCDebt;
-    }
-
-    // Array of all active cdp Ids - used to to compute an approximate hint off-chain, for the sorted list insertion
-    bytes32[] public CdpIds;
-
-    // Error trackers for the cdp redistribution calculation
-    uint public lastETHError_Redistribution;
-    uint public lastEBTCDebtError_Redistribution;
-
-    /*
-     * --- Variable container structs for liquidations ---
-     *
-     * These structs are used to hold, return and assign variables inside the liquidation functions,
-     * in order to avoid the error: "CompilerError: Stack too deep".
-     **/
-
-    struct LocalVar_CdpDebtColl {
-        uint256 entireDebt;
-        uint256 entireColl;
-        uint256 pendingDebtReward;
-        uint pendingCollReward;
-    }
-
-    struct LocalVar_InternalLiquidate {
-        bytes32 _cdpId;
-        uint256 _partialAmount; // used only for partial liquidation, default 0 means full liquidation
-        uint256 _price;
-        uint256 _ICR;
-        bytes32 _upperPartialHint;
-        bytes32 _lowerPartialHint;
-        bool _recoveryModeAtStart;
-        uint256 _TCR;
-        uint256 totalColSurplus;
-        uint256 totalColToSend;
-        uint256 totalDebtToBurn;
-        uint256 totalDebtToRedistribute;
-    }
-
-    struct LocalVar_RecoveryLiquidate {
-        uint256 entireSystemDebt;
-        uint256 entireSystemColl;
-        uint256 totalDebtToBurn;
-        uint256 totalColToSend;
-        uint256 totalColSurplus;
-        bytes32 _cdpId;
-        uint256 _price;
-        uint256 _ICR;
-        uint256 totalDebtToRedistribute;
-    }
-
-    struct LocalVariables_OuterLiquidationFunction {
-        uint price;
-        bool recoveryModeAtStart;
-        uint liquidatedDebt;
-        uint liquidatedColl;
-    }
-
-    struct LocalVariables_LiquidationSequence {
-        uint i;
-        uint ICR;
-        bytes32 cdpId;
-        bool backToNormalMode;
-        uint entireSystemDebt;
-        uint entireSystemColl;
-        uint price;
-        uint TCR;
-    }
-
-    struct LiquidationValues {
-        uint entireCdpDebt;
-        uint debtToOffset;
-        uint totalCollToSendToLiquidator;
-        uint debtToRedistribute;
-        uint collToRedistribute;
-        uint collSurplus;
-    }
-
-    struct LiquidationTotals {
-        uint totalDebtInSequence;
-        uint totalDebtToOffset;
-        uint totalCollToSendToLiquidator;
-        uint totalDebtToRedistribute;
-        uint totalCollToRedistribute;
-        uint totalCollSurplus;
-    }
-
-    struct ContractsCache {
-        IActivePool activePool;
-        IDefaultPool defaultPool;
-        IEBTCToken ebtcToken;
-        IFeeRecipient feeRecipient;
-        ISortedCdps sortedCdps;
-        ICollSurplusPool collSurplusPool;
-        address gasPoolAddress;
-    }
-    // --- Variable container structs for redemptions ---
-
-    struct RedemptionTotals {
-        uint remainingEBTC;
-        uint totalEBTCToRedeem;
-        uint totalETHDrawn;
-        uint ETHFee;
-        uint ETHToSendToRedeemer;
-        uint decayedBaseRate;
-        uint price;
-        uint totalEBTCSupplyAtStart;
-    }
-
-    struct SingleRedemptionValues {
-        uint EBTCLot;
-        uint ETHLot;
-        bool cancelledPartial;
-    }
-
-    // --- Events ---
-
-    event BorrowerOperationsAddressChanged(address _newBorrowerOperationsAddress);
-    event PriceFeedAddressChanged(address _newPriceFeedAddress);
-    event EBTCTokenAddressChanged(address _newEBTCTokenAddress);
-    event ActivePoolAddressChanged(address _activePoolAddress);
-    event DefaultPoolAddressChanged(address _defaultPoolAddress);
-    event GasPoolAddressChanged(address _gasPoolAddress);
-    event CollSurplusPoolAddressChanged(address _collSurplusPoolAddress);
-    event SortedCdpsAddressChanged(address _sortedCdpsAddress);
-    event FeeRecipientAddressChanged(address _feeRecipientAddress);
-    event CollateralAddressChanged(address _collTokenAddress);
-    event StakingRewardSplitSet(uint256 _stakingRewardSplit);
-
-    event Liquidation(uint _liquidatedDebt, uint _liquidatedColl);
-    event Redemption(uint _attemptedEBTCAmount, uint _actualEBTCAmount, uint _ETHSent, uint _ETHFee);
-    event CdpUpdated(
-        bytes32 indexed _cdpId,
-        address indexed _borrower,
-        uint _oldDebt,
-        uint _oldColl,
-        uint _debt,
-        uint _coll,
-        uint _stake,
-        CdpManagerOperation _operation
-    );
-    event CdpLiquidated(
-        bytes32 indexed _cdpId,
-        address indexed _borrower,
-        uint _debt,
-        uint _coll,
-        CdpManagerOperation _operation
-    );
-    event CdpPartiallyLiquidated(
-        bytes32 indexed _cdpId,
-        address indexed _borrower,
-        uint _debt,
-        uint _coll,
-        CdpManagerOperation operation
-    );
-    event BaseRateUpdated(uint _baseRate);
-    event LastFeeOpTimeUpdated(uint _lastFeeOpTime);
-    event TotalStakesUpdated(uint _newTotalStakes);
-    event SystemSnapshotsUpdated(uint _totalStakesSnapshot, uint _totalCollateralSnapshot);
-    event LTermsUpdated(uint _L_ETH, uint _L_EBTCDebt);
-    event CdpSnapshotsUpdated(uint _L_ETH, uint _L_EBTCDebt);
-    event CdpIndexUpdated(bytes32 _cdpId, uint _newIndex);
-    event CollateralGlobalIndexUpdated(uint _oldIndex, uint _newIndex, uint _updTimestamp);
-    event CollateralIndexUpdateIntervalUpdated(uint _oldInterval, uint _newInterval);
-    event CollateralFeePerUnitUpdated(
-        uint _oldPerUnit,
-        uint _newPerUnit,
-        address _feeRecipient,
-        uint _feeTaken
-    );
-    event CdpFeeSplitApplied(
-        bytes32 _cdpId,
-        uint _oldPerUnitCdp,
-        uint _newPerUnitCdp,
-        uint _collReduced,
-        uint collLeft
-    );
-
-    enum CdpManagerOperation {
-        applyPendingRewards,
-        liquidateInNormalMode,
-        liquidateInRecoveryMode,
-        redeemCollateral,
-        partiallyLiquidate
-    }
-=======
 import "./CdpManagerStorage.sol";
 import "./EBTCDeployer.sol";
 import "./Dependencies/Proxy.sol";
->>>>>>> cfbaf534
 
 contract CdpManager is CdpManagerStorage, ICdpManager, Proxy {
     // --- Dependency setter ---
@@ -842,11 +538,7 @@
         uint rewardPerUnitStaked = L_EBTCDebt - snapshotEBTCDebt;
 
         if (rewardPerUnitStaked > 0) {
-<<<<<<< HEAD
-            pendingEBTCDebtReward = stake.mul(rewardPerUnitStaked).div(TRACKER_COEFFICIENT);
-=======
             pendingEBTCDebtReward = (stake * rewardPerUnitStaked) / DECIMAL_PRECISION;
->>>>>>> cfbaf534
         }
     }
 
@@ -996,15 +688,8 @@
          * 4) Store these errors for use in the next correction when this function is called.
          * 5) Note: static analysis tools complain about this "division before multiplication", however, it is intended.
          */
-<<<<<<< HEAD
-        uint ETHNumerator = _coll.mul(DECIMAL_PRECISION).add(lastETHError_Redistribution);
-        uint EBTCDebtNumerator = _debt.mul(TRACKER_COEFFICIENT).add(
-            lastEBTCDebtError_Redistribution
-        );
-=======
         uint ETHNumerator = (_coll * DECIMAL_PRECISION) + lastETHError_Redistribution;
         uint EBTCDebtNumerator = (_debt * DECIMAL_PRECISION) + lastEBTCDebtError_Redistribution;
->>>>>>> cfbaf534
 
         // Get the per-unit-staked terms
         uint ETHRewardPerUnitStaked = ETHNumerator / totalStakes;
@@ -1358,17 +1043,10 @@
         uint256 _deltaFeeSplit = deltaIndexFees * getEntireSystemColl();
         uint256 _cachedAllStakes = totalStakes;
         // return the values to update the global fee accumulator
-<<<<<<< HEAD
-        uint256 _feeTaken = collateral.getSharesByPooledEth(_deltaFeeSplit).div(DECIMAL_PRECISION);
-        uint256 _deltaFeeSplitShare = _feeTaken.mul(DECIMAL_PRECISION).add(stFeePerUnitgError);
-        uint256 _deltaFeePerUnit = _deltaFeeSplitShare.div(_cachedAllStakes);
-        uint256 _perUnitError = _deltaFeeSplitShare.sub(_deltaFeePerUnit.mul(_cachedAllStakes));
-=======
         uint256 _feeTaken = collateral.getSharesByPooledEth(_deltaFeeSplit) / DECIMAL_PRECISION;
         uint256 _deltaFeeSplitShare = (_feeTaken * DECIMAL_PRECISION) + stFeePerUnitgError;
         uint256 _deltaFeePerUnit = _deltaFeeSplitShare / _cachedAllStakes;
         uint256 _perUnitError = _deltaFeeSplitShare - (_deltaFeePerUnit * _cachedAllStakes);
->>>>>>> cfbaf534
         return (_feeTaken, _deltaFeePerUnit, _perUnitError);
     }
 
