// SPDX-License-Identifier: MIT

pragma solidity 0.8.17;

import "./Interfaces/ICdpManager.sol";
import "./Interfaces/ICollSurplusPool.sol";
import "./Interfaces/IEBTCToken.sol";
import "./Interfaces/ISortedCdps.sol";
import "./Dependencies/ICollateralTokenOracle.sol";
import "./CdpManagerStorage.sol";
import "./EBTCDeployer.sol";
import "./Dependencies/Proxy.sol";

contract CdpManager is CdpManagerStorage, ICdpManager, Proxy {
    // --- Dependency setter ---

    /**
     * @notice Constructor for CdpManager contract.
     * @dev Sets up dependencies and initial staking reward split.
     * @param _liquidationLibraryAddress Address of the liquidation library.
     * @param _authorityAddress Address of the authority.
     * @param _borrowerOperationsAddress Address of BorrowerOperations.
     * @param _collSurplusPoolAddress Address of CollSurplusPool.
     * @param _ebtcTokenAddress Address of the eBTC token.
     * @param _sortedCdpsAddress Address of the SortedCDPs.
     * @param _activePoolAddress Address of the ActivePool.
     * @param _priceFeedAddress Address of the price feed.
     * @param _collTokenAddress Address of the collateral token.
     */
    constructor(
        address _liquidationLibraryAddress,
        address _authorityAddress,
        address _borrowerOperationsAddress,
        address _collSurplusPoolAddress,
        address _ebtcTokenAddress,
        address _sortedCdpsAddress,
        address _activePoolAddress,
        address _priceFeedAddress,
        address _collTokenAddress
    )
        CdpManagerStorage(
            _liquidationLibraryAddress,
            _authorityAddress,
            _borrowerOperationsAddress,
            _collSurplusPoolAddress,
            _ebtcTokenAddress,
            _sortedCdpsAddress,
            _activePoolAddress,
            _priceFeedAddress,
            _collTokenAddress
        )
    {
        emit BorrowerOperationsAddressChanged(_borrowerOperationsAddress);
        emit ActivePoolAddressChanged(_activePoolAddress);
        emit CollSurplusPoolAddressChanged(_collSurplusPoolAddress);
        emit PriceFeedAddressChanged(_priceFeedAddress);
        emit EBTCTokenAddressChanged(_ebtcTokenAddress);
        emit SortedCdpsAddressChanged(_sortedCdpsAddress);
        emit CollateralAddressChanged(_collTokenAddress);

        stakingRewardSplit = STAKING_REWARD_SPLIT;
        // Emit initial value for analytics
        emit StakingRewardSplitSet(stakingRewardSplit);

        _syncIndex();
        stFeePerUnitg = DECIMAL_PRECISION;
    }

    // --- Getters ---

    /**
     * @notice Get the count of CDPs in the system
     * @return The number of CDPs.
     */

    function getCdpIdsCount() external view override returns (uint) {
        return CdpIds.length;
    }

    /**
     * @notice Get the CdpId at a given index in the CdpIds array.
     * @param _index Index of the CdpIds array.
     * @return CDP ID.
     */
    function getIdFromCdpIdsArray(uint _index) external view override returns (bytes32) {
        return CdpIds[_index];
    }

    // --- Cdp Liquidation functions ---
    // -----------------------------------------------------------------
    //    CDP ICR     |       Liquidation Behavior (TODO gas compensation?)
    //
    //  < MCR         |  debt could be fully repaid by liquidator
    //                |  and ALL collateral transferred to liquidator
    //                |  OR debt could be partially repaid by liquidator and
    //                |  liquidator could get collateral of (repaidDebt * max(LICR, min(ICR, MCR)) / price)
    //
    //  > MCR & < TCR |  only liquidatable in Recovery Mode (TCR < CCR)
    //                |  debt could be fully repaid by liquidator
    //                |  and up to (repaid debt * MCR) worth of collateral
    //                |  transferred to liquidator while the residue of collateral
    //                |  will be available in CollSurplusPool for owner to claim
    //                |  OR debt could be partially repaid by liquidator and
    //                |  liquidator could get collateral of (repaidDebt * max(LICR, min(ICR, MCR)) / price)
    // -----------------------------------------------------------------

    /// @notice Fully liquidate a single CDP by ID. CDP must meet the criteria for liquidation at the time of execution.
    /// @notice callable by anyone, attempts to liquidate the CdpId. Executes successfully if Cdp meets the conditions for liquidation (e.g. in Normal Mode, it liquidates if the Cdp's ICR < the system MCR).
    /// @dev forwards msg.data directly to the liquidation library using OZ proxy core delegation function
    /// @param _cdpId ID of the CDP to liquidate.

    function liquidate(bytes32 _cdpId) external override {
        _delegate(liquidationLibrary);
    }

    /// @notice Partially liquidate a single CDP.
    /// @dev forwards msg.data directly to the liquidation library using OZ proxy core delegation function
    /// @param _cdpId ID of the CDP to partially liquidate.
    /// @param _partialAmount Amount to partially liquidate.
    /// @param _upperPartialHint Upper hint for reinsertion of the CDP into the linked list.
    /// @param _lowerPartialHint Lower hint for reinsertion of the CDP into the linked list.
    function partiallyLiquidate(
        bytes32 _cdpId,
        uint256 _partialAmount,
        bytes32 _upperPartialHint,
        bytes32 _lowerPartialHint
    ) external override {
        _delegate(liquidationLibrary);
    }

    // --- Batch/Sequence liquidation functions ---

    /// @notice Liquidate a sequence of cdps.
    /// @notice Closes a maximum number of n cdps with their CR < MCR in normla mode, or CR < TCR in recovery mode, starting from the one with the lowest collateral ratio in the system, and moving upwards.
    /// @notice Callable by anyone, checks for under-collateralized Cdps below MCR and liquidates up to `n`, starting from the Cdp with the lowest collateralization ratio; subject to gas constraints and the actual number of under-collateralized Cdps. The gas costs of `liquidateCdps(uint n)` mainly depend on the number of Cdps that are liquidated, and whether the Cdps are offset against the Stability Pool or redistributed. For n=1, the gas costs per liquidated Cdp are roughly between 215K-400K, for n=5 between 80K-115K, for n=10 between 70K-82K, and for n=50 between 60K-65K.
    /// @dev forwards msg.data directly to the liquidation library using OZ proxy core delegation function
    /// @param _n Maximum number of CDPs to liquidate.
    function liquidateCdps(uint _n) external override {
        _delegate(liquidationLibrary);
    }

    /// @notice Attempt to liquidate a custom list of CDPs provided by the caller
    /// @notice Callable by anyone, accepts a custom list of Cdps addresses as an argument. Steps through the provided list and attempts to liquidate every Cdp, until it reaches the end or it runs out of gas. A Cdp is liquidated only if it meets the conditions for liquidation. For a batch of 10 Cdps, the gas costs per liquidated Cdp are roughly between 75K-83K, for a batch of 50 Cdps between 54K-69K.
    /// @dev forwards msg.data directly to the liquidation library using OZ proxy core delegation function
    /// @param _cdpArray Array of CDPs to liquidate.
    function batchLiquidateCdps(bytes32[] memory _cdpArray) external override {
        _delegate(liquidationLibrary);
    }

    // --- Redemption functions ---

    /// @notice // Redeem as much collateral as possible from given Cdp in exchange for EBTC up to specified maximum
    /// @param _redeemColFromCdp Struct containing variables for redeeming collateral.
    /// @return singleRedemption Struct containing redemption values.
    function _redeemCollateralFromCdp(
        LocalVariables_RedeemCollateralFromCdp memory _redeemColFromCdp
    ) internal returns (SingleRedemptionValues memory singleRedemption) {
        // Determine the remaining amount (lot) to be redeemed,
        // capped by the entire debt of the Cdp minus the liquidation reserve
        singleRedemption.eBtcToRedeem = LiquityMath._min(
            _redeemColFromCdp._maxEBTCamount,
            Cdps[_redeemColFromCdp._cdpId].debt
        );

        // Get the stEthToRecieve of equivalent value in USD
        singleRedemption.stEthToRecieve = collateral.getSharesByPooledEth(
            (singleRedemption.eBtcToRedeem * DECIMAL_PRECISION) / _redeemColFromCdp._price
        );

        // Repurposing this struct here to avoid stack too deep.
        LocalVar_CdpDebtColl memory _oldDebtAndColl = LocalVar_CdpDebtColl(
            Cdps[_redeemColFromCdp._cdpId].debt,
            Cdps[_redeemColFromCdp._cdpId].coll,
            0
        );

        // Decrease the debt and collateral of the current Cdp according to the EBTC lot and corresponding ETH to send
        uint newDebt = _oldDebtAndColl.entireDebt - singleRedemption.eBtcToRedeem;
        uint newColl = _oldDebtAndColl.entireColl - singleRedemption.stEthToRecieve;

        if (newDebt == 0) {
            // No debt remains, close CDP
            // No debt left in the Cdp, therefore the cdp gets closed

            address _borrower = sortedCdps.getOwnerAddress(_redeemColFromCdp._cdpId);
            _redeemCloseCdp(_redeemColFromCdp._cdpId, 0, newColl, _borrower);
            singleRedemption.fullRedemption = true;

            emit CdpUpdated(
                _redeemColFromCdp._cdpId,
                _borrower,
                _oldDebtAndColl.entireDebt,
                _oldDebtAndColl.entireColl,
                0,
                0,
                0,
                CdpOperation.redeemCollateral
            );
        } else {
            // Debt remains, reinsert CDP
            uint newNICR = LiquityMath._computeNominalCR(newColl, newDebt);

            /*
             * If the provided hint is out of date, we bail since trying to reinsert without a good hint will almost
             * certainly result in running out of gas.
             *
             * If the resultant net coll of the partial is less than the minimum, we bail.
             */
            if (
                newNICR != _redeemColFromCdp._partialRedemptionHintNICR ||
                collateral.getPooledEthByShares(newColl) < MIN_NET_COLL
            ) {
                singleRedemption.cancelledPartial = true;
                return singleRedemption;
            }

            sortedCdps.reInsert(
                _redeemColFromCdp._cdpId,
                newNICR,
                _redeemColFromCdp._upperPartialRedemptionHint,
                _redeemColFromCdp._lowerPartialRedemptionHint
            );

            Cdps[_redeemColFromCdp._cdpId].debt = newDebt;
            Cdps[_redeemColFromCdp._cdpId].coll = newColl;
            _updateStakeAndTotalStakes(_redeemColFromCdp._cdpId);

            address _borrower = ISortedCdps(sortedCdps).getOwnerAddress(_redeemColFromCdp._cdpId);
            emit CdpUpdated(
                _redeemColFromCdp._cdpId,
                _borrower,
                _oldDebtAndColl.entireDebt,
                _oldDebtAndColl.entireColl,
                newDebt,
                newColl,
                Cdps[_redeemColFromCdp._cdpId].stake,
                CdpOperation.redeemCollateral
            );
        }

        return singleRedemption;
    }

    /*
     * Called when a full redemption occurs, and closes the cdp.
     * The redeemer swaps (debt) EBTC for (debt)
     * worth of stETH, so the stETH liquidation reserve is all that remains.
     * In order to close the cdp, the stETH liquidation reserve is returned to the CDP owner,
     * The debt recorded on the cdp's struct is zero'd elswhere, in _closeCdp.
     * Any surplus stETH left in the cdp, is sent to the Coll surplus pool, and can be later claimed by the borrower.
     */
    function _redeemCloseCdp(
        bytes32 _cdpId, // TODO: Remove?
        uint _EBTC,
        uint _stEth,
        address _borrower
    ) internal {
        uint _liquidatorRewardShares = Cdps[_cdpId].liquidatorRewardShares;

        _removeStake(_cdpId);
        _closeCdpWithoutRemovingSortedCdps(_cdpId, Status.closedByRedemption);

        // Update Active Pool EBTC, and send ETH to account
        activePool.decreaseEBTCDebt(_EBTC);

        // Register stETH surplus from upcoming transfers of stETH collateral and liquidator reward shares
        collSurplusPool.accountSurplus(_borrower, _stEth + _liquidatorRewardShares);

        // CEI: send stETH coll and liquidator reward shares from Active Pool to CollSurplus Pool
        activePool.sendStEthCollAndLiquidatorReward(
            address(collSurplusPool),
            _stEth,
            _liquidatorRewardShares
        );
    }

    function _isValidFirstRedemptionHint(
        ISortedCdps _sortedCdps,
        bytes32 _firstRedemptionHint,
        uint _price
    ) internal view returns (bool) {
        if (
            _firstRedemptionHint == _sortedCdps.nonExistId() ||
            !_sortedCdps.contains(_firstRedemptionHint) ||
            getCurrentICR(_firstRedemptionHint, _price) < MCR
        ) {
            return false;
        }

        bytes32 nextCdp = _sortedCdps.getNext(_firstRedemptionHint);
        return nextCdp == _sortedCdps.nonExistId() || getCurrentICR(nextCdp, _price) < MCR;
    }

    /** 
    redeems `_EBTCamount` of eBTC for stETH from the system. Decreases the caller’s eBTC balance, and sends them the corresponding amount of stETH. Executes successfully if the caller has sufficient eBTC to redeem. The number of Cdps redeemed from is capped by `_maxIterations`. The borrower has to provide a `_maxFeePercentage` that he/she is willing to accept in case of a fee slippage, i.e. when another redemption transaction is processed first, driving up the redemption fee.
    */

    /* Send _EBTCamount EBTC to the system and redeem the corresponding amount of collateral
     * from as many Cdps as are needed to fill the redemption
     * request.  Applies pending rewards to a Cdp before reducing its debt and coll.
     *
     * Note that if _amount is very large, this function can run out of gas, specially if traversed cdps are small.
     * This can be easily avoided by
     * splitting the total _amount in appropriate chunks and calling the function multiple times.
     *
     * Param `_maxIterations` can also be provided, so the loop through Cdps is capped
     * (if it’s zero, it will be ignored).This makes it easier to
     * avoid OOG for the frontend, as only knowing approximately the average cost of an iteration is enough,
     * without needing to know the “topology”
     * of the cdp list. It also avoids the need to set the cap in stone in the contract,
     * nor doing gas calculations, as both gas price and opcode costs can vary.
     *
     * All Cdps that are redeemed from -- with the likely exception of the last one -- will end up with no debt left,
     * therefore they will be closed.
     * If the last Cdp does have some remaining debt, it has a finite ICR, and the reinsertion
     * could be anywhere in the list, therefore it requires a hint.
     * A frontend should use getRedemptionHints() to calculate what the ICR of this Cdp will be after redemption,
     * and pass a hint for its position
     * in the sortedCdps list along with the ICR value that the hint was found for.
     *
     * If another transaction modifies the list between calling getRedemptionHints()
     * and passing the hints to redeemCollateral(), it is very likely that the last (partially)
     * redeemed Cdp would end up with a different ICR than what the hint is for. In this case the
     * redemption will stop after the last completely redeemed Cdp and the sender will keep the
     * remaining EBTC amount, which they can attempt to redeem later.
     */
    function redeemCollateral(
        uint _EBTCamount,
        bytes32 _firstRedemptionHint,
        bytes32 _upperPartialRedemptionHint,
        bytes32 _lowerPartialRedemptionHint,
        uint _partialRedemptionHintNICR,
        uint _maxIterations,
        uint _maxFeePercentage
    ) external override nonReentrantSelfAndBOps {
        RedemptionTotals memory totals;

        _requireValidMaxFeePercentage(_maxFeePercentage);
        _requireAfterBootstrapPeriod();

        applyPendingGlobalState();

        totals.price = priceFeed.fetchPrice();
        _requireTCRoverMCR(totals.price);
        _requireAmountGreaterThanZero(_EBTCamount);

        require(redemptionsPaused == false, "CdpManager: Redemptions Paused");

        totals.totalEBTCSupplyAtStart = _getEntireSystemDebt();
        _requireEBTCBalanceCoversRedemptionAndWithinSupply(
            ebtcToken,
            msg.sender,
            _EBTCamount,
            totals.totalEBTCSupplyAtStart
        );

        totals.remainingEBTC = _EBTCamount;
        address currentBorrower;
        bytes32 _cId = _firstRedemptionHint;

        if (_isValidFirstRedemptionHint(sortedCdps, _firstRedemptionHint, totals.price)) {
            currentBorrower = sortedCdps.existCdpOwners(_firstRedemptionHint);
        } else {
            _cId = sortedCdps.getLast();
            currentBorrower = sortedCdps.getOwnerAddress(_cId);
            // Find the first cdp with ICR >= MCR
            while (currentBorrower != address(0) && getCurrentICR(_cId, totals.price) < MCR) {
                _cId = sortedCdps.getPrev(_cId);
                currentBorrower = sortedCdps.getOwnerAddress(_cId);
            }
        }

        // Loop through the Cdps starting from the one with lowest collateral
        // ratio until _amount of EBTC is exchanged for collateral
        if (_maxIterations == 0) {
            _maxIterations = type(uint256).max;
        }
        bytes32 _firstRedeemed = _cId;
        bytes32 _lastRedeemed = _cId;
        uint _fullRedeemed;
        while (currentBorrower != address(0) && totals.remainingEBTC > 0 && _maxIterations > 0) {
            _maxIterations--;
            // Save the address of the Cdp preceding the current one, before potentially modifying the list
            {
                bytes32 _nextId = sortedCdps.getPrev(_cId);
                address nextUserToCheck = sortedCdps.getOwnerAddress(_nextId);

                _applyPendingState(_cId);

                LocalVariables_RedeemCollateralFromCdp
                    memory _redeemColFromCdp = LocalVariables_RedeemCollateralFromCdp(
                        _cId,
                        totals.remainingEBTC,
                        totals.price,
                        _upperPartialRedemptionHint,
                        _lowerPartialRedemptionHint,
                        _partialRedemptionHintNICR
                    );
                SingleRedemptionValues memory singleRedemption = _redeemCollateralFromCdp(
                    _redeemColFromCdp
                );
                // Partial redemption was cancelled (out-of-date hint, or new net debt < minimum),
                // therefore we could not redeem from the last Cdp
                if (singleRedemption.cancelledPartial) break;

                totals.totalEBTCToRedeem = totals.totalEBTCToRedeem + singleRedemption.eBtcToRedeem;
                totals.totalETHDrawn = totals.totalETHDrawn + singleRedemption.stEthToRecieve;

                totals.remainingEBTC = totals.remainingEBTC - singleRedemption.eBtcToRedeem;
                currentBorrower = nextUserToCheck;
                if (singleRedemption.fullRedemption) {
                    _lastRedeemed = _cId;
                    _fullRedeemed = _fullRedeemed + 1;
                }
                _cId = _nextId;
            }
        }
        require(totals.totalETHDrawn > 0, "CdpManager: Unable to redeem any amount");

        // remove from sortedCdps
        if (_fullRedeemed == 1) {
            sortedCdps.remove(_firstRedeemed);
        } else if (_fullRedeemed > 1) {
            bytes32[] memory _toRemoveIds = _getCdpIdsToRemove(
                _lastRedeemed,
                _fullRedeemed,
                _firstRedeemed
            );
            sortedCdps.batchRemove(_toRemoveIds);
        }

        // Decay the baseRate due to time passed, and then increase it according to the size of this redemption.
        // Use the saved total EBTC supply value, from before it was reduced by the redemption.
        _updateBaseRateFromRedemption(
            totals.totalETHDrawn,
            totals.price,
            totals.totalEBTCSupplyAtStart
        );

        // Calculate the ETH fee
        totals.ETHFee = _getRedemptionFee(totals.totalETHDrawn);

        _requireUserAcceptsFee(totals.ETHFee, totals.totalETHDrawn, _maxFeePercentage);

        totals.ETHToSendToRedeemer = totals.totalETHDrawn - totals.ETHFee;

        emit Redemption(_EBTCamount, totals.totalEBTCToRedeem, totals.totalETHDrawn, totals.ETHFee);

        // Burn the total eBTC that is redeemed
        ebtcToken.burn(msg.sender, totals.totalEBTCToRedeem);

        // Update Active Pool eBTC debt internal accounting
        activePool.decreaseEBTCDebt(totals.totalEBTCToRedeem);

        // Allocate the stETH fee to the FeeRecipient
        activePool.allocateFeeRecipientColl(totals.ETHFee);

        // CEI: Send the stETH drawn to the redeemer
        activePool.sendStEthColl(msg.sender, totals.ETHToSendToRedeemer);

        // TODO: an alternative is we could track a variable on the activePool and avoid the transfer, for claim at-will be feeRecipient
        // Then we can avoid the whole feeRecipient contract in every other contract. It can then be governable and switched out. ActivePool can handle sending any extra metadata to the recipient
    }

    // --- Helper functions ---

    function _getCdpIdsToRemove(
        bytes32 _start,
        uint _total,
        bytes32 _end
    ) internal view returns (bytes32[] memory) {
        uint _cnt = _total;
        bytes32 _id = _start;
        bytes32[] memory _toRemoveIds = new bytes32[](_total);
        while (_cnt > 0 && _id != bytes32(0)) {
            _toRemoveIds[_total - _cnt] = _id;
            _cnt = _cnt - 1;
            _id = sortedCdps.getNext(_id);
        }
        require(_toRemoveIds[0] == _start, "CdpManager: batchRemoveSortedCdpIds check start error");
        require(
            _toRemoveIds[_total - 1] == _end,
            "CdpManager: batchRemoveSortedCdpIds check end error"
        );
        return _toRemoveIds;
    }

    function applyPendingState(bytes32 _cdpId) external override {
        // TODO: Open this up for anyone?
        _requireCallerIsBorrowerOperations();
        return _applyPendingState(_cdpId);
    }

    function removeStake(bytes32 _cdpId) external override {
        _requireCallerIsBorrowerOperations();
        return _removeStake(_cdpId);
    }

    // get totalStakes after split fee taken removed
    function getTotalStakeForFeeTaken(uint _feeTaken) public view override returns (uint, uint) {
        uint stake = _computeNewStake(_feeTaken);
        uint _newTotalStakes = totalStakes - stake;
        return (_newTotalStakes, stake);
    }

    function updateStakeAndTotalStakes(bytes32 _cdpId) external override returns (uint) {
        _requireCallerIsBorrowerOperations();
        return _updateStakeAndTotalStakes(_cdpId);
    }

    function closeCdp(bytes32 _cdpId, address _borrower, uint _debt, uint _coll) external override {
        _requireCallerIsBorrowerOperations();
        emit CdpUpdated(_cdpId, _borrower, _debt, _coll, 0, 0, 0, CdpOperation.closeCdp);
        return _closeCdp(_cdpId, Status.closedByOwner);
    }

    // Push the owner's address to the Cdp owners list, and record the corresponding array index on the Cdp struct
    function _addCdpIdToArray(bytes32 _cdpId) internal returns (uint128 index) {
        /* Max array size is 2**128 - 1, i.e. ~3e30 cdps. No risk of overflow, since cdps have minimum EBTC
        debt of liquidation reserve plus MIN_NET_DEBT.
        3e30 EBTC dwarfs the value of all wealth in the world ( which is < 1e15 USD). */

        // Push the Cdpowner to the array
        CdpIds.push(_cdpId);

        // Record the index of the new Cdpowner on their Cdp struct
        index = uint128(CdpIds.length - 1);
        Cdps[_cdpId].arrayIndex = index;

        return index;
    }

    // --- Recovery Mode and TCR functions ---

    /**
    Returns the systemic entire debt assigned to Cdps, i.e. the sum of the EBTCDebt in the Active Pool and the Default Pool.
     */
    function getEntireSystemDebt() public view returns (uint entireSystemDebt) {
        return _getEntireSystemDebt();
    }

    /**
    returns the total collateralization ratio (TCR) of the system.  The TCR is based on the the entire system debt and collateral (including pending rewards). */
    function getTCR(uint _price) external view override returns (uint) {
        return _getTCR(_price);
    }

    /**
    reveals whether or not the system is in Recovery Mode (i.e. whether the Total Collateralization Ratio (TCR) is below the Critical Collateralization Ratio (CCR)).
    */
    function checkRecoveryMode(uint _price) external view override returns (bool) {
        return _checkRecoveryMode(_price);
    }

    // Check whether or not the system *would be* in Recovery Mode,
    // given an ETH:USD price, and the entire system coll and debt.
    function _checkPotentialRecoveryMode(
        uint _entireSystemColl,
        uint _entireSystemDebt,
        uint _price
    ) internal view returns (bool) {
        uint TCR = _computeTCRWithGivenSystemValues(_entireSystemColl, _entireSystemDebt, _price);
        return TCR < CCR;
    }

    // --- Redemption fee functions ---

    /*
     * This function has two impacts on the baseRate state variable:
     * 1) decays the baseRate based on time passed since last redemption or EBTC borrowing operation.
     * then,
     * 2) increases the baseRate based on the amount redeemed, as a proportion of total supply
     */
    function _updateBaseRateFromRedemption(
        uint _ETHDrawn,
        uint _price,
        uint _totalEBTCSupply
    ) internal returns (uint) {
        uint decayedBaseRate = _calcDecayedBaseRate();

        /* Convert the drawn ETH back to EBTC at face value rate (1 EBTC:1 USD), in order to get
         * the fraction of total supply that was redeemed at face value. */
        uint redeemedEBTCFraction = (collateral.getPooledEthByShares(_ETHDrawn) * _price) /
            _totalEBTCSupply;

        uint newBaseRate = decayedBaseRate + (redeemedEBTCFraction / beta);
        newBaseRate = LiquityMath._min(newBaseRate, DECIMAL_PRECISION); // cap baseRate at a maximum of 100%
        require(newBaseRate > 0, "CdpManager: new baseRate is zero!"); // Base rate is always non-zero after redemption

        // Update the baseRate state variable
        baseRate = newBaseRate;
        emit BaseRateUpdated(newBaseRate);

        _updateLastFeeOpTime();

        return newBaseRate;
    }

    function getRedemptionRate() public view override returns (uint) {
        return _calcRedemptionRate(baseRate);
    }

    function getRedemptionRateWithDecay() public view override returns (uint) {
        return _calcRedemptionRate(_calcDecayedBaseRate());
    }

    function _calcRedemptionRate(uint _baseRate) internal view returns (uint) {
        return
            LiquityMath._min(
                redemptionFeeFloor + _baseRate,
                DECIMAL_PRECISION // cap at a maximum of 100%
            );
    }

    function _getRedemptionFee(uint _ETHDrawn) internal view returns (uint) {
        return _calcRedemptionFee(getRedemptionRate(), _ETHDrawn);
    }

    function getRedemptionFeeWithDecay(uint _ETHDrawn) external view override returns (uint) {
        return _calcRedemptionFee(getRedemptionRateWithDecay(), _ETHDrawn);
    }

    function _calcRedemptionFee(uint _redemptionRate, uint _ETHDrawn) internal pure returns (uint) {
        uint redemptionFee = (_redemptionRate * _ETHDrawn) / DECIMAL_PRECISION;
        require(redemptionFee < _ETHDrawn, "CdpManager: Fee would eat up all returned collateral");
        return redemptionFee;
    }

    // Updates the baseRate state variable based on time elapsed since the last redemption or EBTC borrowing operation.
    function decayBaseRateFromBorrowing() external override {
        _requireCallerIsBorrowerOperations();

        _decayBaseRate();
    }

    function _decayBaseRate() internal {
        uint decayedBaseRate = _calcDecayedBaseRate();
        require(decayedBaseRate <= DECIMAL_PRECISION, "CdpManager: baseRate too large!"); // The baseRate can decay to 0

        baseRate = decayedBaseRate;
        emit BaseRateUpdated(decayedBaseRate);

        _updateLastFeeOpTime();
    }

    // --- Internal fee functions ---

    // Update the last fee operation time only if time passed >= decay interval. This prevents base rate griefing.
    function _updateLastFeeOpTime() internal {
        uint timePassed = block.timestamp > lastFeeOperationTime
            ? block.timestamp - lastFeeOperationTime
            : 0;

        if (timePassed >= SECONDS_IN_ONE_MINUTE) {
            // Using the effective elapsed time that is consumed so far to update lastFeeOperationTime
            // instead block.timestamp for consistency with _calcDecayedBaseRate()
            lastFeeOperationTime += _minutesPassedSinceLastFeeOp() * SECONDS_IN_ONE_MINUTE;
            emit LastFeeOpTimeUpdated(block.timestamp);
        }
    }

    function _calcDecayedBaseRate() internal view returns (uint) {
        uint minutesPassed = _minutesPassedSinceLastFeeOp();
        uint decayFactor = LiquityMath._decPow(minuteDecayFactor, minutesPassed);

        return (baseRate * decayFactor) / DECIMAL_PRECISION;
    }

    function _minutesPassedSinceLastFeeOp() internal view returns (uint) {
        return
            block.timestamp > lastFeeOperationTime
                ? ((block.timestamp - lastFeeOperationTime) / SECONDS_IN_ONE_MINUTE)
                : 0;
    }

    function getDeploymentStartTime() public view returns (uint256) {
        return deploymentStartTime;
    }

    // Check whether or not the system *would be* in Recovery Mode,
    // given an ETH:USD price, and the entire system coll and debt.
    function checkPotentialRecoveryMode(
        uint _entireSystemColl,
        uint _entireSystemDebt,
        uint _price
    ) external view returns (bool) {
        return _checkPotentialRecoveryMode(_entireSystemColl, _entireSystemDebt, _price);
    }

    // --- 'require' wrapper functions ---

    function _requireCallerIsBorrowerOperations() internal view {
        require(
            msg.sender == borrowerOperationsAddress,
            "CdpManager: Caller is not the BorrowerOperations contract"
        );
    }

    function _requireEBTCBalanceCoversRedemptionAndWithinSupply(
        IEBTCToken _ebtcToken,
        address _redeemer,
        uint _amount,
        uint _totalSupply
    ) internal view {
        uint callerBalance = _ebtcToken.balanceOf(_redeemer);
        require(
            callerBalance >= _amount,
            "CdpManager: Requested redemption amount must be <= user's EBTC token balance"
        );
        require(
            callerBalance <= _totalSupply,
            "CdpManager: redeemer's EBTC balance exceeds total supply!"
        );
    }

    function _requireAmountGreaterThanZero(uint _amount) internal pure {
        require(_amount > 0, "CdpManager: Amount must be greater than zero");
    }

    function _requireTCRoverMCR(uint _price) internal view {
        require(_getTCR(_price) >= MCR, "CdpManager: Cannot redeem when TCR < MCR");
    }

    function _requireAfterBootstrapPeriod() internal view {
        uint systemDeploymentTime = getDeploymentStartTime();
        require(
            block.timestamp >= systemDeploymentTime + BOOTSTRAP_PERIOD,
            "CdpManager: Redemptions are not allowed during bootstrap phase"
        );
    }

    function _requireValidMaxFeePercentage(uint _maxFeePercentage) internal view {
        require(
            _maxFeePercentage >= redemptionFeeFloor && _maxFeePercentage <= DECIMAL_PRECISION,
            "Max fee percentage must be between redemption fee floor and 100%"
        );
    }

    // --- Governance Parameters ---

    function setStakingRewardSplit(uint _stakingRewardSplit) external requiresAuth {
        require(
            _stakingRewardSplit <= MAX_REWARD_SPLIT,
            "CDPManager: new staking reward split exceeds max"
        );

        applyPendingGlobalState();

        stakingRewardSplit = _stakingRewardSplit;
        emit StakingRewardSplitSet(_stakingRewardSplit);
    }

    function setRedemptionFeeFloor(uint _redemptionFeeFloor) external requiresAuth {
        require(
            _redemptionFeeFloor >= MIN_REDEMPTION_FEE_FLOOR,
            "CDPManager: new redemption fee floor is lower than minimum"
        );
        require(
            _redemptionFeeFloor <= DECIMAL_PRECISION,
            "CDPManager: new redemption fee floor is higher than maximum"
        );

        applyPendingGlobalState();

        redemptionFeeFloor = _redemptionFeeFloor;
        emit RedemptionFeeFloorSet(_redemptionFeeFloor);
    }

    function setMinuteDecayFactor(uint _minuteDecayFactor) external requiresAuth {
        require(
            _minuteDecayFactor >= MIN_MINUTE_DECAY_FACTOR,
            "CDPManager: new minute decay factor out of range"
        );
        require(
            _minuteDecayFactor <= MAX_MINUTE_DECAY_FACTOR,
            "CDPManager: new minute decay factor out of range"
        );

<<<<<<< HEAD
        applyPendingGlobalState();

        // decay first according to previous factor
=======
        claimStakingSplitFee();
>>>>>>> 11a6501a
        _decayBaseRate();

        // set new factor after decaying
        minuteDecayFactor = _minuteDecayFactor;
        emit MinuteDecayFactorSet(_minuteDecayFactor);
    }

    function setBeta(uint _beta) external requiresAuth {
<<<<<<< HEAD
        applyPendingGlobalState();

=======
        claimStakingSplitFee();
>>>>>>> 11a6501a
        _decayBaseRate();

        beta = _beta;
        emit BetaSet(_beta);
    }

    function setRedemptionsPaused(bool _paused) external requiresAuth {
        claimStakingSplitFee();
        _decayBaseRate();

        redemptionsPaused = _paused;
        emit RedemptionsPaused(_paused);
    }

    // --- Cdp property getters ---

    /// @notice Get status of a CDP. Named values can be found in ICdpManagerData.Status.
    function getCdpStatus(bytes32 _cdpId) external view override returns (uint) {
        return uint(Cdps[_cdpId].status);
    }

    /// @notice Get stake value of a CDP.
    function getCdpStake(bytes32 _cdpId) external view override returns (uint) {
        return Cdps[_cdpId].stake;
    }

    /// @notice Get stored debt value of a CDP, in eBTC units. Does not include pending changes from redistributions
    function getCdpDebt(bytes32 _cdpId) external view override returns (uint) {
        return Cdps[_cdpId].debt;
    }

    /// @notice Get stored collateral value of a CDP, in stETH shares. Does not include pending changes from redistributions or unprocessed staking yield.
    function getCdpColl(bytes32 _cdpId) external view override returns (uint) {
        return Cdps[_cdpId].coll;
    }

    /**
        @notice Get shares value of the liquidator gas incentive reward stored for a CDP. 
        @notice This value is processed when a CDP closes. 
        @dev This value is returned to the borrower when they close their own CDP
        @dev This value is given to liquidators upon fully liquidating a CDP
        @dev This value is sent to the CollSurplusPool for reclaiming by the borrower when their CDP is redeemed
    */
    function getCdpLiquidatorRewardShares(bytes32 _cdpId) external view override returns (uint) {
        return Cdps[_cdpId].liquidatorRewardShares;
    }

    // --- Cdp property setters, called by BorrowerOperations ---

    /**
        @notice Initiailze all state for new CDP
        @dev Only callable by BorrowerOperations, critical trust assumption 
        @dev Requires CDP to be already inserted into linked list correctly
        @param _cdpId id of CDP to initialize state for. Inserting the blank CDP into the linked list grants this ID
        @param _debt debt units of CDP
        @param _coll collateral shares of CDP
        @param _liquidatorRewardShares collateral shares for CDP gas stipend
        @param _borrower borrower address
     */
    function initializeCdp(
        bytes32 _cdpId,
        uint _debt,
        uint _coll,
        uint _liquidatorRewardShares,
        address _borrower
    ) external {
        _requireCallerIsBorrowerOperations();

        Cdps[_cdpId].debt = _debt;
        Cdps[_cdpId].coll = _coll;
        Cdps[_cdpId].status = Status.active;
        Cdps[_cdpId].liquidatorRewardShares = _liquidatorRewardShares;

        _applyAccumulatedFeeSplit(_cdpId);
        _updateRedistributedDebtSnapshot(_cdpId);
        uint stake = _updateStakeAndTotalStakes(_cdpId);
        uint index = _addCdpIdToArray(_cdpId);

        // Previous debt and coll are by definition zero upon opening a new CDP
        emit CdpUpdated(_cdpId, _borrower, 0, 0, _debt, _coll, stake, CdpOperation.openCdp);
    }

    /**
        @notice Set new CDP debt and collateral values, updating stake accordingly.
        @dev Only callable by BorrowerOperations, critical trust assumption 
        @param _cdpId Id of CDP to update state for
        @param _borrower borrower of CDP. Passed along in function to avoid an extra storage read.
        @param _coll collateral shares of CDP before update operation. Passed in function to avoid an extra stroage read.
        @param _debt debt units of CDP before update operation. Passed in function to avoid an extra stroage read.
        @param _newColl collateral shares of CDP after update operation.
        @param _newDebt debt units of CDP after update operation.
     */
    function updateCdp(
        bytes32 _cdpId,
        address _borrower,
        uint _coll,
        uint _debt,
        uint _newColl,
        uint _newDebt
    ) external {
        _requireCallerIsBorrowerOperations();

        _setCdpColl(_cdpId, _newColl);
        _setCdpDebt(_cdpId, _newDebt);

        uint stake = _updateStakeAndTotalStakes(_cdpId);

        emit CdpUpdated(
            _cdpId,
            _borrower,
            _debt,
            _coll,
            _newDebt,
            _newColl,
            stake,
            CdpOperation.adjustCdp
        );
    }

    /**
     * @notice Set the collateral of a CDP
     * @param _cdpId The ID of the CDP
     * @param _newColl New collateral value, in stETH shares
     */
    function _setCdpColl(bytes32 _cdpId, uint _newColl) internal {
        Cdps[_cdpId].coll = _newColl;
    }

    /**
     * @notice Set the debt of a CDP
     * @param _cdpId The ID of the CDP
     * @param _newDebt New debt units value
     */
    function _setCdpDebt(bytes32 _cdpId, uint _newDebt) internal {
        Cdps[_cdpId].debt = _newDebt;
    }
}<|MERGE_RESOLUTION|>--- conflicted
+++ resolved
@@ -776,13 +776,9 @@
             "CDPManager: new minute decay factor out of range"
         );
 
-<<<<<<< HEAD
         applyPendingGlobalState();
 
         // decay first according to previous factor
-=======
-        claimStakingSplitFee();
->>>>>>> 11a6501a
         _decayBaseRate();
 
         // set new factor after decaying
@@ -791,12 +787,8 @@
     }
 
     function setBeta(uint _beta) external requiresAuth {
-<<<<<<< HEAD
         applyPendingGlobalState();
 
-=======
-        claimStakingSplitFee();
->>>>>>> 11a6501a
         _decayBaseRate();
 
         beta = _beta;
