--- conflicted
+++ resolved
@@ -158,13 +158,8 @@
         );
 
         // Decrease the debt and collateral of the current Cdp according to the EBTC lot and corresponding ETH to send
-<<<<<<< HEAD
-        uint256 newDebt = _oldDebtAndColl.entireDebt - singleRedemption.eBtcToRedeem;
-        uint256 newColl = _oldDebtAndColl.entireColl - singleRedemption.stEthToRecieve; /// @audit This will revert
-=======
         uint256 newDebt = _oldDebtAndColl.entireDebt - singleRedemption.debtToRedeem;
         uint256 newColl = _oldDebtAndColl.entireColl - singleRedemption.collSharesDrawn;
->>>>>>> 4a1648d1
 
         if (newDebt == 0) {
             // No debt remains, close CDP
