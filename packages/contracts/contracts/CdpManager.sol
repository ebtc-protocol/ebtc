// SPDX-License-Identifier: MIT

pragma solidity 0.6.11;

import "./Interfaces/ICdpManager.sol";
import "./Interfaces/ICollSurplusPool.sol";
import "./Interfaces/IEBTCToken.sol";
import "./Interfaces/ISortedCdps.sol";
import "./Interfaces/IFeeRecipient.sol";
import "./Dependencies/LiquityBase.sol";
import "./Dependencies/Ownable.sol";
import "./Dependencies/CheckContract.sol";
import "./Dependencies/console.sol";
import "./Dependencies/ICollateralTokenOracle.sol";
import "./Dependencies/Authv06.sol";

contract CdpManager is LiquityBase, Ownable, CheckContract, ICdpManager, Auth {
    string public constant NAME = "CdpManager";

    // --- Connected contract declarations ---

    address public borrowerOperationsAddress;

    address gasPoolAddress;

    ICollSurplusPool collSurplusPool;

    IEBTCToken public override ebtcToken;

    IFeeRecipient public override feeRecipient;

    // A doubly linked list of Cdps, sorted by their sorted by their collateral ratios
    ISortedCdps public sortedCdps;

    // --- Data structures ---

    uint public constant SECONDS_IN_ONE_MINUTE = 60;
    /*
     * Half-life of 12h. 12h = 720 min
     * (1/2) = d^720 => d = (1/2)^(1/720)
     */
    uint public constant MINUTE_DECAY_FACTOR = 999037758833783000;
    uint public constant REDEMPTION_FEE_FLOOR = (DECIMAL_PRECISION / 1000) * 5; // 0.5%
    uint public constant MAX_BORROWING_FEE = (DECIMAL_PRECISION / 100) * 5; // 5%

    // -- Permissioned Function Signatures --
    bytes4 private constant SET_STAKING_REWARD_SPLIT_SIG =
        bytes4(keccak256(bytes("setStakingRewardSplit(uint256)")));

    // During bootsrap period redemptions are not allowed
    uint public constant BOOTSTRAP_PERIOD = 14 days;

    uint internal immutable deploymentStartTime;

    /*
     * BETA: 18 digit decimal. Parameter by which to divide the redeemed fraction,
     * in order to calc the new base rate from a redemption.
     * Corresponds to (1 / ALPHA) in the white paper.
     */
    uint public constant BETA = 2;

    uint public baseRate;

    uint public stakingRewardSplit;

    // The timestamp of the latest fee operation (redemption or new EBTC issuance)
    uint public lastFeeOperationTime;

    enum Status {
        nonExistent,
        active,
        closedByOwner,
        closedByLiquidation,
        closedByRedemption
    }

    // Store the necessary data for a cdp
    struct Cdp {
        uint debt;
        uint coll;
        uint stake;
        Status status;
        uint128 arrayIndex;
    }

    mapping(bytes32 => Cdp) public Cdps;

    uint public override totalStakes;

    // Snapshot of the value of totalStakes, taken immediately after the latest liquidation and split fee claim
    uint public totalStakesSnapshot;

    // Snapshot of the total collateral across the ActivePool and DefaultPool, immediately after the latest liquidation and split fee claim
    uint public totalCollateralSnapshot;

    /*
     * L_ETH and L_EBTCDebt track the sums of accumulated liquidation rewards per unit staked.
     * During its lifetime, each stake earns:
     *
     * An ETH gain of ( stake * [L_ETH - L_ETH(0)] )
     * A EBTCDebt increase  of ( stake * [L_EBTCDebt - L_EBTCDebt(0)] )
     *
     * Where L_ETH(0) and L_EBTCDebt(0) are snapshots of L_ETH and L_EBTCDebt
     * for the active Cdp taken at the instant the stake was made
     */
    uint public L_ETH;
    uint public L_EBTCDebt;

    /* Global Index for (Full Price Per Share) of underlying collateral token */
    uint256 public override stFPPSg;
    /* Global Fee accumulator (never decreasing) per stake unit in CDPManager, similar to L_ETH & L_EBTCdebt */
    uint256 public override stFeePerUnitg;
    /* Global Fee accumulator calculation error due to integer division, similar to redistribution calculation */
    uint256 public override stFeePerUnitgError;
    /* Individual CDP Fee accumulator tracker, used to calculate fee split distribution */
    mapping(bytes32 => uint256) public stFeePerUnitcdp;
    /* Update timestamp for global index */
    uint256 lastIndexTimestamp;
    /* Global Index update minimal interval, typically it is updated once per day  */
    uint256 public INDEX_UPD_INTERVAL;

    // Map active cdps to their RewardSnapshot
    mapping(bytes32 => RewardSnapshot) public rewardSnapshots;

    // Object containing the ETH and EBTC snapshots for a given active cdp
    struct RewardSnapshot {
        uint ETH;
        uint EBTCDebt;
    }

    // Array of all active cdp Ids - used to to compute an approximate hint off-chain, for the sorted list insertion
    bytes32[] public CdpIds;

    // Error trackers for the cdp redistribution calculation
    uint public lastETHError_Redistribution;
    uint public lastEBTCDebtError_Redistribution;

    /*
     * --- Variable container structs for liquidations ---
     *
     * These structs are used to hold, return and assign variables inside the liquidation functions,
     * in order to avoid the error: "CompilerError: Stack too deep".
     **/

    struct LocalVar_CdpDebtColl {
        uint256 entireDebt;
        uint256 entireColl;
        uint256 pendingDebtReward;
        uint pendingCollReward;
    }

    struct LocalVar_InternalLiquidate {
        bytes32 _cdpId;
        uint256 _partialAmount; // used only for partial liquidation, default 0 means full liquidation
        uint256 _price;
        uint256 _ICR;
        bytes32 _upperPartialHint;
        bytes32 _lowerPartialHint;
        bool _recoveryModeAtStart;
        uint256 _TCR;
        uint256 totalColSurplus;
        uint256 totalColToSend;
        uint256 totalDebtToBurn;
        uint256 totalDebtToRedistribute;
    }

    struct LocalVar_RecoveryLiquidate {
        uint256 entireSystemDebt;
        uint256 entireSystemColl;
        uint256 totalDebtToBurn;
        uint256 totalColToSend;
        uint256 totalColSurplus;
        bytes32 _cdpId;
        uint256 _price;
        uint256 _ICR;
        uint256 totalDebtToRedistribute;
    }

    struct LocalVariables_OuterLiquidationFunction {
        uint price;
        bool recoveryModeAtStart;
        uint liquidatedDebt;
        uint liquidatedColl;
    }

<<<<<<< HEAD
    struct LocalVariables_InnerSingleLiquidateFunction {
        uint collToLiquidate;
        uint pendingDebtReward;
        uint pendingCollReward;
    }

=======
>>>>>>> e413a42d
    struct LocalVariables_LiquidationSequence {
        uint i;
        uint ICR;
        bytes32 cdpId;
        bool backToNormalMode;
        uint entireSystemDebt;
        uint entireSystemColl;
        uint price;
        uint TCR;
    }

    struct LiquidationValues {
        uint entireCdpDebt;
        uint debtToOffset;
        uint totalCollToSendToLiquidator;
        uint debtToRedistribute;
        uint collToRedistribute;
        uint collSurplus;
    }

    struct LiquidationTotals {
        uint totalDebtInSequence;
        uint totalDebtToOffset;
        uint totalCollToSendToLiquidator;
        uint totalDebtToRedistribute;
        uint totalCollToRedistribute;
        uint totalCollSurplus;
    }

    struct ContractsCache {
        IActivePool activePool;
        IDefaultPool defaultPool;
        IEBTCToken ebtcToken;
        IFeeRecipient feeRecipient;
        ISortedCdps sortedCdps;
        ICollSurplusPool collSurplusPool;
        address gasPoolAddress;
    }
    // --- Variable container structs for redemptions ---

    struct RedemptionTotals {
        uint remainingEBTC;
        uint totalEBTCToRedeem;
        uint totalETHDrawn;
        uint ETHFee;
        uint ETHToSendToRedeemer;
        uint decayedBaseRate;
        uint price;
        uint totalEBTCSupplyAtStart;
    }

    struct SingleRedemptionValues {
        uint EBTCLot;
        uint ETHLot;
        bool cancelledPartial;
    }

    // --- Events ---

    event BorrowerOperationsAddressChanged(address _newBorrowerOperationsAddress);
    event PriceFeedAddressChanged(address _newPriceFeedAddress);
    event EBTCTokenAddressChanged(address _newEBTCTokenAddress);
    event ActivePoolAddressChanged(address _activePoolAddress);
    event DefaultPoolAddressChanged(address _defaultPoolAddress);
    event GasPoolAddressChanged(address _gasPoolAddress);
    event CollSurplusPoolAddressChanged(address _collSurplusPoolAddress);
    event SortedCdpsAddressChanged(address _sortedCdpsAddress);
    event FeeRecipientAddressChanged(address _feeRecipientAddress);
    event CollateralAddressChanged(address _collTokenAddress);
    event StakingRewardSplitSet(uint256 _stakingRewardSplit);

    event Liquidation(uint _liquidatedDebt, uint _liquidatedColl);
    event Redemption(uint _attemptedEBTCAmount, uint _actualEBTCAmount, uint _ETHSent, uint _ETHFee);
    event CdpUpdated(
        bytes32 indexed _cdpId,
        address indexed _borrower,
        uint _debt,
        uint _coll,
        uint _stake,
        CdpManagerOperation _operation
    );
    event CdpLiquidated(
        bytes32 indexed _cdpId,
        address indexed _borrower,
        uint _debt,
        uint _coll,
        CdpManagerOperation _operation
    );
    event CdpPartiallyLiquidated(
        bytes32 indexed _cdpId,
        address indexed _borrower,
        uint _debt,
        uint _coll,
        CdpManagerOperation operation
    );
    event BaseRateUpdated(uint _baseRate);
    event LastFeeOpTimeUpdated(uint _lastFeeOpTime);
    event TotalStakesUpdated(uint _newTotalStakes);
    event SystemSnapshotsUpdated(uint _totalStakesSnapshot, uint _totalCollateralSnapshot);
    event LTermsUpdated(uint _L_ETH, uint _L_EBTCDebt);
    event CdpSnapshotsUpdated(uint _L_ETH, uint _L_EBTCDebt);
    event CdpIndexUpdated(bytes32 _cdpId, uint _newIndex);
    event CollateralGlobalIndexUpdated(uint _oldIndex, uint _newIndex, uint _updTimestamp);
    event CollateralIndexUpdateIntervalUpdated(uint _oldInterval, uint _newInterval);
    event CollateralFeePerUnitUpdated(
        uint _oldPerUnit,
        uint _newPerUnit,
        address _feeRecipient,
        uint _feeTaken
    );
    event CdpFeeSplitApplied(
        bytes32 _cdpId,
        uint _oldPerUnitCdp,
        uint _newPerUnitCdp,
        uint _collReduced,
        uint collLeft
    );

    enum CdpManagerOperation {
        applyPendingRewards,
        liquidateInNormalMode,
        liquidateInRecoveryMode,
        redeemCollateral,
        partiallyLiquidate
    }

    // --- Dependency setter ---

    constructor() public {
        // TODO: Move to setAddresses or _tickInterest?
        deploymentStartTime = block.timestamp;
    }

    function setAddresses(
        address _borrowerOperationsAddress,
        address _activePoolAddress,
        address _defaultPoolAddress,
        address _gasPoolAddress,
        address _collSurplusPoolAddress,
        address _priceFeedAddress,
        address _ebtcTokenAddress,
        address _sortedCdpsAddress,
        address _feeRecipientAddress,
        address _collTokenAddress,
        address _authorityAddress
    ) external override onlyOwner {
        checkContract(_borrowerOperationsAddress);
        checkContract(_activePoolAddress);
        checkContract(_defaultPoolAddress);
        checkContract(_gasPoolAddress);
        checkContract(_collSurplusPoolAddress);
        checkContract(_priceFeedAddress);
        checkContract(_ebtcTokenAddress);
        checkContract(_sortedCdpsAddress);
        checkContract(_feeRecipientAddress);
        checkContract(_collTokenAddress);
        checkContract(_authorityAddress);

        borrowerOperationsAddress = _borrowerOperationsAddress;
        activePool = IActivePool(_activePoolAddress);
        defaultPool = IDefaultPool(_defaultPoolAddress);
        gasPoolAddress = _gasPoolAddress;
        collSurplusPool = ICollSurplusPool(_collSurplusPoolAddress);
        priceFeed = IPriceFeed(_priceFeedAddress);
        ebtcToken = IEBTCToken(_ebtcTokenAddress);
        sortedCdps = ISortedCdps(_sortedCdpsAddress);
        feeRecipient = IFeeRecipient(_feeRecipientAddress);
        collateral = ICollateralToken(_collTokenAddress);

        emit BorrowerOperationsAddressChanged(_borrowerOperationsAddress);
        emit ActivePoolAddressChanged(_activePoolAddress);
        emit DefaultPoolAddressChanged(_defaultPoolAddress);
        emit GasPoolAddressChanged(_gasPoolAddress);
        emit CollSurplusPoolAddressChanged(_collSurplusPoolAddress);
        emit PriceFeedAddressChanged(_priceFeedAddress);
        emit EBTCTokenAddressChanged(_ebtcTokenAddress);
        emit SortedCdpsAddressChanged(_sortedCdpsAddress);
        emit FeeRecipientAddressChanged(_feeRecipientAddress);
        emit CollateralAddressChanged(_collTokenAddress);

<<<<<<< HEAD
        _initializeAuthority(_authorityAddress);

        stakingRewardSplit = 2500;
        // Emit initial value for analytics
        emit StakingRewardSplitSet(stakingRewardSplit);

        _syncIndex();
=======
        syncUpdateIndexInterval();
>>>>>>> e413a42d
        stFeePerUnitg = 1e18;

        _renounceOwnership();
    }

    // --- Getters ---

    function getCdpIdsCount() external view override returns (uint) {
        return CdpIds.length;
    }

    function getIdFromCdpIdsArray(uint _index) external view override returns (bytes32) {
        return CdpIds[_index];
    }

    // --- Cdp Liquidation functions ---
    // -----------------------------------------------------------------
    //    CDP ICR     |       Liquidation Behavior (TODO gas compensation?)
    //
    //  < MCR         |  debt could be fully repaid by liquidator
    //                |  and ALL collateral transferred to liquidator
    //                |  OR debt could be partially repaid by liquidator and
    //                |  liquidator could get collateral of (repaidDebt * max(LICR, min(ICR, MCR)) / price)
    //
    //  > MCR & < TCR |  only liquidatable in Recovery Mode (TCR < CCR)
    //                |  debt could be fully repaid by liquidator
    //                |  and up to (repaid debt * MCR) worth of collateral
    //                |  transferred to liquidator while the residue of collateral
    //                |  will be available in CollSurplusPool for owner to claim
    //                |  OR debt could be partially repaid by liquidator and
    //                |  liquidator could get collateral of (repaidDebt * max(LICR, min(ICR, MCR)) / price)
    // -----------------------------------------------------------------

    // Single CDP liquidation function (fully).
    function liquidate(bytes32 _cdpId) external override {
        _liquidateSingle(_cdpId, 0, _cdpId, _cdpId);
    }

    // Single CDP liquidation function (partially).
    function partiallyLiquidate(
        bytes32 _cdpId,
        uint256 _partialAmount,
        bytes32 _upperPartialHint,
        bytes32 _lowerPartialHint
    ) external override {
        _liquidateSingle(_cdpId, _partialAmount, _upperPartialHint, _lowerPartialHint);
    }

    // Single CDP liquidation function.
    function _liquidateSingle(
        bytes32 _cdpId,
        uint _partialAmount,
        bytes32 _upperPartialHint,
        bytes32 _lowerPartialHint
    ) internal {
        _requireCdpIsActive(_cdpId);

        _applyAccumulatedFeeSplit(_cdpId);

        uint256 _price = priceFeed.fetchPrice();

        // prepare local variables
        uint256 _ICR = getCurrentICR(_cdpId, _price);
        (uint _TCR, uint systemColl, uint systemDebt) = _getTCRWithTotalCollAndDebt(_price);

        require(_ICR < MCR || (_TCR < CCR && _ICR < _TCR), "!_ICR");

        bool _recoveryModeAtStart = _TCR < CCR ? true : false;
        LocalVar_InternalLiquidate memory _liqState = LocalVar_InternalLiquidate(
            _cdpId,
            _partialAmount,
            _price,
            _ICR,
            _upperPartialHint,
            _lowerPartialHint,
            (_recoveryModeAtStart),
            _TCR,
            0,
            0,
            0,
            0
        );

        LocalVar_RecoveryLiquidate memory _rs = LocalVar_RecoveryLiquidate(
            systemDebt,
            systemColl,
            0,
            0,
            0,
            _cdpId,
            _price,
            _ICR,
            0
        );

        ContractsCache memory _contractsCache = ContractsCache(
            activePool,
            defaultPool,
            ebtcToken,
            feeRecipient,
            sortedCdps,
            collSurplusPool,
            gasPoolAddress
        );
        _liquidateSingleCDP(_contractsCache, _liqState, _rs);
    }

    // liquidate given CDP by repaying debt in full or partially if its ICR is below MCR or TCR in recovery mode.
    // For partial liquidation, caller should use HintHelper smart contract to get correct hints for reinsertion into sorted CDP list
    function _liquidateSingleCDP(
        ContractsCache memory _contractsCache,
        LocalVar_InternalLiquidate memory _liqState,
        LocalVar_RecoveryLiquidate memory _recoveryState
    ) internal {
        uint256 totalDebtToBurn;
        uint256 totalColToSend;
        uint256 totalDebtToRedistribute;

        if (_liqState._partialAmount == 0) {
            (
                totalDebtToBurn,
                totalColToSend,
                totalDebtToRedistribute
            ) = _liquidateCDPByExternalLiquidator(_contractsCache, _liqState, _recoveryState);
        } else {
            (totalDebtToBurn, totalColToSend) = _liquidateCDPPartially(_contractsCache, _liqState);
            if (totalColToSend == 0 && totalDebtToBurn == 0) {
                // retry with fully liquidation
                (
                    totalDebtToBurn,
                    totalColToSend,
                    totalDebtToRedistribute
                ) = _liquidateCDPByExternalLiquidator(_contractsCache, _liqState, _recoveryState);
            }
        }

        _finalizeExternalLiquidation(
            _contractsCache,
            totalDebtToBurn,
            totalColToSend,
            totalDebtToRedistribute
        );
    }

    // liquidate (and close) the CDP from an external liquidator
    // this function would return the liquidated debt and collateral of the given CDP
    function _liquidateCDPByExternalLiquidator(
        ContractsCache memory _contractsCache,
        LocalVar_InternalLiquidate memory _liqState,
        LocalVar_RecoveryLiquidate memory _recoveryState
    ) private returns (uint256, uint256, uint256) {
        if (_liqState._recoveryModeAtStart) {
            LocalVar_RecoveryLiquidate memory _outputState = _liquidateSingleCDPInRecoveryMode(
                _contractsCache,
                _recoveryState
            );

            // housekeeping leftover collateral for liquidated CDP
            if (_outputState.totalColSurplus > 0) {
                _contractsCache.activePool.sendETH(
                    address(_contractsCache.collSurplusPool),
                    _outputState.totalColSurplus
                );
            }

            return (
                _outputState.totalDebtToBurn,
                _outputState.totalColToSend,
                _outputState.totalDebtToRedistribute
            );
        } else {
            LocalVar_InternalLiquidate memory _outputState = _liquidateSingleCDPInNormalMode(
                _contractsCache,
                _liqState
            );
            return (
                _outputState.totalDebtToBurn,
                _outputState.totalColToSend,
                _outputState.totalDebtToRedistribute
            );
        }
    }

    function _liquidateSingleCDPInNormalMode(
        ContractsCache memory _contractsCache,
        LocalVar_InternalLiquidate memory _liqState
    ) private returns (LocalVar_InternalLiquidate memory) {
        // liquidate entire debt
        (
            uint256 _totalDebtToBurn,
            uint256 _totalColToSend
        ) = _liquidateCDPByExternalLiquidatorWithoutEvent(_contractsCache, _liqState._cdpId);
        uint256 _cappedColPortion;
        uint256 _collSurplus;
        uint256 _debtToRedistribute;
        address _borrower = _contractsCache.sortedCdps.getOwnerAddress(_liqState._cdpId);
        {
            (_cappedColPortion, _collSurplus, _debtToRedistribute) = _calculateSurplusAndCap(
                _liqState._ICR,
                _liqState._price,
                _totalDebtToBurn,
                _totalColToSend,
                true
            );
            if (_debtToRedistribute > 0) {
                _totalDebtToBurn = _totalDebtToBurn.sub(_debtToRedistribute);
            }
        }
        _liqState.totalDebtToBurn = _liqState.totalDebtToBurn.add(_totalDebtToBurn);
        _liqState.totalColToSend = _liqState.totalColToSend.add(_cappedColPortion);
        _liqState.totalDebtToRedistribute = _liqState.totalDebtToRedistribute.add(
            _debtToRedistribute
        );
        // Emit events
        emit CdpLiquidated(
            _liqState._cdpId,
            _borrower,
            _totalDebtToBurn,
            _cappedColPortion,
            CdpManagerOperation.liquidateInNormalMode
        );
        emit CdpUpdated(
            _liqState._cdpId,
            _borrower,
            0,
            0,
            0,
            CdpManagerOperation.liquidateInNormalMode
        );
        return _liqState;
    }

    function _liquidateSingleCDPInRecoveryMode(
        ContractsCache memory _contractsCache,
        LocalVar_RecoveryLiquidate memory _recoveryState
    ) private returns (LocalVar_RecoveryLiquidate memory) {
        // liquidate entire debt
        (
            uint256 _totalDebtToBurn,
            uint256 _totalColToSend
        ) = _liquidateCDPByExternalLiquidatorWithoutEvent(_contractsCache, _recoveryState._cdpId);

        // cap the liquidated collateral if required
        uint256 _cappedColPortion;
        uint256 _collSurplus;
        uint256 _debtToRedistribute;
        address _borrower = _contractsCache.sortedCdps.getOwnerAddress(_recoveryState._cdpId);

        // avoid stack too deep
        {
            (_cappedColPortion, _collSurplus, _debtToRedistribute) = _calculateSurplusAndCap(
                _recoveryState._ICR,
                _recoveryState._price,
                _totalDebtToBurn,
                _totalColToSend,
                true
            );
            if (_collSurplus > 0) {
                _contractsCache.collSurplusPool.accountSurplus(_borrower, _collSurplus);
                _recoveryState.totalColSurplus = _recoveryState.totalColSurplus.add(_collSurplus);
            }
            if (_debtToRedistribute > 0) {
                _totalDebtToBurn = _totalDebtToBurn.sub(_debtToRedistribute);
            }
        }
        _recoveryState.totalDebtToBurn = _recoveryState.totalDebtToBurn.add(_totalDebtToBurn);
        _recoveryState.totalColToSend = _recoveryState.totalColToSend.add(_cappedColPortion);
        _recoveryState.totalDebtToRedistribute = _recoveryState.totalDebtToRedistribute.add(
            _debtToRedistribute
        );

        // check if system back to normal mode
        _recoveryState.entireSystemDebt = _recoveryState.entireSystemDebt > _totalDebtToBurn
            ? _recoveryState.entireSystemDebt.sub(_totalDebtToBurn)
            : 0;
        _recoveryState.entireSystemColl = _recoveryState.entireSystemColl > _totalColToSend
            ? _recoveryState.entireSystemColl.sub(_totalColToSend)
            : 0;

        emit CdpLiquidated(
            _recoveryState._cdpId,
            _borrower,
            _totalDebtToBurn,
            _cappedColPortion,
            CdpManagerOperation.liquidateInRecoveryMode
        );
        emit CdpUpdated(
            _recoveryState._cdpId,
            _borrower,
            0,
            0,
            0,
            CdpManagerOperation.liquidateInRecoveryMode
        );

        return _recoveryState;
    }

    // liquidate (and close) the CDP from an external liquidator
    // this function would return the liquidated debt and collateral of the given CDP
    // without emmiting events
    function _liquidateCDPByExternalLiquidatorWithoutEvent(
        ContractsCache memory _contractsCache,
        bytes32 _cdpId
    ) private returns (uint256, uint256) {
        // calculate entire debt to repay
        (
            uint256 entireDebt,
            uint256 entireColl,
            uint256 pendingDebtReward,
            uint pendingCollReward
        ) = getEntireDebtAndColl(_cdpId);

        // move around distributed debt and collateral if any
        if (pendingDebtReward > 0 || pendingCollReward > 0) {
            _movePendingCdpRewardsToActivePool(
                _contractsCache.activePool,
                _contractsCache.defaultPool,
                pendingDebtReward,
                pendingCollReward
            );
        }

        // housekeeping after liquidation by closing the CDP
        _removeStake(_cdpId);
        _closeCdp(_cdpId, Status.closedByLiquidation);

        return (entireDebt, entireColl);
    }

    // Liquidate partially the CDP by an external liquidator
    // This function would return the liquidated debt and collateral of the given CDP
    function _liquidateCDPPartially(
        ContractsCache memory _contractsCache,
        LocalVar_InternalLiquidate memory _partialState
    ) private returns (uint256, uint256) {
        bytes32 _cdpId = _partialState._cdpId;
        uint _partialDebt = _partialState._partialAmount;

        // calculate entire debt to repay
        LocalVar_CdpDebtColl memory _debtAndColl = _getEntireDebtAndColl(_cdpId);
        _requirePartialLiqDebtSize(_partialDebt, _debtAndColl.entireDebt, _partialState._price);
        uint newDebt = _debtAndColl.entireDebt.sub(_partialDebt);

        // credit to https://arxiv.org/pdf/2212.07306.pdf for details
        (uint _partialColl, uint newColl, ) = _calculateSurplusAndCap(
            _partialState._ICR,
            _partialState._price,
            _partialDebt,
            _debtAndColl.entireColl,
            false
        );

        // return early if new collateral is zero
        if (newColl == 0) {
            return (0, 0);
        }

        // apply pending debt and collateral if any
        // and update CDP internal accounting for debt and collateral
        // if there is liquidation redistribution
        {
            if (_debtAndColl.pendingDebtReward > 0) {
                Cdps[_cdpId].debt = Cdps[_cdpId].debt.add(_debtAndColl.pendingDebtReward);
            }
            if (_debtAndColl.pendingCollReward > 0) {
                Cdps[_cdpId].coll = Cdps[_cdpId].coll.add(_debtAndColl.pendingCollReward);
            }
            if (_debtAndColl.pendingDebtReward > 0 || _debtAndColl.pendingCollReward > 0) {
                _movePendingCdpRewardsToActivePool(
                    _contractsCache.activePool,
                    _contractsCache.defaultPool,
                    _debtAndColl.pendingDebtReward,
                    _debtAndColl.pendingCollReward
                );
            }
        }

        // updating the CDP accounting for partial liquidation
        _partiallyReduceCdpDebt(_cdpId, _partialDebt, _partialColl);

        // reInsert into sorted CDP list after partial liquidation
        {
            _reInsertPartialLiquidation(
                _contractsCache,
                _partialState,
                LiquityMath._computeNominalCR(newColl, newDebt)
            );
            emit CdpPartiallyLiquidated(
                _cdpId,
                _contractsCache.sortedCdps.getOwnerAddress(_cdpId),
                _partialDebt,
                _partialColl,
                CdpManagerOperation.partiallyLiquidate
            );
        }
        return (_partialDebt, _partialColl);
    }

    function _partiallyReduceCdpDebt(bytes32 _cdpId, uint _partialDebt, uint _partialColl) internal {
        uint _coll = Cdps[_cdpId].coll;
        uint _debt = Cdps[_cdpId].debt;

        Cdps[_cdpId].coll = _coll.sub(_partialColl);
        Cdps[_cdpId].debt = _debt.sub(_partialDebt);
        _updateStakeAndTotalStakes(_cdpId);

        _updateCdpRewardSnapshots(_cdpId);
    }

    // Re-Insertion into SortedCdp list after partial liquidation
    function _reInsertPartialLiquidation(
        ContractsCache memory _contractsCache,
        LocalVar_InternalLiquidate memory _partialState,
        uint _newNICR
    ) internal {
        bytes32 _cdpId = _partialState._cdpId;

        // ensure new ICR does NOT decrease due to partial liquidation
        // if original ICR is above LICR
        if (_partialState._ICR > LICR) {
            require(
                getCurrentICR(_cdpId, _partialState._price) >= _partialState._ICR,
                "!_newICR>=_ICR"
            );
        }

        // reInsert into sorted CDP list
        _contractsCache.sortedCdps.reInsert(
            _cdpId,
            _newNICR,
            _partialState._upperPartialHint,
            _partialState._lowerPartialHint
        );
        emit CdpUpdated(
            _cdpId,
            _contractsCache.sortedCdps.getOwnerAddress(_cdpId),
            Cdps[_cdpId].debt,
            Cdps[_cdpId].coll,
            Cdps[_cdpId].stake,
            CdpManagerOperation.partiallyLiquidate
        );
    }

    function _finalizeExternalLiquidation(
        ContractsCache memory _contractsCache,
        uint256 totalDebtToBurn,
        uint256 totalColToSend,
        uint256 totalDebtToRedistribute
    ) internal {
        // update the staking and collateral snapshots
        _updateSystemSnapshots_excludeCollRemainder(
            _contractsCache.activePool,
            _contractsCache.defaultPool,
            totalColToSend
        );

        emit Liquidation(totalDebtToBurn, totalColToSend);

        // redistribute debt if any
        if (totalDebtToRedistribute > 0) {
            _redistributeDebtAndColl(
                _contractsCache.activePool,
                _contractsCache.defaultPool,
                totalDebtToRedistribute,
                0
            );
        }

        // burn the debt from liquidator
        _contractsCache.ebtcToken.burn(msg.sender, totalDebtToBurn);

        // offset debt from Active Pool
        _contractsCache.activePool.decreaseEBTCDebt(totalDebtToBurn);

        // CEI: ensure sending back collateral to liquidator is last thing to do
        _contractsCache.activePool.sendETH(msg.sender, totalColToSend);
    }

    // Function that calculates the amount of collateral to send to liquidator (plus incentive) and the amount of collateral surplus
    function _calculateSurplusAndCap(
        uint _ICR,
        uint _price,
        uint _totalDebtToBurn,
        uint _totalColToSend,
        bool _fullLiquidation
    ) private view returns (uint cappedColPortion, uint collSurplus, uint debtToRedistribute) {
        // Calculate liquidation incentive for liquidator:
        // If ICR is less than 103%: give away 103% worth of collateral to liquidator, i.e., repaidDebt.mul(103%).div(price)
        // If ICR is more than 103%: give away min(ICR, 110%) worth of collateral to liquidator, i.e., repaidDebt.mul(min(ICR, 110%)).div(price)
        // Add LIQUIDATOR_REWARD in case not giving entire collateral away
        uint _incentiveColl;
        if (_ICR > LICR) {
            _incentiveColl = _totalDebtToBurn.mul(_ICR > MCR ? MCR : _ICR).div(_price);
        } else {
            if (_fullLiquidation) {
                // for full liquidation, there would be some bad debt to redistribute
                _incentiveColl = collateral.getPooledEthByShares(_totalColToSend);
                uint _debtToRepay = _incentiveColl.mul(_price).div(LICR);
                debtToRedistribute = _debtToRepay < _totalDebtToBurn
                    ? _totalDebtToBurn.sub(_debtToRepay)
                    : 0;
            } else {
                // for partial liquidation, new ICR would deteriorate
                // since we give more incentive (103%) than current _ICR allowed
                _incentiveColl = _totalDebtToBurn.mul(LICR).div(_price);
            }
        }
        _incentiveColl = _incentiveColl.add(_fullLiquidation ? LIQUIDATOR_REWARD : 0);
        cappedColPortion = collateral.getSharesByPooledEth(_incentiveColl);
        cappedColPortion = cappedColPortion < _totalColToSend ? cappedColPortion : _totalColToSend;
        collSurplus = (cappedColPortion == _totalColToSend)
            ? 0
            : _totalColToSend.sub(cappedColPortion);
    }

<<<<<<< HEAD
    // --- Inner single liquidation functions ---

    // Liquidate one cdp, in Normal Mode.
    // TODO @deprecated, to remove later when all tests is adapted to new liquidation logic
    function _liquidateNormalMode(
        IActivePool _activePool,
        IDefaultPool _defaultPool,
        bytes32 _cdpId,
        uint _EBTCInStabPool
    ) internal returns (LiquidationValues memory singleLiquidation) {
        LocalVariables_InnerSingleLiquidateFunction memory vars;

        (
            singleLiquidation.entireCdpDebt,
            singleLiquidation.entireCdpColl,
            vars.pendingDebtReward,
            vars.pendingCollReward
        ) = getEntireDebtAndColl(_cdpId);

        _movePendingCdpRewardsToActivePool(
            _activePool,
            _defaultPool,
            vars.pendingDebtReward,
            vars.pendingCollReward
        );
        _removeStake(_cdpId);

        singleLiquidation.collGasCompensation = _getCollGasCompensation(
            singleLiquidation.entireCdpColl
        );
        singleLiquidation.EBTCGasCompensation = EBTC_GAS_COMPENSATION;
        uint collToLiquidate = singleLiquidation.entireCdpColl.sub(
            singleLiquidation.collGasCompensation
        );

        (
            singleLiquidation.debtToOffset,
            singleLiquidation.collToSendToSP,
            singleLiquidation.debtToRedistribute,
            singleLiquidation.collToRedistribute
        ) = _getOffsetAndRedistributionVals(
            singleLiquidation.entireCdpDebt,
            collToLiquidate,
            _EBTCInStabPool
        );

        _closeCdp(_cdpId, Status.closedByLiquidation);

        address _borrower = ISortedCdps(sortedCdps).getOwnerAddress(_cdpId);
        emit CdpLiquidated(
            _cdpId,
            _borrower,
            singleLiquidation.entireCdpDebt,
            singleLiquidation.entireCdpColl,
            CdpManagerOperation.liquidateInNormalMode
        );
        emit CdpUpdated(_cdpId, _borrower, 0, 0, 0, CdpManagerOperation.liquidateInNormalMode);
        return singleLiquidation;
    }

    // Liquidate one cdp, in Recovery Mode.
    // TODO @deprecated, to remove later when all tests is adapted to new liquidation logic
    function _liquidateRecoveryMode(
        IActivePool _activePool,
        IDefaultPool _defaultPool,
        LocalVariables_LiquidationSequence memory _sequenceVar
    ) internal returns (LiquidationValues memory singleLiquidation) {
        LocalVariables_InnerSingleLiquidateFunction memory vars;
        if (CdpIds.length <= 1) {
            return singleLiquidation;
        } // don't liquidate if last cdp

        (
            singleLiquidation.entireCdpDebt,
            singleLiquidation.entireCdpColl,
            vars.pendingDebtReward,
            vars.pendingCollReward
        ) = getEntireDebtAndColl(_sequenceVar.user);

        singleLiquidation.collGasCompensation = _getCollGasCompensation(
            singleLiquidation.entireCdpColl
        );
        singleLiquidation.EBTCGasCompensation = EBTC_GAS_COMPENSATION;
        vars.collToLiquidate = singleLiquidation.entireCdpColl.sub(
            singleLiquidation.collGasCompensation
        );

        // If ICR <= 100%, purely redistribute the Cdp across all active Cdps
        if (_sequenceVar.ICR <= _100pct) {
            _movePendingCdpRewardsToActivePool(
                _activePool,
                _defaultPool,
                vars.pendingDebtReward,
                vars.pendingCollReward
            );
            _removeStake(_sequenceVar.user);

            singleLiquidation.debtToOffset = 0;
            singleLiquidation.collToSendToSP = 0;
            singleLiquidation.debtToRedistribute = singleLiquidation.entireCdpDebt;
            singleLiquidation.collToRedistribute = vars.collToLiquidate;

            _closeCdp(_sequenceVar.user, Status.closedByLiquidation);

            address _borrower = ISortedCdps(sortedCdps).getOwnerAddress(_sequenceVar.user);
            emit CdpLiquidated(
                _sequenceVar.user,
                _borrower,
                singleLiquidation.entireCdpDebt,
                singleLiquidation.entireCdpColl,
                CdpManagerOperation.liquidateInRecoveryMode
            );
            emit CdpUpdated(
                _sequenceVar.user,
                _borrower,
                0,
                0,
                0,
                CdpManagerOperation.liquidateInRecoveryMode
            );

            // If 100% < ICR < MCR, offset as much as possible, and redistribute the remainder
        } else if ((_sequenceVar.ICR > _100pct) && (_sequenceVar.ICR < MCR)) {
            _movePendingCdpRewardsToActivePool(
                _activePool,
                _defaultPool,
                vars.pendingDebtReward,
                vars.pendingCollReward
            );
            _removeStake(_sequenceVar.user);

            (
                singleLiquidation.debtToOffset,
                singleLiquidation.collToSendToSP,
                singleLiquidation.debtToRedistribute,
                singleLiquidation.collToRedistribute
            ) = _getOffsetAndRedistributionVals(
                singleLiquidation.entireCdpDebt,
                vars.collToLiquidate,
                _sequenceVar.remainingEBTCInStabPool
            );

            _closeCdp(_sequenceVar.user, Status.closedByLiquidation);

            address _borrower = ISortedCdps(sortedCdps).getOwnerAddress(_sequenceVar.user);
            emit CdpLiquidated(
                _sequenceVar.user,
                _borrower,
                singleLiquidation.entireCdpDebt,
                singleLiquidation.entireCdpColl,
                CdpManagerOperation.liquidateInRecoveryMode
            );
            emit CdpUpdated(
                _sequenceVar.user,
                _borrower,
                0,
                0,
                0,
                CdpManagerOperation.liquidateInRecoveryMode
            );
            /*
             * If 110% <= ICR < current TCR (accounting for the preceding liquidations in the current sequence)
             * and there is EBTC in the Stability Pool, only offset, with no redistribution,
             * but at a capped rate of 1.1 and only if the whole debt can be liquidated.
             * The remainder due to the capped rate will be claimable as collateral surplus.
             */
        } else if (
            (_sequenceVar.ICR >= MCR) &&
            (_sequenceVar.ICR < _sequenceVar.TCR) &&
            (singleLiquidation.entireCdpDebt <= _sequenceVar.remainingEBTCInStabPool)
        ) {
            _movePendingCdpRewardsToActivePool(
                _activePool,
                _defaultPool,
                vars.pendingDebtReward,
                vars.pendingCollReward
            );
            assert(_sequenceVar.remainingEBTCInStabPool != 0);

            _removeStake(_sequenceVar.user);
            singleLiquidation = _getCappedOffsetVals(
                singleLiquidation.entireCdpDebt,
                singleLiquidation.entireCdpColl,
                _sequenceVar.price
            );

            address _borrower = ISortedCdps(sortedCdps).getOwnerAddress(_sequenceVar.user);
            _closeCdp(_sequenceVar.user, Status.closedByLiquidation);
            if (singleLiquidation.collSurplus > 0) {
                collSurplusPool.accountSurplus(_borrower, singleLiquidation.collSurplus);
            }

            emit CdpLiquidated(
                _sequenceVar.user,
                _borrower,
                singleLiquidation.entireCdpDebt,
                singleLiquidation.collToSendToSP,
                CdpManagerOperation.liquidateInRecoveryMode
            );
            emit CdpUpdated(
                _sequenceVar.user,
                _borrower,
                0,
                0,
                0,
                CdpManagerOperation.liquidateInRecoveryMode
            );
        } else {
            // if (_ICR >= MCR && ( _ICR >= _TCR || singleLiquidation.entireCdpDebt > _EBTCInStabPool))
            LiquidationValues memory zeroVals;
            return zeroVals;
        }

        return singleLiquidation;
    }

    /* In a full liquidation, returns the values for a cdp's coll and debt to be offset, and coll and debt to be
     * redistributed to active cdps.
     */
    // TODO @deprecated, to remove later when all tests is adapted to new liquidation logic
    function _getOffsetAndRedistributionVals(
        uint _debt,
        uint _coll,
        uint _EBTCInStabPool
    )
        internal
        pure
        returns (
            uint debtToOffset,
            uint collToSendToSP,
            uint debtToRedistribute,
            uint collToRedistribute
        )
    {
        if (_EBTCInStabPool > 0) {
            /*
             * Offset as much debt & collateral as possible against the Stability Pool, and redistribute the remainder
             * between all active cdps.
             *
             *  If the cdp's debt is larger than the deposited EBTC in the Stability Pool:
             *
             *  - Offset an amount of the cdp's debt equal to the EBTC in the Stability Pool
             *  - Send a fraction of the cdp's collateral to the Stability Pool,
             *  equal to the fraction of its offset debt
             *
             */
            debtToOffset = LiquityMath._min(_debt, _EBTCInStabPool);
            collToSendToSP = _coll.mul(debtToOffset).div(_debt);
            debtToRedistribute = _debt.sub(debtToOffset);
            collToRedistribute = _coll.sub(collToSendToSP);
        } else {
            debtToOffset = 0;
            collToSendToSP = 0;
            debtToRedistribute = _debt;
            collToRedistribute = _coll;
        }
    }
=======
    // --- Batch/Sequence liquidation functions ---
>>>>>>> e413a42d

    /*
     * Liquidate a sequence of cdps. Closes a maximum number of n cdps with their CR < MCR or CR < TCR in reocvery mode,
     * starting from the one with the lowest collateral ratio in the system, and moving upwards
     */
    function liquidateCdps(uint _n) external override {
        require(_n > 0, "CdpManager: can't liquidate zero CDP in sequence");

        ContractsCache memory contractsCache = ContractsCache(
            activePool,
            defaultPool,
<<<<<<< HEAD
            IEBTCToken(address(0)),
            IFeeRecipient(address(0)),
=======
            ebtcToken,
            lqtyStaking,
>>>>>>> e413a42d
            sortedCdps,
            collSurplusPool,
            gasPoolAddress
        );

        LocalVariables_OuterLiquidationFunction memory vars;

        LiquidationTotals memory totals;

        // taking fee to avoid accounted for the calculation of the TCR
        claimStakingSplitFee();

        vars.price = priceFeed.fetchPrice();
<<<<<<< HEAD
        vars.EBTCInStabPool = _tmpGetReserveInLiquidation();
        vars.recoveryModeAtStart = _checkRecoveryMode(vars.price);
=======
        (uint _TCR, uint systemColl, uint systemDebt) = _getTCRWithTotalCollAndDebt(
            vars.price,
            lastInterestRateUpdateTime
        );
        vars.recoveryModeAtStart = _TCR < CCR ? true : false;
>>>>>>> e413a42d

        // Perform the appropriate liquidation sequence - tally the values, and obtain their totals
        if (vars.recoveryModeAtStart) {
            totals = _getTotalsFromLiquidateCdpsSequence_RecoveryMode(
                contractsCache,
                vars.price,
                systemColl,
                systemDebt,
                _n
            );
        } else {
            // if !vars.recoveryModeAtStart
            totals = _getTotalsFromLiquidateCdpsSequence_NormalMode(
                contractsCache,
                vars.price,
                _TCR,
                _n
            );
        }

        require(totals.totalDebtInSequence > 0, "CdpManager: nothing to liquidate");

        // housekeeping leftover collateral for liquidated CDPs
        if (totals.totalCollSurplus > 0) {
            contractsCache.activePool.sendETH(
                address(contractsCache.collSurplusPool),
                totals.totalCollSurplus
            );
        }

        _finalizeExternalLiquidation(
            contractsCache,
            totals.totalDebtToOffset,
            totals.totalCollToSendToLiquidator,
            totals.totalDebtToRedistribute
        );
    }

    /*
     * This function is used when the liquidateCdps sequence starts during Recovery Mode. However, it
     * handle the case where the system *leaves* Recovery Mode, part way through the liquidation sequence
     */
    function _getTotalsFromLiquidateCdpsSequence_RecoveryMode(
        ContractsCache memory _contractsCache,
        uint _price,
        uint _systemColl,
        uint _systemDebt,
        uint _n
    ) internal returns (LiquidationTotals memory totals) {
        LocalVariables_LiquidationSequence memory vars;
        LiquidationValues memory singleLiquidation;

        vars.backToNormalMode = false;
<<<<<<< HEAD
        vars.entireSystemDebt = _getEntireSystemDebt();
        vars.entireSystemColl = getEntireSystemColl();
=======
        vars.entireSystemDebt = _systemDebt;
        vars.entireSystemColl = _systemColl;
>>>>>>> e413a42d

        vars.cdpId = _contractsCache.sortedCdps.getLast();
        bytes32 firstId = _contractsCache.sortedCdps.getFirst();
        uint _TCR = _computeTCRWithGivenSystemValues(
            vars.entireSystemColl,
            vars.entireSystemDebt,
            _price
        );
        for (vars.i = 0; vars.i < _n && vars.cdpId != firstId; ++vars.i) {
            // we need to cache it, because current CDP is likely going to be deleted
            bytes32 nextCdp = _contractsCache.sortedCdps.getPrev(vars.cdpId);

            vars.ICR = getCurrentICR(vars.cdpId, _price);

            if (!vars.backToNormalMode && (vars.ICR < MCR || vars.ICR < _TCR)) {
                vars.price = _price;
                _applyAccumulatedFeeSplit(vars.cdpId);
                _getLiquidationValuesRecoveryMode(
                    _contractsCache,
                    _price,
                    vars.entireSystemDebt,
                    vars.entireSystemColl,
                    vars,
                    singleLiquidation
                );

                // Update aggregate trackers
                vars.entireSystemDebt = vars.entireSystemDebt.sub(singleLiquidation.debtToOffset);
                vars.entireSystemColl = vars
                    .entireSystemColl
                    .sub(singleLiquidation.totalCollToSendToLiquidator)
                    .sub(singleLiquidation.collSurplus);

                // Add liquidation values to their respective running totals
                totals = _addLiquidationValuesToTotals(totals, singleLiquidation);

                _TCR = _computeTCRWithGivenSystemValues(
                    vars.entireSystemColl,
                    vars.entireSystemDebt,
                    _price
                );
                vars.backToNormalMode = _TCR < CCR ? false : true;
            } else if (vars.backToNormalMode && vars.ICR < MCR) {
                _applyAccumulatedFeeSplit(vars.cdpId);
                _getLiquidationValuesNormalMode(
                    _contractsCache,
                    _price,
                    _TCR,
                    vars,
                    singleLiquidation
                );

                // Add liquidation values to their respective running totals
                totals = _addLiquidationValuesToTotals(totals, singleLiquidation);
            } else break; // break if the loop reaches a Cdp with ICR >= MCR

            vars.cdpId = nextCdp;
        }
    }

    function _getTotalsFromLiquidateCdpsSequence_NormalMode(
        ContractsCache memory _contractsCache,
        uint _price,
        uint _TCR,
        uint _n
    ) internal returns (LiquidationTotals memory totals) {
        LocalVariables_LiquidationSequence memory vars;
        LiquidationValues memory singleLiquidation;
        ISortedCdps sortedCdpsCached = _contractsCache.sortedCdps;

        for (vars.i = 0; vars.i < _n; ++vars.i) {
            vars.cdpId = sortedCdpsCached.getLast();
            vars.ICR = getCurrentICR(vars.cdpId, _price);

            if (vars.ICR < MCR) {
                _applyAccumulatedFeeSplit(vars.cdpId);
                _getLiquidationValuesNormalMode(
                    _contractsCache,
                    _price,
                    _TCR,
                    vars,
                    singleLiquidation
                );

                // Add liquidation values to their respective running totals
                totals = _addLiquidationValuesToTotals(totals, singleLiquidation);
            } else break; // break if the loop reaches a Cdp with ICR >= MCR
        }
    }

    function _getLiquidationValuesNormalMode(
        ContractsCache memory _contractsCache,
        uint _price,
        uint _TCR,
        LocalVariables_LiquidationSequence memory vars,
        LiquidationValues memory singleLiquidation
    ) internal {
        LocalVar_InternalLiquidate memory _liqState = LocalVar_InternalLiquidate(
            vars.cdpId,
            0,
            _price,
            vars.ICR,
            vars.cdpId,
            vars.cdpId,
            (false),
            _TCR,
            0,
            0,
            0,
            0
        );

        LocalVar_InternalLiquidate memory _outputState = _liquidateSingleCDPInNormalMode(
            _contractsCache,
            _liqState
        );

        singleLiquidation.entireCdpDebt = _outputState.totalDebtToBurn;
        singleLiquidation.debtToOffset = _outputState.totalDebtToBurn;
        singleLiquidation.totalCollToSendToLiquidator = _outputState.totalColToSend;
        singleLiquidation.collSurplus = _outputState.totalColSurplus;
        singleLiquidation.debtToRedistribute = _outputState.totalDebtToRedistribute;
    }

    function _getLiquidationValuesRecoveryMode(
        ContractsCache memory _contractsCache,
        uint _price,
        uint _systemDebt,
        uint _systemColl,
        LocalVariables_LiquidationSequence memory vars,
        LiquidationValues memory singleLiquidation
    ) internal {
        LocalVar_RecoveryLiquidate memory _recState = LocalVar_RecoveryLiquidate(
            _systemDebt,
            _systemColl,
            0,
            0,
            0,
            vars.cdpId,
            _price,
            vars.ICR,
            0
        );

        LocalVar_RecoveryLiquidate memory _outputState = _liquidateSingleCDPInRecoveryMode(
            _contractsCache,
            _recState
        );

        singleLiquidation.entireCdpDebt = _outputState.totalDebtToBurn;
        singleLiquidation.debtToOffset = _outputState.totalDebtToBurn;
        singleLiquidation.totalCollToSendToLiquidator = _outputState.totalColToSend;
        singleLiquidation.collSurplus = _outputState.totalColSurplus;
        singleLiquidation.debtToRedistribute = _outputState.totalDebtToRedistribute;
    }

    /*
     * Attempt to liquidate a custom list of cdps provided by the caller.
     */
    function batchLiquidateCdps(bytes32[] memory _cdpArray) public override {
        require(_cdpArray.length != 0, "CdpManager: Calldata address array must not be empty");

        ContractsCache memory contractsCache = ContractsCache(
            activePool,
            defaultPool,
            ebtcToken,
            lqtyStaking,
            sortedCdps,
            collSurplusPool,
            gasPoolAddress
        );

        LocalVariables_OuterLiquidationFunction memory vars;
        LiquidationTotals memory totals;

        // taking fee to avoid accounted for the calculation of the TCR
        claimStakingSplitFee();

        vars.price = priceFeed.fetchPrice();
<<<<<<< HEAD
        vars.EBTCInStabPool = _tmpGetReserveInLiquidation();
        vars.recoveryModeAtStart = _checkRecoveryMode(vars.price);
=======
        (uint _TCR, uint systemColl, uint systemDebt) = _getTCRWithTotalCollAndDebt(
            vars.price,
            lastInterestRateUpdateTime
        );
        vars.recoveryModeAtStart = _TCR < CCR ? true : false;
>>>>>>> e413a42d

        // Perform the appropriate liquidation sequence - tally values and obtain their totals.
        if (vars.recoveryModeAtStart) {
            totals = _getTotalFromBatchLiquidate_RecoveryMode(
                contractsCache,
                vars.price,
                systemColl,
                systemDebt,
                _cdpArray
            );
        } else {
            //  if !vars.recoveryModeAtStart
            totals = _getTotalsFromBatchLiquidate_NormalMode(
                contractsCache,
                vars.price,
                _TCR,
                _cdpArray
            );
        }

        require(totals.totalDebtInSequence > 0, "CdpManager: nothing to liquidate");

        // housekeeping leftover collateral for liquidated CDPs
        if (totals.totalCollSurplus > 0) {
            contractsCache.activePool.sendETH(
                address(contractsCache.collSurplusPool),
                totals.totalCollSurplus
            );
        }

        _finalizeExternalLiquidation(
            contractsCache,
            totals.totalDebtToOffset,
            totals.totalCollToSendToLiquidator,
            totals.totalDebtToRedistribute
        );
    }

    /*
     * This function is used when the batch liquidation sequence starts during Recovery Mode. However, it
     * handle the case where the system *leaves* Recovery Mode, part way through the liquidation sequence
     */
    function _getTotalFromBatchLiquidate_RecoveryMode(
        ContractsCache memory _contractsCache,
        uint _price,
        uint _systemColl,
        uint _systemDebt,
        bytes32[] memory _cdpArray
    ) internal returns (LiquidationTotals memory totals) {
        LocalVariables_LiquidationSequence memory vars;
        LiquidationValues memory singleLiquidation;

        vars.backToNormalMode = false;
<<<<<<< HEAD
        vars.entireSystemDebt = _getEntireSystemDebt();
        vars.entireSystemColl = getEntireSystemColl();

        for (vars.i = 0; vars.i < _cdpArray.length; vars.i++) {
            vars.user = _cdpArray[vars.i];
=======
        vars.entireSystemDebt = _systemDebt;
        vars.entireSystemColl = _systemColl;
        uint _TCR = _computeTCRWithGivenSystemValues(
            vars.entireSystemColl,
            vars.entireSystemDebt,
            _price
        );
        for (vars.i = 0; vars.i < _cdpArray.length; ++vars.i) {
            vars.cdpId = _cdpArray[vars.i];
>>>>>>> e413a42d
            // Skip non-active cdps
            if (Cdps[vars.cdpId].status != Status.active) {
                continue;
            }
            vars.ICR = getCurrentICR(vars.cdpId, _price);

            if (!vars.backToNormalMode && (vars.ICR < MCR || vars.ICR < _TCR)) {
                vars.price = _price;
                _applyAccumulatedFeeSplit(vars.cdpId);
                _getLiquidationValuesRecoveryMode(
                    _contractsCache,
                    _price,
                    vars.entireSystemDebt,
                    vars.entireSystemColl,
                    vars,
                    singleLiquidation
                );

                // Update aggregate trackers
                vars.entireSystemDebt = vars.entireSystemDebt.sub(singleLiquidation.debtToOffset);
                vars.entireSystemColl = vars
                    .entireSystemColl
                    .sub(singleLiquidation.totalCollToSendToLiquidator)
                    .sub(singleLiquidation.collSurplus);

                // Add liquidation values to their respective running totals
                totals = _addLiquidationValuesToTotals(totals, singleLiquidation);

                _TCR = _computeTCRWithGivenSystemValues(
                    vars.entireSystemColl,
                    vars.entireSystemDebt,
                    _price
                );
                vars.backToNormalMode = _TCR < CCR ? false : true;
            } else if (vars.backToNormalMode && vars.ICR < MCR) {
                _applyAccumulatedFeeSplit(vars.cdpId);
                _getLiquidationValuesNormalMode(
                    _contractsCache,
                    _price,
                    _TCR,
                    vars,
                    singleLiquidation
                );

                // Add liquidation values to their respective running totals
                totals = _addLiquidationValuesToTotals(totals, singleLiquidation);
            } else continue; // In Normal Mode skip cdps with ICR >= MCR
        }
    }

    function _getTotalsFromBatchLiquidate_NormalMode(
        ContractsCache memory _contractsCache,
        uint _price,
        uint _TCR,
        bytes32[] memory _cdpArray
    ) internal returns (LiquidationTotals memory totals) {
        LocalVariables_LiquidationSequence memory vars;
        LiquidationValues memory singleLiquidation;

        for (vars.i = 0; vars.i < _cdpArray.length; ++vars.i) {
            vars.cdpId = _cdpArray[vars.i];
            // Skip non-active cdps
            if (Cdps[vars.cdpId].status != Status.active) {
                continue;
            }
            vars.ICR = getCurrentICR(vars.cdpId, _price);

            if (vars.ICR < MCR) {
                _applyAccumulatedFeeSplit(vars.cdpId);
                _getLiquidationValuesNormalMode(
                    _contractsCache,
                    _price,
                    _TCR,
                    vars,
                    singleLiquidation
                );

                // Add liquidation values to their respective running totals
                totals = _addLiquidationValuesToTotals(totals, singleLiquidation);
            }
        }
    }

    // --- Liquidation helper functions ---

    function _addLiquidationValuesToTotals(
        LiquidationTotals memory oldTotals,
        LiquidationValues memory singleLiquidation
    ) internal pure returns (LiquidationTotals memory newTotals) {
        // Tally all the values with their respective running totals
        newTotals.totalDebtInSequence = oldTotals.totalDebtInSequence.add(
            singleLiquidation.entireCdpDebt
        );
        newTotals.totalDebtToOffset = oldTotals.totalDebtToOffset.add(
            singleLiquidation.debtToOffset
        );
        newTotals.totalCollToSendToLiquidator = oldTotals.totalCollToSendToLiquidator.add(
            singleLiquidation.totalCollToSendToLiquidator
        );
        newTotals.totalDebtToRedistribute = oldTotals.totalDebtToRedistribute.add(
            singleLiquidation.debtToRedistribute
        );
        newTotals.totalCollToRedistribute = oldTotals.totalCollToRedistribute.add(
            singleLiquidation.collToRedistribute
        );
        newTotals.totalCollSurplus = oldTotals.totalCollSurplus.add(singleLiquidation.collSurplus);

        return newTotals;
    }

    // Move a Cdp's pending debt and collateral rewards from distributions, from the Default Pool to the Active Pool
    function _movePendingCdpRewardsToActivePool(
        IActivePool _activePool,
        IDefaultPool _defaultPool,
        uint _EBTC,
        uint _ETH
    ) internal {
        _defaultPool.decreaseEBTCDebt(_EBTC);
        _activePool.increaseEBTCDebt(_EBTC);
        _defaultPool.sendETHToActivePool(_ETH);
    }

    // --- Redemption functions ---

    struct LocalVariables_RedeemCollateralFromCdp {
        bytes32 _cdpId;
        uint _maxEBTCamount;
        uint _price;
        bytes32 _upperPartialRedemptionHint;
        bytes32 _lowerPartialRedemptionHint;
        uint _partialRedemptionHintNICR;
    }

    // Redeem as much collateral as possible from given Cdp in exchange for EBTC up to _maxEBTCamount
    function _redeemCollateralFromCdp(
        ContractsCache memory _contractsCache,
        LocalVariables_RedeemCollateralFromCdp memory _redeemColFromCdp
    ) internal returns (SingleRedemptionValues memory singleRedemption) {
        // Determine the remaining amount (lot) to be redeemed,
        // capped by the entire debt of the Cdp minus the liquidation reserve
        singleRedemption.EBTCLot = LiquityMath._min(
            _redeemColFromCdp._maxEBTCamount,
            Cdps[_redeemColFromCdp._cdpId].debt.sub(EBTC_GAS_COMPENSATION)
        );

        // Get the ETHLot of equivalent value in USD
        singleRedemption.ETHLot = collateral.getSharesByPooledEth(
            singleRedemption.EBTCLot.mul(DECIMAL_PRECISION).div(_redeemColFromCdp._price)
        );
        // Decrease the debt and collateral of the current Cdp according to the EBTC lot and corresponding ETH to send
        uint newDebt = (Cdps[_redeemColFromCdp._cdpId].debt).sub(singleRedemption.EBTCLot);
        uint newColl = (Cdps[_redeemColFromCdp._cdpId].coll).sub(singleRedemption.ETHLot);

        if (newDebt == EBTC_GAS_COMPENSATION) {
            // No debt left in the Cdp (except for the liquidation reserve), therefore the cdp gets closed
            _removeStake(_redeemColFromCdp._cdpId);
            address _borrower = _contractsCache.sortedCdps.getOwnerAddress(_redeemColFromCdp._cdpId);
            _closeCdp(_redeemColFromCdp._cdpId, Status.closedByRedemption);
            _redeemCloseCdp(
                _contractsCache,
                _redeemColFromCdp._cdpId,
                EBTC_GAS_COMPENSATION,
                newColl,
                _borrower
            );
            emit CdpUpdated(
                _redeemColFromCdp._cdpId,
                _borrower,
                0,
                0,
                0,
                CdpManagerOperation.redeemCollateral
            );
        } else {
            uint newNICR = LiquityMath._computeNominalCR(newColl, newDebt);

            /*
             * If the provided hint is out of date, we bail since trying to reinsert without a good hint will almost
             * certainly result in running out of gas.
             *
             * If the resultant net debt of the partial is less than the minimum, net debt we bail.
             */
            if (
                newNICR != _redeemColFromCdp._partialRedemptionHintNICR ||
                _convertDebtDenominationToEth(_getNetDebt(newDebt), _redeemColFromCdp._price) <
                MIN_NET_DEBT
            ) {
                singleRedemption.cancelledPartial = true;
                return singleRedemption;
            }

            _contractsCache.sortedCdps.reInsert(
                _redeemColFromCdp._cdpId,
                newNICR,
                _redeemColFromCdp._upperPartialRedemptionHint,
                _redeemColFromCdp._lowerPartialRedemptionHint
            );

            Cdps[_redeemColFromCdp._cdpId].debt = newDebt;
            Cdps[_redeemColFromCdp._cdpId].coll = newColl;
            _updateStakeAndTotalStakes(_redeemColFromCdp._cdpId);

            address _borrower = ISortedCdps(sortedCdps).getOwnerAddress(_redeemColFromCdp._cdpId);
            emit CdpUpdated(
                _redeemColFromCdp._cdpId,
                _borrower,
                newDebt,
                newColl,
                Cdps[_redeemColFromCdp._cdpId].stake,
                CdpManagerOperation.redeemCollateral
            );
        }

        return singleRedemption;
    }

    /*
     * Called when a full redemption occurs, and closes the cdp.
     * The redeemer swaps (debt - liquidation reserve) EBTC for (debt - liquidation reserve)
     * worth of ETH, so the EBTC liquidation reserve left corresponds to the remaining debt.
     * In order to close the cdp, the EBTC liquidation reserve is burned,
     * and the corresponding debt is removed from the active pool.
     * The debt recorded on the cdp's struct is zero'd elswhere, in _closeCdp.
     * Any surplus ETH left in the cdp, is sent to the Coll surplus pool, and can be later claimed by the borrower.
     */
    function _redeemCloseCdp(
        ContractsCache memory _contractsCache,
        bytes32 _cdpId, // TODO: Remove?
        uint _EBTC,
        uint _ETH,
        address _borrower
    ) internal {
        _contractsCache.ebtcToken.burn(gasPoolAddress, _EBTC);
        // Update Active Pool EBTC, and send ETH to account
        _contractsCache.activePool.decreaseEBTCDebt(_EBTC);

        // send ETH from Active Pool to CollSurplus Pool
        _contractsCache.collSurplusPool.accountSurplus(_borrower, _ETH);
        _contractsCache.activePool.sendETH(address(_contractsCache.collSurplusPool), _ETH);
    }

    function _isValidFirstRedemptionHint(
        ISortedCdps _sortedCdps,
        bytes32 _firstRedemptionHint,
        uint _price
    ) internal view returns (bool) {
        if (
            _firstRedemptionHint == _sortedCdps.nonExistId() ||
            !_sortedCdps.contains(_firstRedemptionHint) ||
            getCurrentICR(_firstRedemptionHint, _price) < MCR
        ) {
            return false;
        }

        bytes32 nextCdp = _sortedCdps.getNext(_firstRedemptionHint);
        return nextCdp == _sortedCdps.nonExistId() || getCurrentICR(nextCdp, _price) < MCR;
    }

    /* Send _EBTCamount EBTC to the system and redeem the corresponding amount of collateral
     * from as many Cdps as are needed to fill the redemption
     * request.  Applies pending rewards to a Cdp before reducing its debt and coll.
     *
     * Note that if _amount is very large, this function can run out of gas, specially if traversed cdps are small.
     * This can be easily avoided by
     * splitting the total _amount in appropriate chunks and calling the function multiple times.
     *
     * Param `_maxIterations` can also be provided, so the loop through Cdps is capped
     * (if it’s zero, it will be ignored).This makes it easier to
     * avoid OOG for the frontend, as only knowing approximately the average cost of an iteration is enough,
     * without needing to know the “topology”
     * of the cdp list. It also avoids the need to set the cap in stone in the contract,
     * nor doing gas calculations, as both gas price and opcode costs can vary.
     *
     * All Cdps that are redeemed from -- with the likely exception of the last one -- will end up with no debt left,
     * therefore they will be closed.
     * If the last Cdp does have some remaining debt, it has a finite ICR, and the reinsertion
     * could be anywhere in the list, therefore it requires a hint.
     * A frontend should use getRedemptionHints() to calculate what the ICR of this Cdp will be after redemption,
     * and pass a hint for its position
     * in the sortedCdps list along with the ICR value that the hint was found for.
     *
     * If another transaction modifies the list between calling getRedemptionHints()
     * and passing the hints to redeemCollateral(), it is very likely that the last (partially)
     * redeemed Cdp would end up with a different ICR than what the hint is for. In this case the
     * redemption will stop after the last completely redeemed Cdp and the sender will keep the
     * remaining EBTC amount, which they can attempt to redeem later.
     */
    function redeemCollateral(
        uint _EBTCamount,
        bytes32 _firstRedemptionHint,
        bytes32 _upperPartialRedemptionHint,
        bytes32 _lowerPartialRedemptionHint,
        uint _partialRedemptionHintNICR,
        uint _maxIterations,
        uint _maxFeePercentage
    ) external override {
        ContractsCache memory contractsCache = ContractsCache(
            activePool,
            defaultPool,
            ebtcToken,
            feeRecipient,
            sortedCdps,
            collSurplusPool,
            gasPoolAddress
        );
        RedemptionTotals memory totals;

        _requireValidMaxFeePercentage(_maxFeePercentage);
        _requireAfterBootstrapPeriod();
        totals.price = priceFeed.fetchPrice();
        _requireTCRoverMCR(totals.price);
        _requireAmountGreaterThanZero(_EBTCamount);
        _requireEBTCBalanceCoversRedemption(contractsCache.ebtcToken, msg.sender, _EBTCamount);

        totals.totalEBTCSupplyAtStart = _getEntireSystemDebt();
        // Confirm redeemer's balance is less than total EBTC supply
        assert(contractsCache.ebtcToken.balanceOf(msg.sender) <= totals.totalEBTCSupplyAtStart);

        totals.remainingEBTC = _EBTCamount;
        address currentBorrower;
        bytes32 _cId = _firstRedemptionHint;

        if (
            _isValidFirstRedemptionHint(
                contractsCache.sortedCdps,
                _firstRedemptionHint,
                totals.price
            )
        ) {
            currentBorrower = contractsCache.sortedCdps.existCdpOwners(_firstRedemptionHint);
        } else {
            _cId = contractsCache.sortedCdps.getLast();
            currentBorrower = contractsCache.sortedCdps.getOwnerAddress(_cId);
            // Find the first cdp with ICR >= MCR
            while (currentBorrower != address(0) && getCurrentICR(_cId, totals.price) < MCR) {
                _cId = contractsCache.sortedCdps.getPrev(_cId);
                currentBorrower = contractsCache.sortedCdps.getOwnerAddress(_cId);
            }
        }

        // Loop through the Cdps starting from the one with lowest collateral
        // ratio until _amount of EBTC is exchanged for collateral
        if (_maxIterations == 0) {
            _maxIterations = uint(-1);
        }
        while (currentBorrower != address(0) && totals.remainingEBTC > 0 && _maxIterations > 0) {
            _maxIterations--;
            // Save the address of the Cdp preceding the current one, before potentially modifying the list
            {
                bytes32 _nextId = contractsCache.sortedCdps.getPrev(_cId);
                address nextUserToCheck = contractsCache.sortedCdps.getOwnerAddress(_nextId);

                _applyPendingRewards(contractsCache.activePool, contractsCache.defaultPool, _cId);

                LocalVariables_RedeemCollateralFromCdp
                    memory _redeemColFromCdp = LocalVariables_RedeemCollateralFromCdp(
                        _cId,
                        totals.remainingEBTC,
                        totals.price,
                        _upperPartialRedemptionHint,
                        _lowerPartialRedemptionHint,
                        _partialRedemptionHintNICR
                    );
                SingleRedemptionValues memory singleRedemption = _redeemCollateralFromCdp(
                    contractsCache,
                    _redeemColFromCdp
                );
                // Partial redemption was cancelled (out-of-date hint, or new net debt < minimum),
                // therefore we could not redeem from the last Cdp
                if (singleRedemption.cancelledPartial) break;

                totals.totalEBTCToRedeem = totals.totalEBTCToRedeem.add(singleRedemption.EBTCLot);
                totals.totalETHDrawn = totals.totalETHDrawn.add(singleRedemption.ETHLot);

                totals.remainingEBTC = totals.remainingEBTC.sub(singleRedemption.EBTCLot);
                currentBorrower = nextUserToCheck;
                _cId = _nextId;
            }
        }
        require(totals.totalETHDrawn > 0, "CdpManager: Unable to redeem any amount");

        // Decay the baseRate due to time passed, and then increase it according to the size of this redemption.
        // Use the saved total EBTC supply value, from before it was reduced by the redemption.
        _updateBaseRateFromRedemption(
            totals.totalETHDrawn,
            totals.price,
            totals.totalEBTCSupplyAtStart
        );

        // Calculate the ETH fee
        totals.ETHFee = _getRedemptionFee(totals.totalETHDrawn);

        _requireUserAcceptsFee(totals.ETHFee, totals.totalETHDrawn, _maxFeePercentage);

        // Send the ETH fee to the LQTY staking contract
        contractsCache.activePool.sendETH(address(contractsCache.feeRecipient), totals.ETHFee);

        totals.ETHToSendToRedeemer = totals.totalETHDrawn.sub(totals.ETHFee);

        emit Redemption(_EBTCamount, totals.totalEBTCToRedeem, totals.totalETHDrawn, totals.ETHFee);

        // Burn the total EBTC that is cancelled with debt, and send the redeemed ETH to msg.sender
        contractsCache.ebtcToken.burn(msg.sender, totals.totalEBTCToRedeem);
        // Update Active Pool EBTC, and send ETH to account
        contractsCache.activePool.decreaseEBTCDebt(totals.totalEBTCToRedeem);
        contractsCache.activePool.sendETH(msg.sender, totals.ETHToSendToRedeemer);
    }

    // --- Helper functions ---

    // Return the nominal collateral ratio (ICR) of a given Cdp, without the price.
    // Takes a cdp's pending coll and debt rewards from redistributions into account.
    function getNominalICR(bytes32 _cdpId) public view override returns (uint) {
        (uint currentEBTCDebt, uint currentETH, , ) = getEntireDebtAndColl(_cdpId);

        uint NICR = LiquityMath._computeNominalCR(currentETH, currentEBTCDebt);
        return NICR;
    }

    // Return the current collateral ratio (ICR) of a given Cdp.
    //Takes a cdp's pending coll and debt rewards from redistributions into account.
    function getCurrentICR(bytes32 _cdpId, uint _price) public view override returns (uint) {
        (uint currentEBTCDebt, uint currentETH, , ) = getEntireDebtAndColl(_cdpId);

        uint _underlyingCollateral = collateral.getPooledEthByShares(currentETH);
        uint ICR = LiquityMath._computeCR(_underlyingCollateral, currentEBTCDebt, _price);
        return ICR;
    }

    function applyPendingRewards(bytes32 _cdpId) external override {
        // TODO: Open this up for anyone?
        _requireCallerIsBorrowerOperations();
        return _applyPendingRewards(activePool, defaultPool, _cdpId);
    }

    // Add the borrowers's coll and debt rewards earned from redistributions, to their Cdp
    function _applyPendingRewards(
        IActivePool _activePool,
        IDefaultPool _defaultPool,
        bytes32 _cdpId
    ) internal {
        _applyAccumulatedFeeSplit(_cdpId);

        if (hasPendingRewards(_cdpId)) {
            _requireCdpIsActive(_cdpId);

            // Compute pending rewards
            uint pendingETHReward = getPendingETHReward(_cdpId);
            uint pendingEBTCDebtReward = getPendingEBTCDebtReward(_cdpId);

            // Apply pending rewards to cdp's state
            Cdps[_cdpId].coll = Cdps[_cdpId].coll.add(pendingETHReward);
            Cdps[_cdpId].debt = Cdps[_cdpId].debt.add(pendingEBTCDebtReward);

            _updateCdpRewardSnapshots(_cdpId);

            // Transfer from DefaultPool to ActivePool
            _movePendingCdpRewardsToActivePool(
                _activePool,
                _defaultPool,
                pendingEBTCDebtReward,
                pendingETHReward
            );

            address _borrower = ISortedCdps(sortedCdps).getOwnerAddress(_cdpId);
            emit CdpUpdated(
                _cdpId,
                _borrower,
                Cdps[_cdpId].debt,
                Cdps[_cdpId].coll,
                Cdps[_cdpId].stake,
                CdpManagerOperation.applyPendingRewards
            );
        }
    }

    // Update borrower's snapshots of L_ETH and L_EBTCDebt to reflect the current values
    function updateCdpRewardSnapshots(bytes32 _cdpId) external override {
        _requireCallerIsBorrowerOperations();
        _applyAccumulatedFeeSplit(_cdpId);
        return _updateCdpRewardSnapshots(_cdpId);
    }

    function _updateCdpRewardSnapshots(bytes32 _cdpId) internal {
        rewardSnapshots[_cdpId].ETH = L_ETH;
        rewardSnapshots[_cdpId].EBTCDebt = L_EBTCDebt;
        emit CdpSnapshotsUpdated(L_ETH, L_EBTCDebt);
    }

    // Get the borrower's pending accumulated ETH reward, earned by their stake
    function getPendingETHReward(bytes32 _cdpId) public view override returns (uint) {
        uint snapshotETH = rewardSnapshots[_cdpId].ETH;
        uint rewardPerUnitStaked = L_ETH.sub(snapshotETH);

        if (rewardPerUnitStaked == 0 || Cdps[_cdpId].status != Status.active) {
            return 0;
        }

        uint stake = Cdps[_cdpId].stake;

        uint pendingETHReward = stake.mul(rewardPerUnitStaked).div(DECIMAL_PRECISION);

        return pendingETHReward;
    }

    // Get the borrower's pending accumulated EBTC debt reward, earned by their stake
    function getPendingEBTCDebtReward(
        bytes32 _cdpId
    ) public view override returns (uint pendingEBTCDebtReward) {
        uint snapshotEBTCDebt = rewardSnapshots[_cdpId].EBTCDebt;
        Cdp memory cdp = Cdps[_cdpId];

        if (cdp.status != Status.active) {
            return 0;
        }

        uint stake = cdp.stake;

<<<<<<< HEAD
        uint rewardPerUnitStaked = L_EBTCDebt.sub(snapshotEBTCDebt);
=======
        uint L_EBTCDebt_new = L_EBTCDebt;
        uint L_EBTCInterest_new = L_EBTCInterest;
        uint timeElapsed = block.timestamp > lastInterestRateUpdateTime
            ? block.timestamp.sub(lastInterestRateUpdateTime)
            : 0;
        if (timeElapsed > 0) {
            uint unitAmountAfterInterest = _calcUnitAmountAfterInterest(timeElapsed);

            L_EBTCDebt_new = L_EBTCDebt_new.mul(unitAmountAfterInterest).div(DECIMAL_PRECISION);
            L_EBTCInterest_new = L_EBTCInterest_new.mul(unitAmountAfterInterest).div(
                DECIMAL_PRECISION
            );
        }
>>>>>>> e413a42d

        if (rewardPerUnitStaked > 0) {
            pendingEBTCDebtReward = stake.mul(rewardPerUnitStaked).div(DECIMAL_PRECISION);
        }
    }

    function hasPendingRewards(bytes32 _cdpId) public view override returns (bool) {
        /*
         * A Cdp has pending rewards if its snapshot is less than the current rewards per-unit-staked sum:
         * this indicates that rewards have occured since the snapshot was made, and the user therefore has
         * pending rewards
         */
        if (Cdps[_cdpId].status != Status.active) {
            return false;
        }

<<<<<<< HEAD
        // Returns true if there have been any redemptions
        return (rewardSnapshots[_cdpId].ETH < L_ETH);
=======
        uint L_EBTCInterest_new = L_EBTCInterest;
        uint timeElapsed = block.timestamp.sub(lastInterestRateUpdateTime);
        if (timeElapsed > 0) {
            uint unitAmountAfterInterest = _calcUnitAmountAfterInterest(timeElapsed);
            L_EBTCInterest_new = L_EBTCInterest_new.mul(unitAmountAfterInterest).div(
                DECIMAL_PRECISION
            );
        }

        // Returns true if there have been any redemptions or pending interest
        return (rewardSnapshots[_cdpId].ETH < L_ETH ||
            rewardSnapshots[_cdpId].EBTCDebt < L_EBTCDebt ||
            rewardSnapshots[_cdpId].EBTCInterest < L_EBTCInterest_new); // Includes the case for interest on L_EBTCDebt
>>>>>>> e413a42d
    }

    // Return the Cdps entire debt and coll struct
    function _getEntireDebtAndColl(
        bytes32 _cdpId
    ) internal view returns (LocalVar_CdpDebtColl memory) {
        (
            uint256 entireDebt,
            uint256 entireColl,
            uint pendingDebtReward,
            uint pendingCollReward
        ) = getEntireDebtAndColl(_cdpId);
        return LocalVar_CdpDebtColl(entireDebt, entireColl, pendingDebtReward, pendingCollReward);
    }

    // Return the Cdps entire debt and coll, including pending rewards from redistributions and collateral reduction from split fee.
    function getEntireDebtAndColl(
        bytes32 _cdpId
    )
        public
        view
        override
        returns (uint debt, uint coll, uint pendingEBTCDebtReward, uint pendingETHReward)
    {
        debt = Cdps[_cdpId].debt;
        (uint _feeSplitDistributed, uint _newColl) = getAccumulatedFeeSplitApplied(
            _cdpId,
            stFeePerUnitg,
            stFeePerUnitgError,
            totalStakes
        );
        coll = _newColl;

        pendingEBTCDebtReward = getPendingEBTCDebtReward(_cdpId);
        pendingETHReward = getPendingETHReward(_cdpId);

        debt = debt.add(pendingEBTCDebtReward);
        coll = coll.add(pendingETHReward);
    }

    function removeStake(bytes32 _cdpId) external override {
        _requireCallerIsBorrowerOperations();
        return _removeStake(_cdpId);
    }

    // Remove borrower's stake from the totalStakes sum, and set their stake to 0
    function _removeStake(bytes32 _cdpId) internal {
        uint stake = Cdps[_cdpId].stake;
        totalStakes = totalStakes.sub(stake);
        Cdps[_cdpId].stake = 0;
        emit TotalStakesUpdated(totalStakes);
    }

    // Remove stake from the totalStakes sum according to split fee taken
    function _removeTotalStakeForFeeTaken(uint _feeTaken) internal {
        (uint _newTotalStakes, uint stake) = getTotalStakeForFeeTaken(_feeTaken);
        totalStakes = _newTotalStakes;
        emit TotalStakesUpdated(_newTotalStakes);
    }

    // get totalStakes after split fee taken removed
    function getTotalStakeForFeeTaken(uint _feeTaken) public view override returns (uint, uint) {
        uint stake = _computeNewStake(_feeTaken);
        uint _newTotalStakes = totalStakes.sub(stake);
        return (_newTotalStakes, stake);
    }

    function updateStakeAndTotalStakes(bytes32 _cdpId) external override returns (uint) {
        _requireCallerIsBorrowerOperations();
        return _updateStakeAndTotalStakes(_cdpId);
    }

    // Update borrower's stake based on their latest collateral value
    // and update otalStakes accordingly as well
    function _updateStakeAndTotalStakes(bytes32 _cdpId) internal returns (uint) {
        (uint newStake, uint oldStake) = _updateStakeForCdp(_cdpId);

        totalStakes = totalStakes.add(newStake).sub(oldStake);
        emit TotalStakesUpdated(totalStakes);

        return newStake;
    }

    // Update borrower's stake based on their latest collateral value
    function _updateStakeForCdp(bytes32 _cdpId) internal returns (uint, uint) {
        uint newStake = _computeNewStake(Cdps[_cdpId].coll);
        uint oldStake = Cdps[_cdpId].stake;
        Cdps[_cdpId].stake = newStake;

        return (newStake, oldStake);
    }

    // Calculate a new stake based on the snapshots of the totalStakes and totalCollateral taken at the last liquidation
    function _computeNewStake(uint _coll) internal view returns (uint) {
        uint stake;
        if (totalCollateralSnapshot == 0) {
            stake = _coll;
        } else {
            /*
             * The following assert() holds true because:
             * - The system always contains >= 1 cdp
             * - When we close or liquidate a cdp, we redistribute the pending rewards,
             * so if all cdps were closed/liquidated,
             * rewards would’ve been emptied and totalCollateralSnapshot would be zero too.
             */
            assert(totalStakesSnapshot > 0);
            stake = _coll.mul(totalStakesSnapshot).div(totalCollateralSnapshot);
        }
        return stake;
    }

    function _redistributeDebtAndColl(
        IActivePool _activePool,
        IDefaultPool _defaultPool,
        uint _debt,
        uint _coll
    ) internal {
        if (_debt == 0) {
            return;
        }

        /*
         * Add distributed coll and debt rewards-per-unit-staked to the running totals. Division uses a "feedback"
         * error correction, to keep the cumulative error low in the running totals L_ETH and L_EBTCDebt:
         *
         * 1) Form numerators which compensate for the floor division errors that occurred the last time this
         * function was called.
         * 2) Calculate "per-unit-staked" ratios.
         * 3) Multiply each ratio back by its denominator, to reveal the current floor division error.
         * 4) Store these errors for use in the next correction when this function is called.
         * 5) Note: static analysis tools complain about this "division before multiplication", however, it is intended.
         */
        uint ETHNumerator = _coll.mul(DECIMAL_PRECISION).add(lastETHError_Redistribution);
        uint EBTCDebtNumerator = _debt.mul(DECIMAL_PRECISION).add(lastEBTCDebtError_Redistribution);

        // Get the per-unit-staked terms
        uint ETHRewardPerUnitStaked = ETHNumerator.div(totalStakes);
        uint EBTCDebtRewardPerUnitStaked = EBTCDebtNumerator.div(totalStakes);

        lastETHError_Redistribution = ETHNumerator.sub(ETHRewardPerUnitStaked.mul(totalStakes));
        lastEBTCDebtError_Redistribution = EBTCDebtNumerator.sub(
            EBTCDebtRewardPerUnitStaked.mul(totalStakes)
        );

        // Add per-unit-staked terms to the running totals
        L_ETH = L_ETH.add(ETHRewardPerUnitStaked);
        L_EBTCDebt = L_EBTCDebt.add(EBTCDebtRewardPerUnitStaked);

        emit LTermsUpdated(L_ETH, L_EBTCDebt);

        // Transfer coll and debt from ActivePool to DefaultPool
        _activePool.decreaseEBTCDebt(_debt);
        _defaultPool.increaseEBTCDebt(_debt);
        if (_coll > 0) {
            _activePool.sendETH(address(_defaultPool), _coll);
        }
    }

<<<<<<< HEAD
=======
    // New pending reward functions for interest rates
    // TODO: Verify:
    //       1. Interest is ticked *before* any new debt is added in any operation.
    //       2. Interest is ticked before all operations.
    function _tickInterest() internal {
        uint timeElapsed = block.timestamp > lastInterestRateUpdateTime
            ? block.timestamp.sub(lastInterestRateUpdateTime)
            : 0;
        if (timeElapsed > 0) {
            // timeElapsed >= interestTimeWindow
            lastInterestRateUpdateTime = block.timestamp;

            uint unitAmountAfterInterest = _calcUnitAmountAfterInterest(timeElapsed);
            uint unitInterest = unitAmountAfterInterest.sub(DECIMAL_PRECISION);

            L_EBTCDebt = L_EBTCDebt.mul(unitAmountAfterInterest).div(DECIMAL_PRECISION);
            L_EBTCInterest = L_EBTCInterest.mul(unitAmountAfterInterest).div(DECIMAL_PRECISION);

            emit LTermsUpdated(L_ETH, L_EBTCDebt, L_EBTCInterest);

            // TODO: Investigate adding the remainder retraoctive feature that the other LTerms have. Does this fix precision issues?
            // Calculate pending interest on each pool
            uint activeDebt = activePool.getEBTCDebt();
            uint activeDebtInterest = activeDebt.mul(unitInterest).div(DECIMAL_PRECISION);

            uint defaultDebt = defaultPool.getEBTCDebt();
            uint defaultDebtInterest = defaultDebt.mul(unitInterest).div(DECIMAL_PRECISION);

            // Mint pending interest and do accounting
            activePool.increaseEBTCDebt(activeDebtInterest);
            defaultPool.increaseEBTCDebt(defaultDebtInterest);

            _mintPendingEBTCInterest(
                lqtyStaking,
                ebtcToken,
                activeDebtInterest.add(defaultDebtInterest)
            );
        }
    }

>>>>>>> e413a42d
    function closeCdp(bytes32 _cdpId) external override {
        _requireCallerIsBorrowerOperations();
        return _closeCdp(_cdpId, Status.closedByOwner);
    }

    function _closeCdp(bytes32 _cdpId, Status closedStatus) internal {
        assert(closedStatus != Status.nonExistent && closedStatus != Status.active);

        uint CdpIdsArrayLength = CdpIds.length;
        _requireMoreThanOneCdpInSystem(CdpIdsArrayLength);

        Cdps[_cdpId].status = closedStatus;
        Cdps[_cdpId].coll = 0;
        Cdps[_cdpId].debt = 0;

        rewardSnapshots[_cdpId].ETH = 0;
        rewardSnapshots[_cdpId].EBTCDebt = 0;

        _removeCdp(_cdpId, CdpIdsArrayLength);
        sortedCdps.remove(_cdpId);
    }

    /*
     * Updates snapshots of system total stakes and total collateral,
     * excluding a given collateral remainder from the calculation.
     * Used in a liquidation sequence.
     *
     * The calculation excludes a portion of collateral that is in the ActivePool:
     *
     * the total ETH gas compensation from the liquidation sequence
     *
     * The ETH as compensation must be excluded as it is always sent out at the very end of the liquidation sequence.
     */
    function _updateSystemSnapshots_excludeCollRemainder(
        IActivePool _activePool,
        IDefaultPool _defaultPool,
        uint _collRemainder
    ) internal {
        totalStakesSnapshot = totalStakes;

        uint activeColl = _activePool.getETH();
        uint liquidatedColl = _defaultPool.getETH();
        totalCollateralSnapshot = activeColl.sub(_collRemainder).add(liquidatedColl);

        emit SystemSnapshotsUpdated(totalStakesSnapshot, totalCollateralSnapshot);
    }

    // Push the owner's address to the Cdp owners list, and record the corresponding array index on the Cdp struct
    function addCdpIdToArray(bytes32 _cdpId) external override returns (uint index) {
        _requireCallerIsBorrowerOperations();
        return _addCdpIdToArray(_cdpId);
    }

    function _addCdpIdToArray(bytes32 _cdpId) internal returns (uint128 index) {
        /* Max array size is 2**128 - 1, i.e. ~3e30 cdps. No risk of overflow, since cdps have minimum EBTC
        debt of liquidation reserve plus MIN_NET_DEBT.
        3e30 EBTC dwarfs the value of all wealth in the world ( which is < 1e15 USD). */

        // Push the Cdpowner to the array
        CdpIds.push(_cdpId);

        // Record the index of the new Cdpowner on their Cdp struct
        index = uint128(CdpIds.length.sub(1));
        Cdps[_cdpId].arrayIndex = index;

        return index;
    }

    /*
     * Remove a Cdp owner from the CdpOwners array, not preserving array order. Removing owner 'B' does the following:
     * [A B C D E] => [A E C D], and updates E's Cdp struct to point to its new array index.
     */
    function _removeCdp(bytes32 _cdpId, uint CdpIdsArrayLength) internal {
        Status cdpStatus = Cdps[_cdpId].status;
        // It’s set in caller function `_closeCdp`
        assert(cdpStatus != Status.nonExistent && cdpStatus != Status.active);

        uint128 index = Cdps[_cdpId].arrayIndex;
        uint length = CdpIdsArrayLength;
        uint idxLast = length.sub(1);

        assert(index <= idxLast);

        bytes32 idToMove = CdpIds[idxLast];

        CdpIds[index] = idToMove;
        Cdps[idToMove].arrayIndex = index;
        emit CdpIndexUpdated(idToMove, index);

        CdpIds.pop();
    }

    // --- Recovery Mode and TCR functions ---

    function getEntireSystemDebt() public view returns (uint entireSystemDebt) {
        return _getEntireSystemDebt();
    }

    function getTCR(uint _price) external view override returns (uint) {
        return _getTCR(_price);
    }

    function checkRecoveryMode(uint _price) external view override returns (bool) {
        return _checkRecoveryMode(_price);
    }

    // Check whether or not the system *would be* in Recovery Mode,
    // given an ETH:USD price, and the entire system coll and debt.
    function _checkPotentialRecoveryMode(
        uint _entireSystemColl,
        uint _entireSystemDebt,
        uint _price
    ) internal view returns (bool) {
        uint TCR = _computeTCRWithGivenSystemValues(_entireSystemColl, _entireSystemDebt, _price);
        return TCR < CCR;
    }

    // Calculate TCR given an price, and the entire system coll and debt.
    function _computeTCRWithGivenSystemValues(
        uint _entireSystemColl,
        uint _entireSystemDebt,
        uint _price
    ) internal view returns (uint) {
        uint _totalColl = collateral.getPooledEthByShares(_entireSystemColl);
        return LiquityMath._computeCR(_totalColl, _entireSystemDebt, _price);
    }

    // --- Staking-Reward Fee split functions ---

    // Claim split fee if there is staking-reward coming
    // and update global index & fee-per-unit variables
    function claimStakingSplitFee() public override {
        (uint _oldIndex, uint _newIndex) = _syncIndex();
        if (_newIndex > _oldIndex && totalStakes > 0) {
            (uint _feeTaken, uint _deltaFeePerUnit, uint _perUnitError) = calcFeeUponStakingReward(
                _newIndex,
                _oldIndex
            );
            ContractsCache memory _contractsCache = ContractsCache(
                activePool,
                defaultPool,
                ebtcToken,
                feeRecipient,
                sortedCdps,
                collSurplusPool,
                gasPoolAddress
            );
            _takeSplitAndUpdateFeePerUnit(
                _contractsCache,
                _feeTaken,
                _deltaFeePerUnit,
                _perUnitError
            );
            _updateSystemSnapshots_excludeCollRemainder(
                _contractsCache.activePool,
                _contractsCache.defaultPool,
                0
            );
        }
    }

    function syncUpdateIndexInterval() public override returns (uint) {
        ICollateralTokenOracle _oracle = ICollateralTokenOracle(collateral.getOracle());
        (uint256 epochsPerFrame, uint256 slotsPerEpoch, uint256 secondsPerSlot, ) = _oracle
            .getBeaconSpec();
        uint256 _newInterval = epochsPerFrame.mul(slotsPerEpoch).mul(secondsPerSlot).div(2);
        if (_newInterval != INDEX_UPD_INTERVAL) {
            emit CollateralIndexUpdateIntervalUpdated(INDEX_UPD_INTERVAL, _newInterval);
            INDEX_UPD_INTERVAL = _newInterval;
            // Ensure growth of index from last update to the time this function gets called will be charged
            claimStakingSplitFee();
        }
        return INDEX_UPD_INTERVAL;
    }

    // --- Redemption fee functions ---

    /*
     * This function has two impacts on the baseRate state variable:
     * 1) decays the baseRate based on time passed since last redemption or EBTC borrowing operation.
     * then,
     * 2) increases the baseRate based on the amount redeemed, as a proportion of total supply
     */
    function _updateBaseRateFromRedemption(
        uint _ETHDrawn,
        uint _price,
        uint _totalEBTCSupply
    ) internal returns (uint) {
        uint decayedBaseRate = _calcDecayedBaseRate();

        /* Convert the drawn ETH back to EBTC at face value rate (1 EBTC:1 USD), in order to get
         * the fraction of total supply that was redeemed at face value. */
        uint redeemedEBTCFraction = collateral.getPooledEthByShares(_ETHDrawn).mul(_price).div(
            _totalEBTCSupply
        );

        uint newBaseRate = decayedBaseRate.add(redeemedEBTCFraction.div(BETA));
        newBaseRate = LiquityMath._min(newBaseRate, DECIMAL_PRECISION); // cap baseRate at a maximum of 100%
        //assert(newBaseRate <= DECIMAL_PRECISION); // This is already enforced in the line above
        assert(newBaseRate > 0); // Base rate is always non-zero after redemption

        // Update the baseRate state variable
        baseRate = newBaseRate;
        emit BaseRateUpdated(newBaseRate);

        _updateLastFeeOpTime();

        return newBaseRate;
    }

    function getRedemptionRate() public view override returns (uint) {
        return _calcRedemptionRate(baseRate);
    }

    function getRedemptionRateWithDecay() public view override returns (uint) {
        return _calcRedemptionRate(_calcDecayedBaseRate());
    }

    function _calcRedemptionRate(uint _baseRate) internal pure returns (uint) {
        return REDEMPTION_FEE_FLOOR;
    }

    function _getRedemptionFee(uint _ETHDrawn) internal view returns (uint) {
        return _calcRedemptionFee(getRedemptionRate(), _ETHDrawn);
    }

    function getRedemptionFeeWithDecay(uint _ETHDrawn) external view override returns (uint) {
        return _calcRedemptionFee(getRedemptionRateWithDecay(), _ETHDrawn);
    }

    function _calcRedemptionFee(uint _redemptionRate, uint _ETHDrawn) internal pure returns (uint) {
        uint redemptionFee = _redemptionRate.mul(_ETHDrawn).div(DECIMAL_PRECISION);
        require(redemptionFee < _ETHDrawn, "CdpManager: Fee would eat up all returned collateral");
        return redemptionFee;
    }

    // --- Borrowing fee functions ---

    function getBorrowingRate() public view override returns (uint) {
        return _calcBorrowingRate(baseRate);
    }

    function getBorrowingRateWithDecay() public view override returns (uint) {
        return _calcBorrowingRate(_calcDecayedBaseRate());
    }

    function _calcBorrowingRate(uint _baseRate) internal pure returns (uint) {
        return BORROWING_FEE_FLOOR;
    }

    function getBorrowingFee(uint _EBTCDebt) external view override returns (uint) {
        return _calcBorrowingFee(getBorrowingRate(), _EBTCDebt);
    }

    function getBorrowingFeeWithDecay(uint _EBTCDebt) external view override returns (uint) {
        return _calcBorrowingFee(getBorrowingRateWithDecay(), _EBTCDebt);
    }

    function _calcBorrowingFee(uint _borrowingRate, uint _EBTCDebt) internal pure returns (uint) {
        return BORROWING_FEE_FLOOR;
    }

    // Updates the baseRate state variable based on time elapsed since the last redemption or EBTC borrowing operation.
    function decayBaseRateFromBorrowing() external override {
        _requireCallerIsBorrowerOperations();

        uint decayedBaseRate = _calcDecayedBaseRate();
        assert(decayedBaseRate <= DECIMAL_PRECISION); // The baseRate can decay to 0

        baseRate = decayedBaseRate;
        emit BaseRateUpdated(decayedBaseRate);

        _updateLastFeeOpTime();
    }

    // --- Internal fee functions ---

    // Update the last fee operation time only if time passed >= decay interval. This prevents base rate griefing.
    function _updateLastFeeOpTime() internal {
        uint timePassed = block.timestamp > lastFeeOperationTime
            ? block.timestamp.sub(lastFeeOperationTime)
            : 0;

        if (timePassed >= SECONDS_IN_ONE_MINUTE) {
            lastFeeOperationTime = block.timestamp;
            emit LastFeeOpTimeUpdated(block.timestamp);
        }
    }

    function _calcDecayedBaseRate() internal view returns (uint) {
        uint minutesPassed = _minutesPassedSinceLastFeeOp();
        uint decayFactor = LiquityMath._decPow(MINUTE_DECAY_FACTOR, minutesPassed);

        return baseRate.mul(decayFactor).div(DECIMAL_PRECISION);
    }

    function _minutesPassedSinceLastFeeOp() internal view returns (uint) {
        return
            block.timestamp > lastFeeOperationTime
                ? ((block.timestamp.sub(lastFeeOperationTime)).div(SECONDS_IN_ONE_MINUTE))
                : 0;
    }

    // Update the global index via collateral token
    function _syncIndex() internal returns (uint, uint) {
        uint _oldIndex = stFPPSg;
        uint _newIndex = collateral.getPooledEthByShares(DECIMAL_PRECISION);
        if (_newIndex != _oldIndex) {
            _requireValidUpdateInterval();
            stFPPSg = _newIndex;
            lastIndexTimestamp = block.timestamp;
            emit CollateralGlobalIndexUpdated(_oldIndex, _newIndex, block.timestamp);
        }
        return (_oldIndex, _newIndex);
    }

    // Calculate fee for given pair of collateral indexes, following are returned values:
    // - fee split in collateral token which will be deduced from current total system collateral
    // - fee split increase per unit, used to update stFeePerUnitg
    // - fee split calculation error, used to update stFeePerUnitgError
    function calcFeeUponStakingReward(
        uint256 _newIndex,
        uint256 _prevIndex
    ) public view override returns (uint256, uint256, uint256) {
        require(_newIndex > _prevIndex, "CdpManager: only take fee with bigger new index");
        uint256 deltaIndex = _newIndex.sub(_prevIndex);
        uint256 deltaIndexFees = deltaIndex.mul(stakingRewardSplit).div(MAX_REWARD_SPLIT);

        // we take the fee for all CDPs immediately which is scaled by index precision
        uint256 _deltaFeeSplit = deltaIndexFees.mul(getEntireSystemColl());
        uint256 _cachedAllStakes = totalStakes;
        // return the values to update the global fee accumulator
        uint256 _feeTaken = collateral.getSharesByPooledEth(_deltaFeeSplit).div(DECIMAL_PRECISION);
        uint256 _deltaFeeSplitShare = _feeTaken.mul(DECIMAL_PRECISION).add(stFeePerUnitgError);
        //.mul(collateral.getSharesByPooledEth(DECIMAL_PRECISION))
        //.div(DECIMAL_PRECISION)
        uint256 _deltaFeePerUnit = _deltaFeeSplitShare.div(_cachedAllStakes);
        uint256 _perUnitError = _deltaFeeSplitShare.sub(_deltaFeePerUnit.mul(_cachedAllStakes));
        return (_feeTaken, _deltaFeePerUnit, _perUnitError);
    }

    // Take the cut from staking reward
    // and update global fee-per-unit accumulator
    function _takeSplitAndUpdateFeePerUnit(
        ContractsCache memory _cachedContracts,
        uint256 _feeTaken,
        uint256 _deltaPerUnit,
        uint256 _newErrorPerUnit
    ) internal {
        uint _oldPerUnit = stFeePerUnitg;
        stFeePerUnitg = stFeePerUnitg.add(_deltaPerUnit);
        stFeePerUnitgError = _newErrorPerUnit;

        require(
            _cachedContracts.activePool.getETH() > _feeTaken,
            "CDPManager: fee split is too big"
        );
        address _feeRecipient = address(feeRecipient); // TODO choose other fee recipient?
        _cachedContracts.activePool.sendETH(_feeRecipient, _feeTaken);

        emit CollateralFeePerUnitUpdated(_oldPerUnit, stFeePerUnitg, _feeRecipient, _feeTaken);
    }

    // Apply accumulated fee split distributed to the CDP
    // and update its accumulator tracker accordingly
    function _applyAccumulatedFeeSplit(bytes32 _cdpId) internal {
        // TODO Ensure global states like stFeePerUnitg get timely updated
        // whenever there is a CDP modification operation,
        // such as opening, closing, adding collateral, repaying debt, or liquidating
        // OR Should we utilize some bot-keeper to work the routine job at fixed interval?
        claimStakingSplitFee();

        uint _oldPerUnitCdp = stFeePerUnitcdp[_cdpId];
        if (_oldPerUnitCdp == 0) {
            stFeePerUnitcdp[_cdpId] = stFeePerUnitg;
            return;
        } else if (_oldPerUnitCdp == stFeePerUnitg) {
            return;
        }

        (uint _feeSplitDistributed, uint _newColl) = getAccumulatedFeeSplitApplied(
            _cdpId,
            stFeePerUnitg,
            stFeePerUnitgError,
            totalStakes
        );
        Cdps[_cdpId].coll = _newColl;
        stFeePerUnitcdp[_cdpId] = stFeePerUnitg;

        emit CdpFeeSplitApplied(
            _cdpId,
            _oldPerUnitCdp,
            stFeePerUnitcdp[_cdpId],
            _feeSplitDistributed,
            Cdps[_cdpId].coll
        );
    }

    // return the applied split fee(scaled by 1e18) and the resulting CDP collateral amount after applied
    function getAccumulatedFeeSplitApplied(
        bytes32 _cdpId,
        uint _stFeePerUnitg,
        uint _stFeePerUnitgError,
        uint _totalStakes
    ) public view override returns (uint, uint) {
        if (
            stFeePerUnitcdp[_cdpId] == 0 ||
            Cdps[_cdpId].coll == 0 ||
            stFeePerUnitcdp[_cdpId] == _stFeePerUnitg
        ) {
            return (0, Cdps[_cdpId].coll);
        }

        uint _oldStake = Cdps[_cdpId].stake;

        uint _diffPerUnit = _stFeePerUnitg.sub(stFeePerUnitcdp[_cdpId]);
        uint _feeSplitDistributed = _diffPerUnit > 0 ? _oldStake.mul(_diffPerUnit) : 0;

        uint _scaledCdpColl = Cdps[_cdpId].coll.mul(DECIMAL_PRECISION);
        require(_scaledCdpColl > _feeSplitDistributed, "CdpManager: fee split is too big for CDP");

        return (
            _feeSplitDistributed,
            _scaledCdpColl.sub(_feeSplitDistributed).div(DECIMAL_PRECISION)
        );
    }

    function getDeploymentStartTime() public view returns (uint256) {
        return deploymentStartTime;
    }

    // --- 'require' wrapper functions ---

    function _requireCallerIsBorrowerOperations() internal view {
        require(
            msg.sender == borrowerOperationsAddress,
            "CdpManager: Caller is not the BorrowerOperations contract"
        );
    }

    function _requireCdpIsActive(bytes32 _cdpId) internal view {
        require(Cdps[_cdpId].status == Status.active, "CdpManager: Cdp does not exist or is closed");
    }

    function _requireEBTCBalanceCoversRedemption(
        IEBTCToken _ebtcToken,
        address _redeemer,
        uint _amount
    ) internal view {
        require(
            _ebtcToken.balanceOf(_redeemer) >= _amount,
            "CdpManager: Requested redemption amount must be <= user's EBTC token balance"
        );
    }

    function _requireMoreThanOneCdpInSystem(uint CdpOwnersArrayLength) internal view {
        require(
            CdpOwnersArrayLength > 1 && sortedCdps.getSize() > 1,
            "CdpManager: Only one cdp in the system"
        );
    }

    function _requireAmountGreaterThanZero(uint _amount) internal pure {
        require(_amount > 0, "CdpManager: Amount must be greater than zero");
    }

    function _requireTCRoverMCR(uint _price) internal view {
        require(_getTCR(_price) >= MCR, "CdpManager: Cannot redeem when TCR < MCR");
    }

    function _requireAfterBootstrapPeriod() internal view {
        uint systemDeploymentTime = getDeploymentStartTime();
        require(
            block.timestamp >= systemDeploymentTime.add(BOOTSTRAP_PERIOD),
            "CdpManager: Redemptions are not allowed during bootstrap phase"
        );
    }

    function _requireValidMaxFeePercentage(uint _maxFeePercentage) internal pure {
        require(
            _maxFeePercentage >= REDEMPTION_FEE_FLOOR && _maxFeePercentage <= DECIMAL_PRECISION,
            "Max fee percentage must be between 0.5% and 100%"
        );
    }

    function _requirePartialLiqDebtSize(uint _partialDebt, uint _entireDebt, uint _price) internal {
        require(
            (_partialDebt + _convertDebtDenominationToBtc(MIN_NET_DEBT, _price)) <= _entireDebt,
            "!maxDebtByPartialLiq"
        );
    }

    function _requireValidUpdateInterval() internal {
        require(
            block.timestamp - lastIndexTimestamp > INDEX_UPD_INTERVAL,
            "CdpManager: update index too frequent"
        );
    }

    // --- Cdp property getters ---

    function getCdpStatus(bytes32 _cdpId) external view override returns (uint) {
        return uint(Cdps[_cdpId].status);
    }

    function getCdpStake(bytes32 _cdpId) external view override returns (uint) {
        return Cdps[_cdpId].stake;
    }

    function getCdpDebt(bytes32 _cdpId) external view override returns (uint) {
        return Cdps[_cdpId].debt;
    }

    function getCdpColl(bytes32 _cdpId) external view override returns (uint) {
        return Cdps[_cdpId].coll;
    }

    // --- Cdp property setters, called by BorrowerOperations ---

    function setCdpStatus(bytes32 _cdpId, uint _num) external override {
        _requireCallerIsBorrowerOperations();
        Cdps[_cdpId].status = Status(_num);
    }

    function increaseCdpColl(bytes32 _cdpId, uint _collIncrease) external override returns (uint) {
        _requireCallerIsBorrowerOperations();
        uint newColl = Cdps[_cdpId].coll.add(_collIncrease);
        Cdps[_cdpId].coll = newColl;
        return newColl;
    }

    function decreaseCdpColl(bytes32 _cdpId, uint _collDecrease) external override returns (uint) {
        _requireCallerIsBorrowerOperations();
        uint newColl = Cdps[_cdpId].coll.sub(_collDecrease);
        Cdps[_cdpId].coll = newColl;
        return newColl;
    }

    function increaseCdpDebt(bytes32 _cdpId, uint _debtIncrease) external override returns (uint) {
        _requireCallerIsBorrowerOperations();
        uint newDebt = Cdps[_cdpId].debt.add(_debtIncrease);
        Cdps[_cdpId].debt = newDebt;
        return newDebt;
    }

    function decreaseCdpDebt(bytes32 _cdpId, uint _debtDecrease) external override returns (uint) {
        _requireCallerIsBorrowerOperations();
        uint newDebt = Cdps[_cdpId].debt.sub(_debtDecrease);
        Cdps[_cdpId].debt = newDebt;
        return newDebt;
    }
<<<<<<< HEAD

    // --- Temporary functions to be removed after new Liquidation code in-place ---

    // Dummy temporary function before liquidation rewrite code kick-in. Should be removed afterwards
    function _tmpOffsetInLiquidation(uint _debtToOffset, uint _collToAdd) internal {
        IActivePool activePoolCached = activePool;

        // decrease the liquidated EBTC debt from the active pool
        activePoolCached.decreaseEBTCDebt(_debtToOffset);

        // No Burn of the debt, i.e., debt token total supply keep same

        // Just burn the collateral
        activePoolCached.sendETH(address(0x000000000000000000000000000000000000dEaD), _collToAdd);
    }

    // Dummy temporary function before liquidation rewrite code kick-in. Should be removed afterwards
    function _tmpGetReserveInLiquidation() internal returns (uint) {
        return type(uint256).max;
    }

    function setStakingRewardSplit(uint _stakingRewardSplit) external {
        require(
            isAuthorized(msg.sender, SET_STAKING_REWARD_SPLIT_SIG),
            "CDPManager: sender not authorized for setStakingRewardSplit(uint256)"
        );
        require(
            _stakingRewardSplit <= MAX_REWARD_SPLIT,
            "CDPManager: new staking reward split exceeds max"
        );

        stakingRewardSplit = _stakingRewardSplit;
        emit StakingRewardSplitSet(_stakingRewardSplit);
    }
=======
>>>>>>> e413a42d
}<|MERGE_RESOLUTION|>--- conflicted
+++ resolved
@@ -183,15 +183,6 @@
         uint liquidatedColl;
     }
 
-<<<<<<< HEAD
-    struct LocalVariables_InnerSingleLiquidateFunction {
-        uint collToLiquidate;
-        uint pendingDebtReward;
-        uint pendingCollReward;
-    }
-
-=======
->>>>>>> e413a42d
     struct LocalVariables_LiquidationSequence {
         uint i;
         uint ICR;
@@ -372,7 +363,6 @@
         emit FeeRecipientAddressChanged(_feeRecipientAddress);
         emit CollateralAddressChanged(_collTokenAddress);
 
-<<<<<<< HEAD
         _initializeAuthority(_authorityAddress);
 
         stakingRewardSplit = 2500;
@@ -380,9 +370,7 @@
         emit StakingRewardSplitSet(stakingRewardSplit);
 
         _syncIndex();
-=======
         syncUpdateIndexInterval();
->>>>>>> e413a42d
         stFeePerUnitg = 1e18;
 
         _renounceOwnership();
@@ -550,7 +538,7 @@
 
             return (
                 _outputState.totalDebtToBurn,
-                _outputState.totalColToSend,
+                _outputState.totalColToSend,  
                 _outputState.totalDebtToRedistribute
             );
         } else {
@@ -899,267 +887,7 @@
             : _totalColToSend.sub(cappedColPortion);
     }
 
-<<<<<<< HEAD
-    // --- Inner single liquidation functions ---
-
-    // Liquidate one cdp, in Normal Mode.
-    // TODO @deprecated, to remove later when all tests is adapted to new liquidation logic
-    function _liquidateNormalMode(
-        IActivePool _activePool,
-        IDefaultPool _defaultPool,
-        bytes32 _cdpId,
-        uint _EBTCInStabPool
-    ) internal returns (LiquidationValues memory singleLiquidation) {
-        LocalVariables_InnerSingleLiquidateFunction memory vars;
-
-        (
-            singleLiquidation.entireCdpDebt,
-            singleLiquidation.entireCdpColl,
-            vars.pendingDebtReward,
-            vars.pendingCollReward
-        ) = getEntireDebtAndColl(_cdpId);
-
-        _movePendingCdpRewardsToActivePool(
-            _activePool,
-            _defaultPool,
-            vars.pendingDebtReward,
-            vars.pendingCollReward
-        );
-        _removeStake(_cdpId);
-
-        singleLiquidation.collGasCompensation = _getCollGasCompensation(
-            singleLiquidation.entireCdpColl
-        );
-        singleLiquidation.EBTCGasCompensation = EBTC_GAS_COMPENSATION;
-        uint collToLiquidate = singleLiquidation.entireCdpColl.sub(
-            singleLiquidation.collGasCompensation
-        );
-
-        (
-            singleLiquidation.debtToOffset,
-            singleLiquidation.collToSendToSP,
-            singleLiquidation.debtToRedistribute,
-            singleLiquidation.collToRedistribute
-        ) = _getOffsetAndRedistributionVals(
-            singleLiquidation.entireCdpDebt,
-            collToLiquidate,
-            _EBTCInStabPool
-        );
-
-        _closeCdp(_cdpId, Status.closedByLiquidation);
-
-        address _borrower = ISortedCdps(sortedCdps).getOwnerAddress(_cdpId);
-        emit CdpLiquidated(
-            _cdpId,
-            _borrower,
-            singleLiquidation.entireCdpDebt,
-            singleLiquidation.entireCdpColl,
-            CdpManagerOperation.liquidateInNormalMode
-        );
-        emit CdpUpdated(_cdpId, _borrower, 0, 0, 0, CdpManagerOperation.liquidateInNormalMode);
-        return singleLiquidation;
-    }
-
-    // Liquidate one cdp, in Recovery Mode.
-    // TODO @deprecated, to remove later when all tests is adapted to new liquidation logic
-    function _liquidateRecoveryMode(
-        IActivePool _activePool,
-        IDefaultPool _defaultPool,
-        LocalVariables_LiquidationSequence memory _sequenceVar
-    ) internal returns (LiquidationValues memory singleLiquidation) {
-        LocalVariables_InnerSingleLiquidateFunction memory vars;
-        if (CdpIds.length <= 1) {
-            return singleLiquidation;
-        } // don't liquidate if last cdp
-
-        (
-            singleLiquidation.entireCdpDebt,
-            singleLiquidation.entireCdpColl,
-            vars.pendingDebtReward,
-            vars.pendingCollReward
-        ) = getEntireDebtAndColl(_sequenceVar.user);
-
-        singleLiquidation.collGasCompensation = _getCollGasCompensation(
-            singleLiquidation.entireCdpColl
-        );
-        singleLiquidation.EBTCGasCompensation = EBTC_GAS_COMPENSATION;
-        vars.collToLiquidate = singleLiquidation.entireCdpColl.sub(
-            singleLiquidation.collGasCompensation
-        );
-
-        // If ICR <= 100%, purely redistribute the Cdp across all active Cdps
-        if (_sequenceVar.ICR <= _100pct) {
-            _movePendingCdpRewardsToActivePool(
-                _activePool,
-                _defaultPool,
-                vars.pendingDebtReward,
-                vars.pendingCollReward
-            );
-            _removeStake(_sequenceVar.user);
-
-            singleLiquidation.debtToOffset = 0;
-            singleLiquidation.collToSendToSP = 0;
-            singleLiquidation.debtToRedistribute = singleLiquidation.entireCdpDebt;
-            singleLiquidation.collToRedistribute = vars.collToLiquidate;
-
-            _closeCdp(_sequenceVar.user, Status.closedByLiquidation);
-
-            address _borrower = ISortedCdps(sortedCdps).getOwnerAddress(_sequenceVar.user);
-            emit CdpLiquidated(
-                _sequenceVar.user,
-                _borrower,
-                singleLiquidation.entireCdpDebt,
-                singleLiquidation.entireCdpColl,
-                CdpManagerOperation.liquidateInRecoveryMode
-            );
-            emit CdpUpdated(
-                _sequenceVar.user,
-                _borrower,
-                0,
-                0,
-                0,
-                CdpManagerOperation.liquidateInRecoveryMode
-            );
-
-            // If 100% < ICR < MCR, offset as much as possible, and redistribute the remainder
-        } else if ((_sequenceVar.ICR > _100pct) && (_sequenceVar.ICR < MCR)) {
-            _movePendingCdpRewardsToActivePool(
-                _activePool,
-                _defaultPool,
-                vars.pendingDebtReward,
-                vars.pendingCollReward
-            );
-            _removeStake(_sequenceVar.user);
-
-            (
-                singleLiquidation.debtToOffset,
-                singleLiquidation.collToSendToSP,
-                singleLiquidation.debtToRedistribute,
-                singleLiquidation.collToRedistribute
-            ) = _getOffsetAndRedistributionVals(
-                singleLiquidation.entireCdpDebt,
-                vars.collToLiquidate,
-                _sequenceVar.remainingEBTCInStabPool
-            );
-
-            _closeCdp(_sequenceVar.user, Status.closedByLiquidation);
-
-            address _borrower = ISortedCdps(sortedCdps).getOwnerAddress(_sequenceVar.user);
-            emit CdpLiquidated(
-                _sequenceVar.user,
-                _borrower,
-                singleLiquidation.entireCdpDebt,
-                singleLiquidation.entireCdpColl,
-                CdpManagerOperation.liquidateInRecoveryMode
-            );
-            emit CdpUpdated(
-                _sequenceVar.user,
-                _borrower,
-                0,
-                0,
-                0,
-                CdpManagerOperation.liquidateInRecoveryMode
-            );
-            /*
-             * If 110% <= ICR < current TCR (accounting for the preceding liquidations in the current sequence)
-             * and there is EBTC in the Stability Pool, only offset, with no redistribution,
-             * but at a capped rate of 1.1 and only if the whole debt can be liquidated.
-             * The remainder due to the capped rate will be claimable as collateral surplus.
-             */
-        } else if (
-            (_sequenceVar.ICR >= MCR) &&
-            (_sequenceVar.ICR < _sequenceVar.TCR) &&
-            (singleLiquidation.entireCdpDebt <= _sequenceVar.remainingEBTCInStabPool)
-        ) {
-            _movePendingCdpRewardsToActivePool(
-                _activePool,
-                _defaultPool,
-                vars.pendingDebtReward,
-                vars.pendingCollReward
-            );
-            assert(_sequenceVar.remainingEBTCInStabPool != 0);
-
-            _removeStake(_sequenceVar.user);
-            singleLiquidation = _getCappedOffsetVals(
-                singleLiquidation.entireCdpDebt,
-                singleLiquidation.entireCdpColl,
-                _sequenceVar.price
-            );
-
-            address _borrower = ISortedCdps(sortedCdps).getOwnerAddress(_sequenceVar.user);
-            _closeCdp(_sequenceVar.user, Status.closedByLiquidation);
-            if (singleLiquidation.collSurplus > 0) {
-                collSurplusPool.accountSurplus(_borrower, singleLiquidation.collSurplus);
-            }
-
-            emit CdpLiquidated(
-                _sequenceVar.user,
-                _borrower,
-                singleLiquidation.entireCdpDebt,
-                singleLiquidation.collToSendToSP,
-                CdpManagerOperation.liquidateInRecoveryMode
-            );
-            emit CdpUpdated(
-                _sequenceVar.user,
-                _borrower,
-                0,
-                0,
-                0,
-                CdpManagerOperation.liquidateInRecoveryMode
-            );
-        } else {
-            // if (_ICR >= MCR && ( _ICR >= _TCR || singleLiquidation.entireCdpDebt > _EBTCInStabPool))
-            LiquidationValues memory zeroVals;
-            return zeroVals;
-        }
-
-        return singleLiquidation;
-    }
-
-    /* In a full liquidation, returns the values for a cdp's coll and debt to be offset, and coll and debt to be
-     * redistributed to active cdps.
-     */
-    // TODO @deprecated, to remove later when all tests is adapted to new liquidation logic
-    function _getOffsetAndRedistributionVals(
-        uint _debt,
-        uint _coll,
-        uint _EBTCInStabPool
-    )
-        internal
-        pure
-        returns (
-            uint debtToOffset,
-            uint collToSendToSP,
-            uint debtToRedistribute,
-            uint collToRedistribute
-        )
-    {
-        if (_EBTCInStabPool > 0) {
-            /*
-             * Offset as much debt & collateral as possible against the Stability Pool, and redistribute the remainder
-             * between all active cdps.
-             *
-             *  If the cdp's debt is larger than the deposited EBTC in the Stability Pool:
-             *
-             *  - Offset an amount of the cdp's debt equal to the EBTC in the Stability Pool
-             *  - Send a fraction of the cdp's collateral to the Stability Pool,
-             *  equal to the fraction of its offset debt
-             *
-             */
-            debtToOffset = LiquityMath._min(_debt, _EBTCInStabPool);
-            collToSendToSP = _coll.mul(debtToOffset).div(_debt);
-            debtToRedistribute = _debt.sub(debtToOffset);
-            collToRedistribute = _coll.sub(collToSendToSP);
-        } else {
-            debtToOffset = 0;
-            collToSendToSP = 0;
-            debtToRedistribute = _debt;
-            collToRedistribute = _coll;
-        }
-    }
-=======
     // --- Batch/Sequence liquidation functions ---
->>>>>>> e413a42d
 
     /*
      * Liquidate a sequence of cdps. Closes a maximum number of n cdps with their CR < MCR or CR < TCR in reocvery mode,
@@ -1171,13 +899,8 @@
         ContractsCache memory contractsCache = ContractsCache(
             activePool,
             defaultPool,
-<<<<<<< HEAD
-            IEBTCToken(address(0)),
-            IFeeRecipient(address(0)),
-=======
             ebtcToken,
             lqtyStaking,
->>>>>>> e413a42d
             sortedCdps,
             collSurplusPool,
             gasPoolAddress
@@ -1191,16 +914,11 @@
         claimStakingSplitFee();
 
         vars.price = priceFeed.fetchPrice();
-<<<<<<< HEAD
-        vars.EBTCInStabPool = _tmpGetReserveInLiquidation();
-        vars.recoveryModeAtStart = _checkRecoveryMode(vars.price);
-=======
         (uint _TCR, uint systemColl, uint systemDebt) = _getTCRWithTotalCollAndDebt(
             vars.price,
             lastInterestRateUpdateTime
         );
         vars.recoveryModeAtStart = _TCR < CCR ? true : false;
->>>>>>> e413a42d
 
         // Perform the appropriate liquidation sequence - tally the values, and obtain their totals
         if (vars.recoveryModeAtStart) {
@@ -1254,13 +972,8 @@
         LiquidationValues memory singleLiquidation;
 
         vars.backToNormalMode = false;
-<<<<<<< HEAD
-        vars.entireSystemDebt = _getEntireSystemDebt();
-        vars.entireSystemColl = getEntireSystemColl();
-=======
         vars.entireSystemDebt = _systemDebt;
         vars.entireSystemColl = _systemColl;
->>>>>>> e413a42d
 
         vars.cdpId = _contractsCache.sortedCdps.getLast();
         bytes32 firstId = _contractsCache.sortedCdps.getFirst();
@@ -1440,16 +1153,11 @@
         claimStakingSplitFee();
 
         vars.price = priceFeed.fetchPrice();
-<<<<<<< HEAD
-        vars.EBTCInStabPool = _tmpGetReserveInLiquidation();
-        vars.recoveryModeAtStart = _checkRecoveryMode(vars.price);
-=======
         (uint _TCR, uint systemColl, uint systemDebt) = _getTCRWithTotalCollAndDebt(
             vars.price,
             lastInterestRateUpdateTime
         );
         vars.recoveryModeAtStart = _TCR < CCR ? true : false;
->>>>>>> e413a42d
 
         // Perform the appropriate liquidation sequence - tally values and obtain their totals.
         if (vars.recoveryModeAtStart) {
@@ -1503,13 +1211,6 @@
         LiquidationValues memory singleLiquidation;
 
         vars.backToNormalMode = false;
-<<<<<<< HEAD
-        vars.entireSystemDebt = _getEntireSystemDebt();
-        vars.entireSystemColl = getEntireSystemColl();
-
-        for (vars.i = 0; vars.i < _cdpArray.length; vars.i++) {
-            vars.user = _cdpArray[vars.i];
-=======
         vars.entireSystemDebt = _systemDebt;
         vars.entireSystemColl = _systemColl;
         uint _TCR = _computeTCRWithGivenSystemValues(
@@ -1519,7 +1220,6 @@
         );
         for (vars.i = 0; vars.i < _cdpArray.length; ++vars.i) {
             vars.cdpId = _cdpArray[vars.i];
->>>>>>> e413a42d
             // Skip non-active cdps
             if (Cdps[vars.cdpId].status != Status.active) {
                 continue;
@@ -2038,23 +1738,7 @@
 
         uint stake = cdp.stake;
 
-<<<<<<< HEAD
         uint rewardPerUnitStaked = L_EBTCDebt.sub(snapshotEBTCDebt);
-=======
-        uint L_EBTCDebt_new = L_EBTCDebt;
-        uint L_EBTCInterest_new = L_EBTCInterest;
-        uint timeElapsed = block.timestamp > lastInterestRateUpdateTime
-            ? block.timestamp.sub(lastInterestRateUpdateTime)
-            : 0;
-        if (timeElapsed > 0) {
-            uint unitAmountAfterInterest = _calcUnitAmountAfterInterest(timeElapsed);
-
-            L_EBTCDebt_new = L_EBTCDebt_new.mul(unitAmountAfterInterest).div(DECIMAL_PRECISION);
-            L_EBTCInterest_new = L_EBTCInterest_new.mul(unitAmountAfterInterest).div(
-                DECIMAL_PRECISION
-            );
-        }
->>>>>>> e413a42d
 
         if (rewardPerUnitStaked > 0) {
             pendingEBTCDebtReward = stake.mul(rewardPerUnitStaked).div(DECIMAL_PRECISION);
@@ -2071,24 +1755,8 @@
             return false;
         }
 
-<<<<<<< HEAD
         // Returns true if there have been any redemptions
         return (rewardSnapshots[_cdpId].ETH < L_ETH);
-=======
-        uint L_EBTCInterest_new = L_EBTCInterest;
-        uint timeElapsed = block.timestamp.sub(lastInterestRateUpdateTime);
-        if (timeElapsed > 0) {
-            uint unitAmountAfterInterest = _calcUnitAmountAfterInterest(timeElapsed);
-            L_EBTCInterest_new = L_EBTCInterest_new.mul(unitAmountAfterInterest).div(
-                DECIMAL_PRECISION
-            );
-        }
-
-        // Returns true if there have been any redemptions or pending interest
-        return (rewardSnapshots[_cdpId].ETH < L_ETH ||
-            rewardSnapshots[_cdpId].EBTCDebt < L_EBTCDebt ||
-            rewardSnapshots[_cdpId].EBTCInterest < L_EBTCInterest_new); // Includes the case for interest on L_EBTCDebt
->>>>>>> e413a42d
     }
 
     // Return the Cdps entire debt and coll struct
@@ -2247,49 +1915,6 @@
         }
     }
 
-<<<<<<< HEAD
-=======
-    // New pending reward functions for interest rates
-    // TODO: Verify:
-    //       1. Interest is ticked *before* any new debt is added in any operation.
-    //       2. Interest is ticked before all operations.
-    function _tickInterest() internal {
-        uint timeElapsed = block.timestamp > lastInterestRateUpdateTime
-            ? block.timestamp.sub(lastInterestRateUpdateTime)
-            : 0;
-        if (timeElapsed > 0) {
-            // timeElapsed >= interestTimeWindow
-            lastInterestRateUpdateTime = block.timestamp;
-
-            uint unitAmountAfterInterest = _calcUnitAmountAfterInterest(timeElapsed);
-            uint unitInterest = unitAmountAfterInterest.sub(DECIMAL_PRECISION);
-
-            L_EBTCDebt = L_EBTCDebt.mul(unitAmountAfterInterest).div(DECIMAL_PRECISION);
-            L_EBTCInterest = L_EBTCInterest.mul(unitAmountAfterInterest).div(DECIMAL_PRECISION);
-
-            emit LTermsUpdated(L_ETH, L_EBTCDebt, L_EBTCInterest);
-
-            // TODO: Investigate adding the remainder retraoctive feature that the other LTerms have. Does this fix precision issues?
-            // Calculate pending interest on each pool
-            uint activeDebt = activePool.getEBTCDebt();
-            uint activeDebtInterest = activeDebt.mul(unitInterest).div(DECIMAL_PRECISION);
-
-            uint defaultDebt = defaultPool.getEBTCDebt();
-            uint defaultDebtInterest = defaultDebt.mul(unitInterest).div(DECIMAL_PRECISION);
-
-            // Mint pending interest and do accounting
-            activePool.increaseEBTCDebt(activeDebtInterest);
-            defaultPool.increaseEBTCDebt(defaultDebtInterest);
-
-            _mintPendingEBTCInterest(
-                lqtyStaking,
-                ebtcToken,
-                activeDebtInterest.add(defaultDebtInterest)
-            );
-        }
-    }
-
->>>>>>> e413a42d
     function closeCdp(bytes32 _cdpId) external override {
         _requireCallerIsBorrowerOperations();
         return _closeCdp(_cdpId, Status.closedByOwner);
@@ -2841,41 +2466,4 @@
         Cdps[_cdpId].debt = newDebt;
         return newDebt;
     }
-<<<<<<< HEAD
-
-    // --- Temporary functions to be removed after new Liquidation code in-place ---
-
-    // Dummy temporary function before liquidation rewrite code kick-in. Should be removed afterwards
-    function _tmpOffsetInLiquidation(uint _debtToOffset, uint _collToAdd) internal {
-        IActivePool activePoolCached = activePool;
-
-        // decrease the liquidated EBTC debt from the active pool
-        activePoolCached.decreaseEBTCDebt(_debtToOffset);
-
-        // No Burn of the debt, i.e., debt token total supply keep same
-
-        // Just burn the collateral
-        activePoolCached.sendETH(address(0x000000000000000000000000000000000000dEaD), _collToAdd);
-    }
-
-    // Dummy temporary function before liquidation rewrite code kick-in. Should be removed afterwards
-    function _tmpGetReserveInLiquidation() internal returns (uint) {
-        return type(uint256).max;
-    }
-
-    function setStakingRewardSplit(uint _stakingRewardSplit) external {
-        require(
-            isAuthorized(msg.sender, SET_STAKING_REWARD_SPLIT_SIG),
-            "CDPManager: sender not authorized for setStakingRewardSplit(uint256)"
-        );
-        require(
-            _stakingRewardSplit <= MAX_REWARD_SPLIT,
-            "CDPManager: new staking reward split exceeds max"
-        );
-
-        stakingRewardSplit = _stakingRewardSplit;
-        emit StakingRewardSplitSet(_stakingRewardSplit);
-    }
-=======
->>>>>>> e413a42d
 }