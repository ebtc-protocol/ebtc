// SPDX-License-Identifier: MIT

pragma solidity 0.8.17;

import "./Interfaces/IPriceFeed.sol";
import "./Interfaces/IFallbackCaller.sol";
import "./Dependencies/AggregatorV3Interface.sol";
import "./Dependencies/SafeMath.sol";
import "./Dependencies/BaseMath.sol";
import "./Dependencies/LiquityMath.sol";
import "./Dependencies/AuthNoOwner.sol";

/*
 * PriceFeed for mainnet deployment, to be connected to Chainlink's live stETH:BTC aggregator reference
 * contracts (ETH/BTC + stETH/ETH), and allows for the connection to a fallback Oracle source.
 *
 * The PriceFeed uses Chainlink as primary oracle, and Tellor as the current fallback. It contains logic for
 * switching oracles based on oracle failures, timeouts, and conditions for returning to the primary
 * Chainlink oracle. The fallback Oracle can be switched or removed by the Authority.
 */
contract PriceFeed is BaseMath, IPriceFeed, AuthNoOwner {
    using SafeMath for uint256;

    string public constant NAME = "PriceFeed";

    // TODO: Make priceAggregator immutable when we move to 0.8
    AggregatorV3Interface public priceAggregator; // Mainnet Chainlink aggregator
    IFallbackCaller public fallbackCaller; // Wrapper contract that calls the fallback system

<<<<<<< HEAD
    // Core Liquity contracts
    address borrowerOperationsAddress;
    address cdpManagerAddress;
=======
    uint public constant ETHUSD_TELLOR_REQ_ID = 1;
    // TODO: Use new Tellor query ID for stETH/BTC when available
    bytes32 public constant STETH_BTC_TELLOR_QUERY_ID =
        0x4a5d321c06b63cd85798f884f7d5a1d79d27c6c65756feda15e06742bd161e69; // keccak256(abi.encode("SpotPrice", abi.encode("steth", "btc")))
    uint256 public tellorQueryBufferSeconds = 901; // default 15 minutes, soft governance might help to change this default configuration if required
>>>>>>> 819528a5

    // Use to convert a price answer to an 18-digit precision uint
    uint public constant TARGET_DIGITS = 18;

    // Maximum time period allowed since Chainlink's latest round data timestamp, beyond which Chainlink is considered frozen.
    uint public constant TIMEOUT = 14400; // 4 hours: 60 * 60 * 4

    // -- Permissioned Function Signatures --
    bytes4 private constant SET_FALLBACK_CALLER_SIG =
        bytes4(keccak256(bytes("setFallbackCaller(address)")));

    // Maximum deviation allowed between two consecutive Chainlink oracle prices. 18-digit precision.
    uint public constant MAX_PRICE_DEVIATION_FROM_PREVIOUS_ROUND = 5e17; // 50%

    /*
     * The maximum relative price difference between two oracle responses allowed in order for the PriceFeed
     * to return to using the Chainlink oracle. 18-digit precision.
     */
    uint public constant MAX_PRICE_DIFFERENCE_BETWEEN_ORACLES = 5e16; // 5%

    // The last good price seen from an oracle by Liquity
    uint public lastGoodPrice;

<<<<<<< HEAD
    struct ChainlinkResponse {
        uint80 roundId;
        int256 answer;
        uint256 timestamp;
        bool success;
        uint8 decimals;
    }

    struct FallbackResponse {
        uint256 answer;
        uint256 timestamp;
        bool success;
        uint8 decimals;
    }

    enum Status {
        chainlinkWorking,
        usingFallbackChainlinkUntrusted,
        bothOraclesUntrusted,
        usingFallbackChainlinkFrozen,
        usingChainlinkFallbackUntrusted
    }

    // The current status of the PricFeed, which determines the conditions for the next price fetch attempt
    Status public status;

    event PriceFeedStatusChanged(Status newStatus);
    event FallbackCallerChanged(address _fallbackCaller);

=======
    // The current status of the PricFeed, which determines the conditions for the next price fetch attempt
    Status public status;

>>>>>>> 819528a5
    // --- Dependency setters ---

    /*
        @notice Sets the addresses of the contracts and initializes the system
        @param _priceAggregatorAddress The address of the Chainlink oracle contract
        @param _fallbackCallerAddress The address of the Fallback oracle contract
        @param _authorityAddress The address of the Authority contract
        @dev One time initiailziation function. The caller must be the PriceFeed contract's owner (i.e. eBTC Deployer contract) for security. Ownership is renounced after initialization. 
    **/
    constructor(
        address _priceAggregatorAddress,
        address _fallbackCallerAddress,
        address _authorityAddress
<<<<<<< HEAD
    ) external onlyOwner {
        checkContract(_priceAggregatorAddress);
        checkContract(_fallbackCallerAddress);
        checkContract(_authorityAddress);

=======
    ) {
>>>>>>> 819528a5
        priceAggregator = AggregatorV3Interface(_priceAggregatorAddress);
        fallbackCaller = IFallbackCaller(_fallbackCallerAddress);

<<<<<<< HEAD
        emit FallbackCallerChanged(_fallbackCallerAddress);

=======
>>>>>>> 819528a5
        _initializeAuthority(_authorityAddress);

        emit TellorCallerChanged(_tellorCallerAddress);

        // Explicitly set initial system status
        status = Status.chainlinkWorking;

        // Get an initial price from Chainlink to serve as first reference for lastGoodPrice
        ChainlinkResponse memory chainlinkResponse = _getCurrentChainlinkResponse();
        ChainlinkResponse memory prevChainlinkResponse = _getPrevChainlinkResponse(
            chainlinkResponse.roundId,
            chainlinkResponse.decimals
        );

        require(
            !_chainlinkIsBroken(chainlinkResponse, prevChainlinkResponse) &&
                !_chainlinkIsFrozen(chainlinkResponse),
            "PriceFeed: Chainlink must be working and current"
        );

        _storeChainlinkPrice(chainlinkResponse);
    }

    // --- Functions ---
    /*
        @notice Returns the latest price obtained from the Oracle
        @dev Called by eBTC functions that require a current price. Also callable by anyone externally.
        @dev Non-view function - it stores the last good price seen by eBTC.
        @dev Uses a main oracle (Chainlink) and a fallback oracle in case Chainlink fails. If both fail, it uses the last good price seen by eBTC.
        @dev The fallback oracle address can be swapped by the Authority. The fallback oracle must conform to the IFallbackCaller interface.
        @return The latest price fetched from the Oracle
    **/
    function fetchPrice() external override returns (uint) {
        // Get current and previous price data from Chainlink, and current price data from Fallback
        ChainlinkResponse memory chainlinkResponse = _getCurrentChainlinkResponse();
        ChainlinkResponse memory prevChainlinkResponse = _getPrevChainlinkResponse(
            chainlinkResponse.roundId,
            chainlinkResponse.decimals
        );
        FallbackResponse memory fallbackResponse = _getCurrentFallbackResponse();

        // --- CASE 1: System fetched last price from Chainlink  ---
        if (status == Status.chainlinkWorking) {
            // If Chainlink is broken, try Fallback
            if (_chainlinkIsBroken(chainlinkResponse, prevChainlinkResponse)) {
                // If Fallback is broken then both oracles are untrusted, so return the last good price
                if (_fallbackIsBroken(fallbackResponse)) {
                    _changeStatus(Status.bothOraclesUntrusted);
                    return lastGoodPrice;
                }
                /*
                 * If Fallback is only frozen but otherwise returning valid data, return the last good price.
                 * If Fallback is Tellor, it may need to be tipped to return current data.
                 */
                if (_fallbackIsFrozen(fallbackResponse)) {
                    _changeStatus(Status.usingFallbackChainlinkUntrusted);
                    return lastGoodPrice;
                }

                // If Chainlink is broken and Fallback is working, switch to Fallback and return current Fallback price
                _changeStatus(Status.usingFallbackChainlinkUntrusted);
                return _storeFallbackPrice(fallbackResponse);
            }

            // If Chainlink is frozen, try Fallback
            if (_chainlinkIsFrozen(chainlinkResponse)) {
                // If Fallback is broken too, remember Fallback broke, and return last good price
                if (_fallbackIsBroken(fallbackResponse)) {
                    _changeStatus(Status.usingChainlinkFallbackUntrusted);
                    return lastGoodPrice;
                }

                // If Fallback is frozen or working, remember Chainlink froze, and switch to Fallback
                _changeStatus(Status.usingFallbackChainlinkFrozen);

                if (_fallbackIsFrozen(fallbackResponse)) {
                    return lastGoodPrice;
                }

                // If Fallback is working, use it
                return _storeFallbackPrice(fallbackResponse);
            }

            // If Chainlink price has changed by > 50% between two consecutive rounds, compare it to Fallback's price
            if (_chainlinkPriceChangeAboveMax(chainlinkResponse, prevChainlinkResponse)) {
                // If Fallback is broken, both oracles are untrusted, and return last good price
                if (_fallbackIsBroken(fallbackResponse)) {
                    _changeStatus(Status.bothOraclesUntrusted);
                    return lastGoodPrice;
                }

                // If Fallback is frozen, switch to Fallback and return last good price
                if (_fallbackIsFrozen(fallbackResponse)) {
                    _changeStatus(Status.usingFallbackChainlinkUntrusted);
                    return lastGoodPrice;
                }

                /*
                 * If Fallback is live and both oracles have a similar price, conclude that Chainlink's large price deviation between
                 * two consecutive rounds was likely a legitmate market price movement, and so continue using Chainlink
                 */
                if (_bothOraclesSimilarPrice(chainlinkResponse, fallbackResponse)) {
                    return _storeChainlinkPrice(chainlinkResponse);
                }

                // If Fallback is live but the oracles differ too much in price, conclude that Chainlink's initial price deviation was
                // an oracle failure. Switch to Fallback, and use Fallback price
                _changeStatus(Status.usingFallbackChainlinkUntrusted);
                return _storeFallbackPrice(fallbackResponse);
            }

            // If Chainlink is working and Fallback is broken, remember Fallback is broken
            if (_fallbackIsBroken(fallbackResponse)) {
                _changeStatus(Status.usingChainlinkFallbackUntrusted);
            }

            // If Chainlink is working, return Chainlink current price (no status change)
            return _storeChainlinkPrice(chainlinkResponse);
        }

        // --- CASE 2: The system fetched last price from Fallback ---
        if (status == Status.usingFallbackChainlinkUntrusted) {
            // If both Fallback and Chainlink are live, unbroken, and reporting similar prices, switch back to Chainlink
            if (
                _bothOraclesLiveAndUnbrokenAndSimilarPrice(
                    chainlinkResponse,
                    prevChainlinkResponse,
                    fallbackResponse
                )
            ) {
                _changeStatus(Status.chainlinkWorking);
                return _storeChainlinkPrice(chainlinkResponse);
            }

            if (_fallbackIsBroken(fallbackResponse)) {
                _changeStatus(Status.bothOraclesUntrusted);
                return lastGoodPrice;
            }

            /*
             * If Fallback is only frozen but otherwise returning valid data, just return the last good price.
             * Fallback may need to be tipped to return current data.
             */
            if (_fallbackIsFrozen(fallbackResponse)) {
                return lastGoodPrice;
            }

            // Otherwise, use Fallback price
            return _storeFallbackPrice(fallbackResponse);
        }

        // --- CASE 3: Both oracles were untrusted at the last price fetch ---
        if (status == Status.bothOraclesUntrusted) {
            /*
             * If both oracles are now live, unbroken and similar price, we assume that they are reporting
             * accurately, and so we switch back to Chainlink.
             */
            if (
                _bothOraclesLiveAndUnbrokenAndSimilarPrice(
                    chainlinkResponse,
                    prevChainlinkResponse,
                    fallbackResponse
                )
            ) {
                _changeStatus(Status.chainlinkWorking);
                return _storeChainlinkPrice(chainlinkResponse);
            }

            // Otherwise, return the last good price - both oracles are still untrusted (no status change)
            return lastGoodPrice;
        }

        // --- CASE 4: Using Fallback, and Chainlink is frozen ---
        if (status == Status.usingFallbackChainlinkFrozen) {
            if (_chainlinkIsBroken(chainlinkResponse, prevChainlinkResponse)) {
                // If both Oracles are broken, return last good price
                if (_fallbackIsBroken(fallbackResponse)) {
                    _changeStatus(Status.bothOraclesUntrusted);
                    return lastGoodPrice;
                }

                // If Chainlink is broken, remember it and switch to using Fallback
                _changeStatus(Status.usingFallbackChainlinkUntrusted);

                if (_fallbackIsFrozen(fallbackResponse)) {
                    return lastGoodPrice;
                }

                // If Fallback is working, return Fallback current price
                return _storeFallbackPrice(fallbackResponse);
            }

            if (_chainlinkIsFrozen(chainlinkResponse)) {
                // if Chainlink is frozen and Fallback is broken, remember Fallback broke, and return last good price
                if (_fallbackIsBroken(fallbackResponse)) {
                    _changeStatus(Status.usingChainlinkFallbackUntrusted);
                    return lastGoodPrice;
                }

                // If both are frozen, just use lastGoodPrice
                if (_fallbackIsFrozen(fallbackResponse)) {
                    return lastGoodPrice;
                }

                // if Chainlink is frozen and Fallback is working, keep using Fallback (no status change)
                return _storeFallbackPrice(fallbackResponse);
            }

            // if Chainlink is live and Fallback is broken, remember Fallback broke, and return Chainlink price
            if (_fallbackIsBroken(fallbackResponse)) {
                _changeStatus(Status.usingChainlinkFallbackUntrusted);
                return _storeChainlinkPrice(chainlinkResponse);
            }

            // If Chainlink is live and Fallback is frozen, just use last good price (no status change) since we have no basis for comparison
            if (_fallbackIsFrozen(fallbackResponse)) {
                return lastGoodPrice;
            }

            // If Chainlink is live and Fallback is working, compare prices. Switch to Chainlink
            // if prices are within 5%, and return Chainlink price.
            if (_bothOraclesSimilarPrice(chainlinkResponse, fallbackResponse)) {
                _changeStatus(Status.chainlinkWorking);
                return _storeChainlinkPrice(chainlinkResponse);
            }

            // Otherwise if Chainlink is live but price not within 5% of Fallback, distrust Chainlink, and return Fallback price
            _changeStatus(Status.usingFallbackChainlinkUntrusted);
            return _storeFallbackPrice(fallbackResponse);
        }

        // --- CASE 5: Using Chainlink, Fallback is untrusted ---
        if (status == Status.usingChainlinkFallbackUntrusted) {
            // If Chainlink breaks, now both oracles are untrusted
            if (_chainlinkIsBroken(chainlinkResponse, prevChainlinkResponse)) {
                _changeStatus(Status.bothOraclesUntrusted);
                return lastGoodPrice;
            }

            // If Chainlink is frozen, return last good price (no status change)
            if (_chainlinkIsFrozen(chainlinkResponse)) {
                return lastGoodPrice;
            }

            // If Chainlink and Fallback are both live, unbroken and similar price, switch back to chainlinkWorking and return Chainlink price
            if (
                _bothOraclesLiveAndUnbrokenAndSimilarPrice(
                    chainlinkResponse,
                    prevChainlinkResponse,
                    fallbackResponse
                )
            ) {
                _changeStatus(Status.chainlinkWorking);
                return _storeChainlinkPrice(chainlinkResponse);
            }

            // If Chainlink is live but deviated >50% from it's previous price and Fallback is still untrusted, switch
            // to bothOraclesUntrusted and return last good price
            if (_chainlinkPriceChangeAboveMax(chainlinkResponse, prevChainlinkResponse)) {
                _changeStatus(Status.bothOraclesUntrusted);
                return lastGoodPrice;
            }

            // Otherwise if Chainlink is live and deviated <50% from it's previous price and Fallback is still untrusted,
            // return Chainlink price (no status change)
            return _storeChainlinkPrice(chainlinkResponse);
        }
    }

    // --- Governance Functions ---
    /*
        @notice Sets a new fallback oracle 
        @param _fallbackCaller The new IFallbackCaller-compliant oracle address
    **/
    function setFallbackCaller(address _fallbackCaller) external {
        require(
            isAuthorized(msg.sender, SET_FALLBACK_CALLER_SIG),
            "PriceFeed: sender not authorized for setFallbackCaller(address)"
        );
        fallbackCaller = IFallbackCaller(_fallbackCaller);
        emit FallbackCallerChanged(_fallbackCaller);
    }

    // --- Helper functions ---

    /* Chainlink is considered broken if its current or previous round data is in any way bad. We check the previous round
     * for two reasons:
     *
     * 1) It is necessary data for the price deviation check in case 1,
     * and
     * 2) Chainlink is the PriceFeed's preferred primary oracle - having two consecutive valid round responses adds
     * peace of mind when using or returning to Chainlink.
     */
    function _chainlinkIsBroken(
        ChainlinkResponse memory _currentResponse,
        ChainlinkResponse memory _prevResponse
    ) internal view returns (bool) {
        return _badChainlinkResponse(_currentResponse) || _badChainlinkResponse(_prevResponse);
    }

    function _badChainlinkResponse(ChainlinkResponse memory _response) internal view returns (bool) {
        // Check for response call reverted
        if (!_response.success) {
            return true;
        }
        // Check for an invalid roundId that is 0
        if (_response.roundId == 0) {
            return true;
        }
        // Check for an invalid timeStamp that is 0, or in the future
        if (_response.timestamp == 0 || _response.timestamp > block.timestamp) {
            return true;
        }
        // Check for non-positive price
        if (_response.answer <= 0) {
            return true;
        }

        return false;
    }

    function _chainlinkIsFrozen(ChainlinkResponse memory _response) internal view returns (bool) {
        return block.timestamp.sub(_response.timestamp) > TIMEOUT;
    }

    function _chainlinkPriceChangeAboveMax(
        ChainlinkResponse memory _currentResponse,
        ChainlinkResponse memory _prevResponse
    ) internal pure returns (bool) {
        uint currentScaledPrice = _scaleChainlinkPriceByDigits(
            uint256(_currentResponse.answer),
            _currentResponse.decimals
        );
        uint prevScaledPrice = _scaleChainlinkPriceByDigits(
            uint256(_prevResponse.answer),
            _prevResponse.decimals
        );

        uint minPrice = LiquityMath._min(currentScaledPrice, prevScaledPrice);
        uint maxPrice = LiquityMath._max(currentScaledPrice, prevScaledPrice);

        /*
         * Use the larger price as the denominator:
         * - If price decreased, the percentage deviation is in relation to the the previous price.
         * - If price increased, the percentage deviation is in relation to the current price.
         */
        uint percentDeviation = maxPrice.sub(minPrice).mul(DECIMAL_PRECISION).div(maxPrice);

        // Return true if price has more than doubled, or more than halved.
        return percentDeviation > MAX_PRICE_DEVIATION_FROM_PREVIOUS_ROUND;
    }

    function _fallbackIsBroken(FallbackResponse memory _response) internal view returns (bool) {
        // Check for response call reverted
        if (!_response.success) {
            return true;
        }
        // Check for an invalid timeStamp that is 0, or in the future
        if (_response.timestamp == 0 || _response.timestamp > block.timestamp) {
            return true;
        }
        // Check for zero price
        if (_response.answer == 0) {
            return true;
        }

        return false;
    }

    function _fallbackIsFrozen(
        FallbackResponse memory _fallbackResponse
    ) internal view returns (bool) {
        return block.timestamp.sub(_fallbackResponse.timestamp) > TIMEOUT;
    }

    function _bothOraclesLiveAndUnbrokenAndSimilarPrice(
        ChainlinkResponse memory _chainlinkResponse,
        ChainlinkResponse memory _prevChainlinkResponse,
        FallbackResponse memory _fallbackResponse
    ) internal view returns (bool) {
        // Return false if either oracle is broken or frozen
        if (
            _fallbackIsBroken(_fallbackResponse) ||
            _fallbackIsFrozen(_fallbackResponse) ||
            _chainlinkIsBroken(_chainlinkResponse, _prevChainlinkResponse) ||
            _chainlinkIsFrozen(_chainlinkResponse)
        ) {
            return false;
        }

        return _bothOraclesSimilarPrice(_chainlinkResponse, _fallbackResponse);
    }

    function _bothOraclesSimilarPrice(
        ChainlinkResponse memory _chainlinkResponse,
        FallbackResponse memory _fallbackResponse
    ) internal pure returns (bool) {
        uint scaledChainlinkPrice = _scaleChainlinkPriceByDigits(
            uint256(_chainlinkResponse.answer),
            _chainlinkResponse.decimals
        );

        // Get the relative price difference between the oracles. Use the lower price as the denominator, i.e. the reference for the calculation.
        uint minPrice = LiquityMath._min(_fallbackResponse.answer, scaledChainlinkPrice);
        uint maxPrice = LiquityMath._max(_fallbackResponse.answer, scaledChainlinkPrice);
        uint percentPriceDifference = maxPrice.sub(minPrice).mul(DECIMAL_PRECISION).div(minPrice);

        /*
         * Return true if the relative price difference is <= 3%: if so, we assume both oracles are probably reporting
         * the honest market price, as it is unlikely that both have been broken/hacked and are still in-sync.
         */
        return percentPriceDifference <= MAX_PRICE_DIFFERENCE_BETWEEN_ORACLES;
    }

    function _scaleChainlinkPriceByDigits(
        uint _price,
        uint _answerDigits
    ) internal pure returns (uint) {
        /*
         * Convert the price returned by the Chainlink oracle to an 18-digit decimal for use by Liquity.
         * At date of Liquity launch, Chainlink uses an 8-digit price, but we also handle the possibility of
         * future changes.
         *
         */
        uint price;
        if (_answerDigits >= TARGET_DIGITS) {
            // Scale the returned price value down to Liquity's target precision
            price = _price.div(10 ** (_answerDigits - TARGET_DIGITS));
        } else if (_answerDigits < TARGET_DIGITS) {
            // Scale the returned price value up to Liquity's target precision
            price = _price.mul(10 ** (TARGET_DIGITS - _answerDigits));
        }
        return price;
    }

    function _changeStatus(Status _status) internal {
        status = _status;
        emit PriceFeedStatusChanged(_status);
    }

    function _storePrice(uint _currentPrice) internal {
        lastGoodPrice = _currentPrice;
        emit LastGoodPriceUpdated(_currentPrice);
    }

    function _storeFallbackPrice(FallbackResponse memory _fallbackResponse) internal returns (uint) {
        _storePrice(_fallbackResponse.answer);
        return _fallbackResponse.answer;
    }

    function _storeChainlinkPrice(
        ChainlinkResponse memory _chainlinkResponse
    ) internal returns (uint) {
        uint scaledChainlinkPrice = _scaleChainlinkPriceByDigits(
            uint256(_chainlinkResponse.answer),
            _chainlinkResponse.decimals
        );
        _storePrice(scaledChainlinkPrice);

        return scaledChainlinkPrice;
    }

    // --- Oracle response wrapper functions ---
    /*
     * "_getCurrentFallbackResponse" fetches ETH/USD and BTC/USD prices from Fallback, and returns them as a
     * FallbackResponse struct. ETH/BTC price is calculated as (ETH/USD) / (BTC/USD).
     */
    function _getCurrentFallbackResponse()
        internal
        view
        returns (FallbackResponse memory fallbackResponse)
    {
        try fallbackCaller.getFallbackResponse() returns (
            uint256 answer,
            uint256 timestampRetrieved,
            bool success,
            uint8 decimals
        ) {
            fallbackResponse.answer = answer;
            fallbackResponse.timestamp = timestampRetrieved;
            fallbackResponse.success = success;
            fallbackResponse.decimals = decimals;
            return (fallbackResponse);
        } catch {
            // If call to Fallback reverts, return a zero response with success = false
            return (fallbackResponse);
        }
    }

    function _getCurrentChainlinkResponse()
        internal
        view
        returns (ChainlinkResponse memory chainlinkResponse)
    {
        // First, try to get current decimal precision:
        try priceAggregator.decimals() returns (uint8 decimals) {
            // If call to Chainlink succeeds, record the current decimal precision
            chainlinkResponse.decimals = decimals;
        } catch {
            // If call to Chainlink aggregator reverts, return a zero response with success = false
            return chainlinkResponse;
        }

        // Secondly, try to get latest price data:
        try priceAggregator.latestRoundData() returns (
            uint80 roundId,
            int256 answer,
            uint256 /* startedAt */,
            uint256 timestamp,
            uint80 /* answeredInRound */
        ) {
            // If call to Chainlink succeeds, return the response and success = true
            chainlinkResponse.roundId = roundId;
            chainlinkResponse.answer = answer;
            chainlinkResponse.timestamp = timestamp;
            chainlinkResponse.success = true;
            return chainlinkResponse;
        } catch {
            // If call to Chainlink aggregator reverts, return a zero response with success = false
            return chainlinkResponse;
        }
    }

    function _getPrevChainlinkResponse(
        uint80 _currentRoundId,
        uint8 _currentDecimals
    ) internal view returns (ChainlinkResponse memory prevChainlinkResponse) {
        /*
         * NOTE: Chainlink only offers a current decimals() value - there is no way to obtain the decimal precision used in a
         * previous round.  We assume the decimals used in the previous round are the same as the current round.
         */

        // If first round, early return
        // Handles revert from underflow in _currentRoundId - 1
        // Behavior should be indentical to following block if this revert was caught
        if (_currentRoundId == 0) {
            return prevChainlinkResponse;
        }

        // Try to get the price data from the previous round:
        try priceAggregator.getRoundData(_currentRoundId - 1) returns (
            uint80 roundId,
            int256 answer,
            uint256 /* startedAt */,
            uint256 timestamp,
            uint80 /* answeredInRound */
        ) {
            // If call to Chainlink succeeds, return the response and success = true
            prevChainlinkResponse.roundId = roundId;
            prevChainlinkResponse.answer = answer;
            prevChainlinkResponse.timestamp = timestamp;
            prevChainlinkResponse.decimals = _currentDecimals;
            prevChainlinkResponse.success = true;
            return prevChainlinkResponse;
        } catch {
            // If call to Chainlink aggregator reverts, return a zero response with success = false
            return prevChainlinkResponse;
        }
    }
}<|MERGE_RESOLUTION|>--- conflicted
+++ resolved
@@ -27,18 +27,6 @@
     AggregatorV3Interface public priceAggregator; // Mainnet Chainlink aggregator
     IFallbackCaller public fallbackCaller; // Wrapper contract that calls the fallback system
 
-<<<<<<< HEAD
-    // Core Liquity contracts
-    address borrowerOperationsAddress;
-    address cdpManagerAddress;
-=======
-    uint public constant ETHUSD_TELLOR_REQ_ID = 1;
-    // TODO: Use new Tellor query ID for stETH/BTC when available
-    bytes32 public constant STETH_BTC_TELLOR_QUERY_ID =
-        0x4a5d321c06b63cd85798f884f7d5a1d79d27c6c65756feda15e06742bd161e69; // keccak256(abi.encode("SpotPrice", abi.encode("steth", "btc")))
-    uint256 public tellorQueryBufferSeconds = 901; // default 15 minutes, soft governance might help to change this default configuration if required
->>>>>>> 819528a5
-
     // Use to convert a price answer to an 18-digit precision uint
     uint public constant TARGET_DIGITS = 18;
 
@@ -61,7 +49,6 @@
     // The last good price seen from an oracle by Liquity
     uint public lastGoodPrice;
 
-<<<<<<< HEAD
     struct ChainlinkResponse {
         uint80 roundId;
         int256 answer;
@@ -91,11 +78,6 @@
     event PriceFeedStatusChanged(Status newStatus);
     event FallbackCallerChanged(address _fallbackCaller);
 
-=======
-    // The current status of the PricFeed, which determines the conditions for the next price fetch attempt
-    Status public status;
-
->>>>>>> 819528a5
     // --- Dependency setters ---
 
     /*
@@ -109,26 +91,13 @@
         address _priceAggregatorAddress,
         address _fallbackCallerAddress,
         address _authorityAddress
-<<<<<<< HEAD
-    ) external onlyOwner {
-        checkContract(_priceAggregatorAddress);
-        checkContract(_fallbackCallerAddress);
-        checkContract(_authorityAddress);
-
-=======
     ) {
->>>>>>> 819528a5
         priceAggregator = AggregatorV3Interface(_priceAggregatorAddress);
         fallbackCaller = IFallbackCaller(_fallbackCallerAddress);
 
-<<<<<<< HEAD
+        _initializeAuthority(_authorityAddress);
+
         emit FallbackCallerChanged(_fallbackCallerAddress);
-
-=======
->>>>>>> 819528a5
-        _initializeAuthority(_authorityAddress);
-
-        emit TellorCallerChanged(_tellorCallerAddress);
 
         // Explicitly set initial system status
         status = Status.chainlinkWorking;
