--- conflicted
+++ resolved
@@ -75,12 +75,8 @@
     // --- MAINNET FUNCTIONALITY ---
 
     // TODO: convert received Chainlink price to precision-18 before setting state variable
-<<<<<<< HEAD
-    function updatePrice() external returns (uint256) {
+    function updatePrice() external override returns (uint256) {
         _requireCallerIsCDPManagerOrPoolManager();
-=======
-    function updatePrice() external override onlyCDPManagerOrPoolManager returns (uint256) {
->>>>>>> edd7b4c9
         price = getLatestPrice();
         emit PriceUpdated(price);
         return price;
