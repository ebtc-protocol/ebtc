// SPDX-License-Identifier: MIT

pragma solidity 0.8.17;

import "./Interfaces/IPriceFeed.sol";
import "./Interfaces/IFallbackCaller.sol";
import "./Dependencies/AggregatorV3Interface.sol";
import "./Dependencies/BaseMath.sol";
import "./Dependencies/LiquityMath.sol";
import "./Dependencies/AuthNoOwner.sol";

/*
 * PriceFeed for mainnet deployment, it connects to two Chainlink's live feeds, ETH:BTC and
 * stETH:ETH, which are used to aggregate the price feed of stETH:BTC in conjuction.
 * It also allows for a fallback oracle to intervene in case that the primary Chainlink oracle fails.
 *
 * The PriceFeed uses Chainlink as primary oracle and allows for an optional fallback source. It contains logic for
 * switching oracles based on oracle failures, timeouts, and conditions for returning to the primary
 * Chainlink oracle. In addition, it contains the mechanism to add or remove the fallback oracle through governance.
 */
contract PriceFeed is BaseMath, IPriceFeed, AuthNoOwner {
    string public constant NAME = "PriceFeed";

    // Chainlink oracles
    AggregatorV3Interface public constant ETH_BTC_CL_FEED =
        AggregatorV3Interface(0xAc559F25B1619171CbC396a50854A3240b6A4e99);
    AggregatorV3Interface public constant STETH_ETH_CL_FEED =
        AggregatorV3Interface(0x86392dC19c0b719886221c78AB11eb8Cf5c52812);

    // Fallback feed
    IFallbackCaller public fallbackCaller; // Wrapper contract that calls the fallback system

    // Maximum time period allowed since Chainlink's latest round data timestamp, beyond which Chainlink is considered frozen.
    uint public constant TIMEOUT_ETH_BTC_FEED = 4800; // 1 hours & 20min: 60 * 80
    uint public constant TIMEOUT_STETH_ETH_FEED = 90000; // 25 hours: 60 * 60 * 25

    // Maximum deviation allowed between two consecutive Chainlink oracle prices. 18-digit precision.
    uint public constant MAX_PRICE_DEVIATION_FROM_PREVIOUS_ROUND = 5e17; // 50%

    /*
     * The maximum relative price difference between two oracle responses allowed in order for the PriceFeed
     * to return to using the Chainlink oracle. 18-digit precision.
     */
    uint public constant MAX_PRICE_DIFFERENCE_BETWEEN_ORACLES = 5e16; // 5%

    // The last good price seen from an oracle by Liquity
    uint public lastGoodPrice;

    // The current status of the PriceFeed, which determines the conditions for the next price fetch attempt
    Status public status;

    // --- Dependency setters ---

    /*
        @notice Sets the addresses of the contracts and initializes the system
        @param _fallbackCallerAddress The address of the Fallback oracle contract
        @param _authorityAddress The address of the Authority contract
        @dev One time initiailziation function. The caller must be the PriceFeed contract's owner (i.e. eBTC Deployer contract) for security. Ownership is renounced after initialization. 
    **/
    constructor(address _fallbackCallerAddress, address _authorityAddress) {
        fallbackCaller = IFallbackCaller(_fallbackCallerAddress);

        _initializeAuthority(_authorityAddress);

        emit FallbackCallerChanged(address(0), _fallbackCallerAddress);

        // Get an initial price from Chainlink to serve as first reference for lastGoodPrice
        ChainlinkResponse memory chainlinkResponse = _getCurrentChainlinkResponse();
        ChainlinkResponse memory prevChainlinkResponse = _getPrevChainlinkResponse(
            chainlinkResponse.roundEthBtcId,
            chainlinkResponse.roundStEthEthId
        );

        require(
            !_chainlinkIsBroken(chainlinkResponse, prevChainlinkResponse) &&
                !_chainlinkIsFrozen(chainlinkResponse),
            "PriceFeed: Chainlink must be working and current"
        );

        _storeChainlinkPrice(chainlinkResponse.answer);

        // Explicitly set initial system status after `require` checks
        status = Status.chainlinkWorking;
    }

    // --- Functions ---
    /*
        @notice Returns the latest price obtained from the Oracle
        @dev Called by eBTC functions that require a current price. Also callable by anyone externally.
        @dev Non-view function - it stores the last good price seen by eBTC.
        @dev Uses a main oracle (Chainlink) and a fallback oracle in case Chainlink fails. If both fail, it uses the last good price seen by eBTC.
        @dev The fallback oracle address can be swapped by the Authority. The fallback oracle must conform to the IFallbackCaller interface.
        @return The latest price fetched from the Oracle
    **/
    function fetchPrice() external override returns (uint) {
        // Get current and previous price data from Chainlink, and current price data from Fallback
        ChainlinkResponse memory chainlinkResponse = _getCurrentChainlinkResponse();
        ChainlinkResponse memory prevChainlinkResponse = _getPrevChainlinkResponse(
            chainlinkResponse.roundEthBtcId,
            chainlinkResponse.roundStEthEthId
        );
        FallbackResponse memory fallbackResponse = _getCurrentFallbackResponse();

        // --- CASE 1: System fetched last price from Chainlink  ---
        if (status == Status.chainlinkWorking) {
            // If Chainlink is broken, try Fallback
            if (_chainlinkIsBroken(chainlinkResponse, prevChainlinkResponse)) {
                // If Fallback is broken then both oracles are untrusted, so return the last good price
                if (_fallbackIsBroken(fallbackResponse)) {
                    _changeStatus(Status.bothOraclesUntrusted);
                    return lastGoodPrice;
                }
                /*
                 * If Fallback is only frozen but otherwise returning valid data, return the last good price.
                 * Fallback may need to be tipped to return current data.
                 */
                if (_fallbackIsFrozen(fallbackResponse)) {
                    _changeStatus(Status.usingFallbackChainlinkUntrusted);
                    return lastGoodPrice;
                }

                // If Chainlink is broken and Fallback is working, switch to Fallback and return current Fallback price
                _changeStatus(Status.usingFallbackChainlinkUntrusted);
                return _storeFallbackPrice(fallbackResponse);
            }

            // If Chainlink is frozen, try Fallback
            if (_chainlinkIsFrozen(chainlinkResponse)) {
                // If Fallback is broken too, remember Fallback broke, and return last good price
                if (_fallbackIsBroken(fallbackResponse)) {
                    _changeStatus(Status.usingChainlinkFallbackUntrusted);
                    return lastGoodPrice;
                }

                // If Fallback is frozen or working, remember Chainlink froze, and switch to Fallback
                _changeStatus(Status.usingFallbackChainlinkFrozen);

                if (_fallbackIsFrozen(fallbackResponse)) {
                    return lastGoodPrice;
                }

                // If Fallback is working, use it
                return _storeFallbackPrice(fallbackResponse);
            }

            // If Chainlink price has changed by > 50% between two consecutive rounds, compare it to Fallback's price
            if (_chainlinkPriceChangeAboveMax(chainlinkResponse, prevChainlinkResponse)) {
                // If Fallback is broken, both oracles are untrusted, and return last good price
                if (_fallbackIsBroken(fallbackResponse)) {
                    _changeStatus(Status.bothOraclesUntrusted);
                    return lastGoodPrice;
                }

                // If Fallback is frozen, switch to Fallback and return last good price
                if (_fallbackIsFrozen(fallbackResponse)) {
                    _changeStatus(Status.usingFallbackChainlinkUntrusted);
                    return lastGoodPrice;
                }

                /*
                 * If Fallback is live and both oracles have a similar price, conclude that Chainlink's large price deviation between
                 * two consecutive rounds was likely a legitmate market price movement, and so continue using Chainlink
                 */
                if (_bothOraclesSimilarPrice(chainlinkResponse, fallbackResponse)) {
                    return _storeChainlinkPrice(chainlinkResponse.answer);
                }

                // If Fallback is live but the oracles differ too much in price, conclude that Chainlink's initial price deviation was
                // an oracle failure. Switch to Fallback, and use Fallback price
                _changeStatus(Status.usingFallbackChainlinkUntrusted);
                return _storeFallbackPrice(fallbackResponse);
            }

            // If Chainlink is working and Fallback is broken, remember Fallback is broken
            if (_fallbackIsBroken(fallbackResponse)) {
                _changeStatus(Status.usingChainlinkFallbackUntrusted);
            }

            // If Chainlink is working, return Chainlink current price (no status change)
            return _storeChainlinkPrice(chainlinkResponse.answer);
        }

        // --- CASE 2: The system fetched last price from Fallback ---
        if (status == Status.usingFallbackChainlinkUntrusted) {
            // If both Fallback and Chainlink are live, unbroken, and reporting similar prices, switch back to Chainlink
            if (
                _bothOraclesLiveAndUnbrokenAndSimilarPrice(
                    chainlinkResponse,
                    prevChainlinkResponse,
                    fallbackResponse
                )
            ) {
                _changeStatus(Status.chainlinkWorking);
                return _storeChainlinkPrice(chainlinkResponse.answer);
            }

            if (_fallbackIsBroken(fallbackResponse)) {
                _changeStatus(Status.bothOraclesUntrusted);
                return lastGoodPrice;
            }

            /*
             * If Fallback is only frozen but otherwise returning valid data, just return the last good price.
             * Fallback may need to be tipped to return current data.
             */
            if (_fallbackIsFrozen(fallbackResponse)) {
                return lastGoodPrice;
            }

            // Otherwise, use Fallback price
            return _storeFallbackPrice(fallbackResponse);
        }

        // --- CASE 3: Both oracles were untrusted at the last price fetch ---
        if (status == Status.bothOraclesUntrusted) {
            /*
             * If both oracles are now live, unbroken and similar price, we assume that they are reporting
             * accurately, and so we switch back to Chainlink.
             */
            if (
                _bothOraclesLiveAndUnbrokenAndSimilarPrice(
                    chainlinkResponse,
                    prevChainlinkResponse,
                    fallbackResponse
                )
            ) {
                _changeStatus(Status.chainlinkWorking);
                return _storeChainlinkPrice(chainlinkResponse.answer);
            }

            // Otherwise, return the last good price - both oracles are still untrusted (no status change)
            return lastGoodPrice;
        }

        // --- CASE 4: Using Fallback, and Chainlink is frozen ---
        if (status == Status.usingFallbackChainlinkFrozen) {
            if (_chainlinkIsBroken(chainlinkResponse, prevChainlinkResponse)) {
                // If both Oracles are broken, return last good price
                if (_fallbackIsBroken(fallbackResponse)) {
                    _changeStatus(Status.bothOraclesUntrusted);
                    return lastGoodPrice;
                }

                // If Chainlink is broken, remember it and switch to using Fallback
                _changeStatus(Status.usingFallbackChainlinkUntrusted);

                if (_fallbackIsFrozen(fallbackResponse)) {
                    return lastGoodPrice;
                }

                // If Fallback is working, return Fallback current price
                return _storeFallbackPrice(fallbackResponse);
            }

            if (_chainlinkIsFrozen(chainlinkResponse)) {
                // if Chainlink is frozen and Fallback is broken, remember Fallback broke, and return last good price
                if (_fallbackIsBroken(fallbackResponse)) {
                    _changeStatus(Status.usingChainlinkFallbackUntrusted);
                    return lastGoodPrice;
                }

                // If both are frozen, just use lastGoodPrice
                if (_fallbackIsFrozen(fallbackResponse)) {
                    return lastGoodPrice;
                }

                // if Chainlink is frozen and Fallback is working, keep using Fallback (no status change)
                return _storeFallbackPrice(fallbackResponse);
            }

            // if Chainlink is live and Fallback is broken, remember Fallback broke, and return Chainlink price
            if (_fallbackIsBroken(fallbackResponse)) {
                _changeStatus(Status.usingChainlinkFallbackUntrusted);
                return _storeChainlinkPrice(chainlinkResponse.answer);
            }

            // If Chainlink is live and Fallback is frozen, just use last good price (no status change) since we have no basis for comparison
            if (_fallbackIsFrozen(fallbackResponse)) {
                return lastGoodPrice;
            }

            // If Chainlink is live and Fallback is working, compare prices. Switch to Chainlink
            // if prices are within 5%, and return Chainlink price.
            if (_bothOraclesSimilarPrice(chainlinkResponse, fallbackResponse)) {
                _changeStatus(Status.chainlinkWorking);
                return _storeChainlinkPrice(chainlinkResponse.answer);
            }

            // Otherwise if Chainlink is live but price not within 5% of Fallback, distrust Chainlink, and return Fallback price
            _changeStatus(Status.usingFallbackChainlinkUntrusted);
            return _storeFallbackPrice(fallbackResponse);
        }

        // --- CASE 5: Using Chainlink, Fallback is untrusted ---
        if (status == Status.usingChainlinkFallbackUntrusted) {
            // If Chainlink breaks, now both oracles are untrusted
            if (_chainlinkIsBroken(chainlinkResponse, prevChainlinkResponse)) {
                _changeStatus(Status.bothOraclesUntrusted);
                return lastGoodPrice;
            }

            // If Chainlink is frozen, return last good price (no status change)
            if (_chainlinkIsFrozen(chainlinkResponse)) {
                return lastGoodPrice;
            }

            // If Chainlink and Fallback are both live, unbroken and similar price, switch back to chainlinkWorking and return Chainlink price
            if (
                _bothOraclesLiveAndUnbrokenAndSimilarPrice(
                    chainlinkResponse,
                    prevChainlinkResponse,
                    fallbackResponse
                )
            ) {
                _changeStatus(Status.chainlinkWorking);
                return _storeChainlinkPrice(chainlinkResponse.answer);
            }

            // If Chainlink is live but deviated >50% from it's previous price and Fallback is still untrusted, switch
            // to bothOraclesUntrusted and return last good price
            if (_chainlinkPriceChangeAboveMax(chainlinkResponse, prevChainlinkResponse)) {
                _changeStatus(Status.bothOraclesUntrusted);
                return lastGoodPrice;
            }

            // Otherwise if Chainlink is live and deviated <50% from it's previous price and Fallback is still untrusted,
            // return Chainlink price (no status change)
            return _storeChainlinkPrice(chainlinkResponse.answer);
        }
    }

    // --- Governance Functions ---
    /*
        @notice Sets a new fallback oracle 
        @param _fallbackCaller The new IFallbackCaller-compliant oracle address
    **/
<<<<<<< HEAD
    function setFallbackCaller(address _fallbackCaller) external requiresAuth {
        fallbackCaller = IFallbackCaller(_fallbackCaller);
        emit FallbackCallerChanged(_fallbackCaller);
=======
    function setFallbackCaller(address _fallbackCaller) external {
        require(
            isAuthorized(msg.sender, SET_FALLBACK_CALLER_SIG),
            "PriceFeed: sender not authorized for setFallbackCaller(address)"
        );

        // health check-up before officially set it up
        IFallbackCaller newFallbackCaler = IFallbackCaller(_fallbackCaller);
        FallbackResponse memory fallbackResponse;

        if (_fallbackCaller != address(0)) {
            try newFallbackCaler.getFallbackResponse() returns (
                uint256 answer,
                uint256 timestampRetrieved,
                bool success
            ) {
                fallbackResponse.answer = answer;
                fallbackResponse.timestamp = timestampRetrieved;
                fallbackResponse.success = success;
                if (!_fallbackIsBroken(fallbackResponse) && !_fallbackIsFrozen(fallbackResponse)) {
                    address oldFallbackCaller = address(fallbackCaller);
                    fallbackCaller = newFallbackCaler;
                    emit FallbackCallerChanged(oldFallbackCaller, _fallbackCaller);
                }
            } catch {
                emit UnhealthyFallbackCaller(_fallbackCaller, block.timestamp);
            }
        } else {
            address oldFallbackCaller = address(fallbackCaller);
            // NOTE: assume intentionally bricking fallback!!!
            fallbackCaller = newFallbackCaler;
            emit FallbackCallerChanged(oldFallbackCaller, _fallbackCaller);
        }
>>>>>>> 39e0a5c5
    }

    // --- Helper functions ---

    /* Chainlink is considered broken if its current or previous round data is in any way bad. We check the previous round
     * for two reasons:
     *
     * 1) It is necessary data for the price deviation check in case 1,
     * and
     * 2) Chainlink is the PriceFeed's preferred primary oracle - having two consecutive valid round responses adds
     * peace of mind when using or returning to Chainlink.
     */
    function _chainlinkIsBroken(
        ChainlinkResponse memory _currentResponse,
        ChainlinkResponse memory _prevResponse
    ) internal view returns (bool) {
        return _badChainlinkResponse(_currentResponse) || _badChainlinkResponse(_prevResponse);
    }

    function _badChainlinkResponse(ChainlinkResponse memory _response) internal view returns (bool) {
        // Check for response call reverted
        if (!_response.success) {
            return true;
        }

        // Check for an invalid timestamp that is 0, or in the future
        if (
            _response.timestampEthBtc == 0 ||
            _response.timestampEthBtc > block.timestamp ||
            _response.timestampStEthEth == 0 ||
            _response.timestampStEthEth > block.timestamp
        ) {
            return true;
        }

        return false;
    }

    function _chainlinkIsFrozen(ChainlinkResponse memory _response) internal view returns (bool) {
        return
            block.timestamp - _response.timestampEthBtc > TIMEOUT_ETH_BTC_FEED ||
            block.timestamp - _response.timestampStEthEth > TIMEOUT_STETH_ETH_FEED;
    }

    function _chainlinkPriceChangeAboveMax(
        ChainlinkResponse memory _currentResponse,
        ChainlinkResponse memory _prevResponse
    ) internal pure returns (bool) {
        uint minPrice = LiquityMath._min(_currentResponse.answer, _prevResponse.answer);
        uint maxPrice = LiquityMath._max(_currentResponse.answer, _prevResponse.answer);

        /*
         * Use the larger price as the denominator:
         * - If price decreased, the percentage deviation is in relation to the the previous price.
         * - If price increased, the percentage deviation is in relation to the current price.
         */
        uint percentDeviation = ((maxPrice - minPrice) * LiquityMath.DECIMAL_PRECISION) / maxPrice;

        // Return true if price has more than doubled, or more than halved.
        return percentDeviation > MAX_PRICE_DEVIATION_FROM_PREVIOUS_ROUND;
    }

    function _fallbackIsBroken(FallbackResponse memory _response) internal view returns (bool) {
        // Check for response call reverted
        if (!_response.success) {
            return true;
        }
        // Check for an invalid timeStamp that is 0, or in the future
        if (_response.timestamp == 0 || _response.timestamp > block.timestamp) {
            return true;
        }
        // Check for zero price (FallbackCaller must ensure that the price is not negative and return 0 if it is)
        if (_response.answer == 0) {
            return true;
        }

        return false;
    }

    function _fallbackIsFrozen(
        FallbackResponse memory _fallbackResponse
    ) internal view returns (bool) {
        return block.timestamp - _fallbackResponse.timestamp > fallbackCaller.fallbackTimeout();
    }

    function _bothOraclesLiveAndUnbrokenAndSimilarPrice(
        ChainlinkResponse memory _chainlinkResponse,
        ChainlinkResponse memory _prevChainlinkResponse,
        FallbackResponse memory _fallbackResponse
    ) internal view returns (bool) {
        // Return false if either oracle is broken or frozen
        if (
            _fallbackIsBroken(_fallbackResponse) ||
            _fallbackIsFrozen(_fallbackResponse) ||
            _chainlinkIsBroken(_chainlinkResponse, _prevChainlinkResponse) ||
            _chainlinkIsFrozen(_chainlinkResponse)
        ) {
            return false;
        }

        return _bothOraclesSimilarPrice(_chainlinkResponse, _fallbackResponse);
    }

    function _bothOraclesSimilarPrice(
        ChainlinkResponse memory _chainlinkResponse,
        FallbackResponse memory _fallbackResponse
    ) internal pure returns (bool) {
        // Get the relative price difference between the oracles. Use the lower price as the denominator, i.e. the reference for the calculation.
        uint minPrice = LiquityMath._min(_fallbackResponse.answer, _chainlinkResponse.answer);
        if (minPrice == 0) return false;
        uint maxPrice = LiquityMath._max(_fallbackResponse.answer, _chainlinkResponse.answer);
        uint percentPriceDifference = ((maxPrice - minPrice) * LiquityMath.DECIMAL_PRECISION) /
            minPrice;

        /*
         * Return true if the relative price difference is <= 3%: if so, we assume both oracles are probably reporting
         * the honest market price, as it is unlikely that both have been broken/hacked and are still in-sync.
         */
        return percentPriceDifference <= MAX_PRICE_DIFFERENCE_BETWEEN_ORACLES;
    }

    function _changeStatus(Status _status) internal {
        status = _status;
        emit PriceFeedStatusChanged(_status);
    }

    function _storePrice(uint _currentPrice) internal {
        lastGoodPrice = _currentPrice;
        emit LastGoodPriceUpdated(_currentPrice);
    }

    function _storeFallbackPrice(FallbackResponse memory _fallbackResponse) internal returns (uint) {
        _storePrice(_fallbackResponse.answer);
        return _fallbackResponse.answer;
    }

    function _storeChainlinkPrice(uint256 _answer) internal returns (uint) {
        _storePrice(_answer);

        return _answer;
    }

    // --- Oracle response wrapper functions ---
    /*
     * "_getCurrentFallbackResponse" fetches stETH/BTC price from Fallback, and returns them as a
     * FallbackResponse struct. If the Fallback is set to the ADDRESS_ZERO, return failing struct.
     */
    function _getCurrentFallbackResponse()
        internal
        view
        returns (FallbackResponse memory fallbackResponse)
    {
        if (address(fallbackCaller) != address(0)) {
            try fallbackCaller.getFallbackResponse() returns (
                uint256 answer,
                uint256 timestampRetrieved,
                bool success
            ) {
                fallbackResponse.answer = answer;
                fallbackResponse.timestamp = timestampRetrieved;
                fallbackResponse.success = success;
                return (fallbackResponse);
            } catch {
                // If call to Fallback reverts, return a zero response with success = false
                return (fallbackResponse);
            }
        } else {
            return fallbackResponse;
        }
    }

    function _getCurrentChainlinkResponse()
        internal
        view
        returns (ChainlinkResponse memory chainlinkResponse)
    {
        // Fetch decimals for both feeds:
        uint8 ethBtcDecimals;
        uint8 stEthEthDecimals;
        try ETH_BTC_CL_FEED.decimals() returns (uint8 decimals) {
            // If call to Chainlink succeeds, record the current decimal precision
            ethBtcDecimals = decimals;
        } catch {
            // If call to Chainlink aggregator reverts, return a zero response with success = false
            return chainlinkResponse;
        }

        try STETH_ETH_CL_FEED.decimals() returns (uint8 decimals) {
            // If call to Chainlink succeeds, record the current decimal precision
            stEthEthDecimals = decimals;
        } catch {
            // If call to Chainlink aggregator reverts, return a zero response with success = false
            return chainlinkResponse;
        }

        // Try to get latest prices data:
        int256 ethBtcAnswer;
        int256 stEthEthAnswer;
        try ETH_BTC_CL_FEED.latestRoundData() returns (
            uint80 roundId,
            int256 answer,
            uint256 /* startedAt */,
            uint256 timestamp,
            uint80 /* answeredInRound */
        ) {
            ethBtcAnswer = answer;
            chainlinkResponse.roundEthBtcId = roundId;
            chainlinkResponse.timestampEthBtc = timestamp;
        } catch {
            // If call to Chainlink aggregator reverts, return a zero response with success = false
            return chainlinkResponse;
        }

        try STETH_ETH_CL_FEED.latestRoundData() returns (
            uint80 roundId,
            int256 answer,
            uint256 /* startedAt */,
            uint256 timestamp,
            uint80 /* answeredInRound */
        ) {
            stEthEthAnswer = answer;
            chainlinkResponse.roundStEthEthId = roundId;
            chainlinkResponse.timestampStEthEth = timestamp;
        } catch {
            // If call to Chainlink aggregator reverts, return a zero response with success = false
            return chainlinkResponse;
        }

        if (
            _checkHealthyCLResponse(chainlinkResponse.roundEthBtcId, ethBtcAnswer) &&
            _checkHealthyCLResponse(chainlinkResponse.roundStEthEthId, stEthEthAnswer)
        ) {
            chainlinkResponse.answer = _formatClAggregateAnswer(
                ethBtcAnswer,
                stEthEthAnswer,
                ethBtcDecimals,
                stEthEthDecimals
            );
        } else {
            return chainlinkResponse;
        }

        chainlinkResponse.success = true;
    }

    function _getPrevChainlinkResponse(
        uint80 _currentRoundEthBtcId,
        uint80 _currentRoundStEthEthId
    ) internal view returns (ChainlinkResponse memory prevChainlinkResponse) {
        // If first round, early return
        // Handles revert from underflow in _currentRoundEthBtcId - 1
        // and _currentRoundStEthEthId - 1
        // Behavior should be indentical to following block if this revert was caught
        if (_currentRoundEthBtcId == 0 || _currentRoundStEthEthId == 0) {
            return prevChainlinkResponse;
        }

        // Fetch decimals for both feeds:
        uint8 ethBtcDecimals;
        uint8 stEthEthDecimals;
        try ETH_BTC_CL_FEED.decimals() returns (uint8 decimals) {
            // If call to Chainlink succeeds, record the current decimal precision
            ethBtcDecimals = decimals;
        } catch {
            // If call to Chainlink aggregator reverts, return a zero response with success = false
            return prevChainlinkResponse;
        }

        try STETH_ETH_CL_FEED.decimals() returns (uint8 decimals) {
            // If call to Chainlink succeeds, record the current decimal precision
            stEthEthDecimals = decimals;
        } catch {
            // If call to Chainlink aggregator reverts, return a zero response with success = false
            return prevChainlinkResponse;
        }

        // Try to get latest prices data from prev round:
        int256 ethBtcAnswer;
        int256 stEthEthAnswer;
        try ETH_BTC_CL_FEED.getRoundData(_currentRoundEthBtcId - 1) returns (
            uint80 roundId,
            int256 answer,
            uint256 /* startedAt */,
            uint256 timestamp,
            uint80 /* answeredInRound */
        ) {
            ethBtcAnswer = answer;
            prevChainlinkResponse.roundEthBtcId = roundId;
            prevChainlinkResponse.timestampEthBtc = timestamp;
        } catch {
            // If call to Chainlink aggregator reverts, return a zero response with success = false
            return prevChainlinkResponse;
        }

        try STETH_ETH_CL_FEED.getRoundData(_currentRoundStEthEthId - 1) returns (
            uint80 roundId,
            int256 answer,
            uint256 /* startedAt */,
            uint256 timestamp,
            uint80 /* answeredInRound */
        ) {
            stEthEthAnswer = answer;
            prevChainlinkResponse.roundStEthEthId = roundId;
            prevChainlinkResponse.timestampStEthEth = timestamp;
        } catch {
            // If call to Chainlink aggregator reverts, return a zero response with success = false
            return prevChainlinkResponse;
        }

        if (
            _checkHealthyCLResponse(prevChainlinkResponse.roundEthBtcId, ethBtcAnswer) &&
            _checkHealthyCLResponse(prevChainlinkResponse.roundStEthEthId, stEthEthAnswer)
        ) {
            prevChainlinkResponse.answer = _formatClAggregateAnswer(
                ethBtcAnswer,
                stEthEthAnswer,
                ethBtcDecimals,
                stEthEthDecimals
            );
        } else {
            return prevChainlinkResponse;
        }

        prevChainlinkResponse.success = true;
    }

    // @notice Returns if the CL feed is healthy or not, based on: negative value and null round id. For price aggregation
    // @param _roundId The aggregator round of the target CL feed
    // @param _answer CL price price reported for target feeds
    // @return The boolean state indicating CL response health for aggregation
    function _checkHealthyCLResponse(uint80 _roundId, int256 _answer) internal view returns (bool) {
        if (_answer <= 0) return false;
        if (_roundId == 0) return false;

        return true;
    }

    // @notice Returns the price of stETH:BTC in 18 decimals denomination
    // @param _ethBtcAnswer CL price retrieve from ETH:BTC feed
    // @param _stEthEthAnswer CL price retrieve from stETH:BTC feed
    // @param _ethBtcDecimals ETH:BTC feed decimals
    // @param _stEthEthDecimals stETH:BTC feed decimalss
    // @return The aggregated calculated price for stETH:BTC
    function _formatClAggregateAnswer(
        int256 _ethBtcAnswer,
        int256 _stEthEthAnswer,
        uint8 _ethBtcDecimals,
        uint8 _stEthEthDecimals
    ) internal view returns (uint256) {
        return (((10 ** (_stEthEthDecimals - _ethBtcDecimals)) *
            (uint256(_ethBtcAnswer) * LiquityMath.DECIMAL_PRECISION)) / uint256(_stEthEthAnswer));
    }
}<|MERGE_RESOLUTION|>--- conflicted
+++ resolved
@@ -334,11 +334,6 @@
         @notice Sets a new fallback oracle 
         @param _fallbackCaller The new IFallbackCaller-compliant oracle address
     **/
-<<<<<<< HEAD
-    function setFallbackCaller(address _fallbackCaller) external requiresAuth {
-        fallbackCaller = IFallbackCaller(_fallbackCaller);
-        emit FallbackCallerChanged(_fallbackCaller);
-=======
     function setFallbackCaller(address _fallbackCaller) external {
         require(
             isAuthorized(msg.sender, SET_FALLBACK_CALLER_SIG),
@@ -372,7 +367,6 @@
             fallbackCaller = newFallbackCaler;
             emit FallbackCallerChanged(oldFallbackCaller, _fallbackCaller);
         }
->>>>>>> 39e0a5c5
     }
 
     // --- Helper functions ---
