// SPDX-License-Identifier: MIT

pragma solidity 0.6.11;

import "./BaseMath.sol";
import "./LiquityMath.sol";
import "../Interfaces/IActivePool.sol";
import "../Interfaces/IDefaultPool.sol";
import "../Interfaces/IPriceFeed.sol";
import "../Interfaces/ILiquityBase.sol";
import "../Dependencies/ICollateralToken.sol";

/*
 * Base contract for CdpManager, BorrowerOperations. Contains global system constants and
 * common functions.
 */
contract LiquityBase is BaseMath, ILiquityBase {
    using SafeMath for uint;

    uint public constant _100pct = 1000000000000000000; // 1e18 == 100%
    uint public constant _105pct = 1050000000000000000; // 1.05e18 == 105%
    uint public constant _5pct = 50000000000000000; // 5e16 == 5%

    // Collateral Ratio applied for Liquidation Incentive
    // i.e., liquidator repay $1 worth of debt to get back $1.03 worth of collateral
    uint public constant LICR = 1030000000000000000; // 103%

    // Minimum collateral ratio for individual cdps
    uint public constant MCR = 1100000000000000000; // 110%

    // Critical system collateral ratio. If the system's total collateral ratio (TCR) falls below the CCR, Recovery Mode is triggered.
    uint public constant CCR = 1250000000000000000; // 125%

    // Amount of EBTC to be locked in gas pool on opening cdps
    uint public constant EBTC_GAS_COMPENSATION = 1e16;

    uint public constant LIQUIDATOR_REWARD = 2e17;

    // Minimum amount of net EBTC debt denominated in ETH a cdp must have
    uint public constant MIN_NET_DEBT = 2e18;

    uint public constant PERCENT_DIVISOR = 200; // dividing by 200 yields 0.5%

    uint public constant BORROWING_FEE_FLOOR = 0; // 0.5%

    uint public constant STAKING_REWARD_SPLIT = 2_500; // taking 25% cut from staking reward

    uint public constant MAX_REWARD_SPLIT = 10_000;

    IActivePool public activePool;

    IDefaultPool public defaultPool;

    IPriceFeed public override priceFeed;

    // the only collateral token allowed in CDP
    ICollateralToken public collateral;

    // --- Gas compensation functions ---

    // Returns the composite debt (drawn debt + gas compensation) of a cdp, for the purpose of ICR calculation
    function _getCompositeDebt(uint _debt) internal pure returns (uint) {
        return _debt.add(EBTC_GAS_COMPENSATION);
    }

    function _getNetDebt(uint _debt) internal pure returns (uint) {
        return _debt.sub(EBTC_GAS_COMPENSATION);
    }

    // Return the amount of ETH to be drawn from a cdp's collateral and sent as gas compensation.
    function _getCollGasCompensation(uint _entireColl) internal pure returns (uint) {
        return _entireColl / PERCENT_DIVISOR;
    }

    function getEntireSystemColl() public view returns (uint entireSystemColl) {
        uint activeColl = activePool.getETH();
        uint liquidatedColl = defaultPool.getETH();

        return activeColl.add(liquidatedColl);
    }

    function _getEntireSystemDebt() internal view returns (uint entireSystemDebt) {
        uint activeDebt = activePool.getEBTCDebt();
        uint closedDebt = defaultPool.getEBTCDebt();

<<<<<<< HEAD
=======
        uint timeElapsed = block.timestamp > _lastInterestRateUpdateTime
            ? block.timestamp.sub(_lastInterestRateUpdateTime)
            : 0;
        if (timeElapsed > 0) {
            uint unitAmountAfterInterest = _calcUnitAmountAfterInterest(timeElapsed);

            activeDebt = activeDebt.mul(unitAmountAfterInterest).div(DECIMAL_PRECISION);
            closedDebt = closedDebt.mul(unitAmountAfterInterest).div(DECIMAL_PRECISION);
        }

>>>>>>> e413a42d
        return activeDebt.add(closedDebt);
    }

    function _getTCR(uint256 _price) internal view returns (uint TCR) {
        (TCR, , ) = _getTCRWithTotalCollAndDebt(_price);
    }

    function _getTCRWithTotalCollAndDebt(
        uint256 _price
    ) internal view returns (uint TCR, uint _coll, uint _debt) {
        uint entireSystemColl = getEntireSystemColl();
        uint entireSystemDebt = _getEntireSystemDebt();

        uint _underlyingCollateral = collateral.getPooledEthByShares(entireSystemColl);
        TCR = LiquityMath._computeCR(_underlyingCollateral, entireSystemDebt, _price);

        return (TCR, entireSystemColl, entireSystemDebt);
    }

    function _checkRecoveryMode(uint256 _price) internal view returns (bool) {
        return _getTCR(_price) < CCR;
    }

    function _requireUserAcceptsFee(uint _fee, uint _amount, uint _maxFeePercentage) internal pure {
        uint feePercentage = _fee.mul(DECIMAL_PRECISION).div(_amount);
        require(feePercentage <= _maxFeePercentage, "Fee exceeded provided maximum");
    }

    // Convert ETH/BTC price to BTC/ETH price
    function _getPriceReciprocal(uint _price) internal view returns (uint) {
        return DECIMAL_PRECISION.mul(DECIMAL_PRECISION).div(_price);
    }

    // Convert debt denominated in BTC to debt denominated in ETH given that _price is ETH/BTC
    // _debt is denominated in BTC
    // _price is ETH/BTC
    function _convertDebtDenominationToEth(uint _debt, uint _price) internal view returns (uint) {
        uint priceReciprocal = _getPriceReciprocal(_price);
        return _debt.mul(priceReciprocal).div(DECIMAL_PRECISION);
    }

    // Convert debt denominated in ETH to debt denominated in BTC given that _price is ETH/BTC
    // _debt is denominated in ETH
    // _price is ETH/BTC
    function _convertDebtDenominationToBtc(uint _debt, uint _price) internal view returns (uint) {
        return _debt.mul(_price).div(DECIMAL_PRECISION);
    }
}<|MERGE_RESOLUTION|>--- conflicted
+++ resolved
@@ -83,19 +83,6 @@
         uint activeDebt = activePool.getEBTCDebt();
         uint closedDebt = defaultPool.getEBTCDebt();
 
-<<<<<<< HEAD
-=======
-        uint timeElapsed = block.timestamp > _lastInterestRateUpdateTime
-            ? block.timestamp.sub(_lastInterestRateUpdateTime)
-            : 0;
-        if (timeElapsed > 0) {
-            uint unitAmountAfterInterest = _calcUnitAmountAfterInterest(timeElapsed);
-
-            activeDebt = activeDebt.mul(unitAmountAfterInterest).div(DECIMAL_PRECISION);
-            closedDebt = closedDebt.mul(unitAmountAfterInterest).div(DECIMAL_PRECISION);
-        }
-
->>>>>>> e413a42d
         return activeDebt.add(closedDebt);
     }
 
