--- conflicted
+++ resolved
@@ -43,11 +43,7 @@
 
     uint public constant BORROWING_FEE_FLOOR = 0; // 0.5%
 
-<<<<<<< HEAD
-    uint public constant INTEREST_RATE_PER_SECOND = 627520278; // 2% per year
-=======
     uint public constant STAKING_REWARD_SPLIT = 2_500; // taking 25% cut from staking reward
->>>>>>> 563ca2a5
 
     uint public constant MAX_REWARD_SPLIT = 10_000;
 
