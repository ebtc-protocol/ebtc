--- conflicted
+++ resolved
@@ -736,12 +736,8 @@
     }
 
     function computeICR(uint _coll, uint _debt, uint _price) view internal returns(uint) {
-        require(_coll <= 2**256 - 1, "Collateral must fit in uint128");
-        require(_price <= 2**256 - 1, "Price must fit in uint128");
-
         // Check if the total debt is higher than 0, to avoid division by 0
         if (_debt > 0) {
-<<<<<<< HEAD
             // uint newCollRatio = ABDKMath64x64.mulu(ABDKMath64x64.divu(_coll, _debt), _price);
             // return newCollRatio;
 
@@ -750,10 +746,6 @@
             uint newCollRatio = DeciMath.decMul(_price, ratio);
 
             return newCollRatio;
-
-=======
-            return _coll * _price / _debt;
->>>>>>> 3e3ea659
         }
         // Return the maximal value for uint256 if the CDP has a debt of 0
         else {
