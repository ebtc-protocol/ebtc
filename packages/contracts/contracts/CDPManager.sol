pragma solidity ^0.5.11;

import "./Interfaces/ICDPManager.sol";
import "./Interfaces/IPool.sol";
import "./Interfaces/ICLVToken.sol";
import "./Interfaces/IPriceFeed.sol";
import "./Interfaces/ISortedCDPs.sol";
import "./Interfaces/IPoolManager.sol";
import "./DeciMath.sol";
import "@openzeppelin/contracts/math/SafeMath.sol";
import "@openzeppelin/contracts/ownership/Ownable.sol";
import "@nomiclabs/buidler/console.sol";

contract CDPManager is Ownable, ICDPManager {
    using SafeMath for uint;

    uint constant public MCR = 1100000000000000000; // Minimal collateral ratio.
    uint constant public  CCR = 1500000000000000000; // Critical system collateral ratio. If the total system collateral (TCR) falls below the CCR, Recovery Mode is triggered.
    uint constant public MIN_COLL_IN_USD = 20000000000000000000;
    enum Status { nonExistent, active, closed }
    
    // --- Events --- 

    event PoolManagerAddressChanged(address _newPoolManagerAddress);
    event ActivePoolAddressChanged(address _activePoolAddress);
    event DefaultPoolAddressChanged(address _defaultPoolAddress);
    event PriceFeedAddressChanged(address  _newPriceFeedAddress);
    event CLVTokenAddressChanged(address _newCLVTokenAddress);
    event SortedCDPsAddressChanged(address _sortedCDPsAddress);

    event CDPCreated(address indexed _user, uint arrayIndex);
    event CDPUpdated(address indexed _user, uint _debt, uint _coll, uint stake);
   
    // --- Connected contract declarations ---
    
    IPoolManager poolManager;
    address public poolManagerAddress;

    IPool activePool;
    address public activePoolAddress;

    IPool defaultPool;
    address public defaultPoolAddress;

    ICLVToken CLV; 
    address public clvTokenAddress;

    IPriceFeed priceFeed;
    address public priceFeedAddress;

    // A doubly linked list of CDPs, sorted by their sorted by their collateral ratios
    ISortedCDPs sortedCDPs;
    address public sortedCDPsAddress;

    // --- Data structures ---

    // Store the necessary data for a Collateralized Debt Position (CDP)
    struct CDP {
        uint debt;
        uint coll;
        uint stake;
        Status status;
        uint arrayIndex;
    }
    
    bool public recoveryMode;

    mapping (address => CDP) public CDPs;

    uint public totalStakes; 

    // snapshot of the value of totalStakes immediately after the last liquidation
    uint public totalStakesSnapshot;  

    // snapshot of the total collateral in ActivePool and DefaultPool, immediately after the last liquidation.
    uint public totalCollateralSnapshot;    

    /* L_ETH and L_CLVDebt track the sums of accumulated liquidation rewards per unit staked. During it's lifetime, each stake earns:

    An ETH gain of ( stake * [L_ETH - L_ETH(0)] )
    A CLVDebt gain  of ( stake * [L_CLVDebt - L_CLVDebt(0)] )
    
    Where L_ETH(0) and L_CLVDebt(0) are snapshots of L_ETH and L_CLVDebt for the active CDP taken at the instant the stake was made */
    uint public L_ETH;     
    uint public L_CLVDebt;    

    // Map addresses with active CDPs to their RewardSnapshot
    mapping (address => RewardSnapshot) public rewardSnapshots;  

    // Object containing the ETH and CLV snapshots for a given active CDP
    struct RewardSnapshot { uint ETH; uint CLVDebt;}   

    // Array of all active CDP addresses - used to compute “approx hint” for list insertion
    address[] CDPOwners;

    // Error trackers for the trove redistribution calculation
    uint lastETHError_Redistribution;
    uint lastCLVDebtError_Redistribution;

    // --- Modifiers ---

    modifier onlyPoolManager {
        require(_msgSender() == poolManagerAddress, "CDPManager: Only the poolManager is authorized");
        _;
    }

    // --- Dependency setters --- 

    function setPoolManager(address _poolManagerAddress) public onlyOwner {
        poolManagerAddress = _poolManagerAddress;
        poolManager = IPoolManager(_poolManagerAddress);
        emit PoolManagerAddressChanged(_poolManagerAddress);
    }

    function setActivePool(address _activePoolAddress) public onlyOwner {
        activePoolAddress = _activePoolAddress;
        activePool = IPool(_activePoolAddress);
        emit ActivePoolAddressChanged(_activePoolAddress);
    }

    function setDefaultPool(address _defaultPoolAddress) public onlyOwner {
        defaultPoolAddress = _defaultPoolAddress;
        defaultPool = IPool(_defaultPoolAddress);
        emit DefaultPoolAddressChanged(_defaultPoolAddress);
    }

    function setPriceFeed(address _priceFeedAddress) public onlyOwner {
        priceFeedAddress = _priceFeedAddress;
        priceFeed = IPriceFeed(priceFeedAddress);
        emit PriceFeedAddressChanged(_priceFeedAddress);
    }

    function setCLVToken(address _clvTokenAddress) public onlyOwner {
        clvTokenAddress = _clvTokenAddress;
        CLV = ICLVToken(_clvTokenAddress);
        emit CLVTokenAddressChanged(_clvTokenAddress);
    }

    function setSortedCDPs(address _sortedCDPsAddress) public onlyOwner {
        sortedCDPsAddress = _sortedCDPsAddress;
        sortedCDPs = ISortedCDPs(_sortedCDPsAddress);
        emit SortedCDPsAddressChanged(_sortedCDPsAddress);
    }

    // --- Getters ---
    
    function getCDPOwnersCount() public view returns(uint) {
        return CDPOwners.length;
    }
    
    // --- Borrower CDP Operations ---

    function openLoan(uint _CLVAmount, address _hint) public payable returns (bool) {
        uint price = priceFeed.getPrice(); 
        bool recoveryMode = checkTCRAndSetRecoveryMode(price); 
        
        address user = _msgSender(); 
       
        require(CDPs[user].status != Status.active, "CDPManager: Borrower already has an active CDP"); 
        require(recoveryMode == false || _CLVAmount == 0, "CDPManager: Debt issuance is not permitted during Recovery Mode"); 
        
        require(getUSDValue(msg.value, price) >= MIN_COLL_IN_USD, 
                "CDPManager: Dollar value of collateral deposit must equal or exceed the minimum");  
       
        uint ICR = computeICR(msg.value, _CLVAmount, price);  
        require(ICR >= MCR, "CDPManager: ICR of prospective loan must be >= than the MCR"); 
      
        uint newTCR = getNewTCR(msg.value, _CLVAmount, price);  
        require (newTCR >= CCR || _CLVAmount == 0, "CDPManager: opening a loan that would result in a TCR < CCR is not permitted"); 
       
        // Update loan properties
        CDPs[user].status = Status.active;  
        CDPs[user].coll = msg.value;  
        CDPs[user].debt = _CLVAmount; 
       
        updateRewardSnapshots(user); 
        updateStakeAndTotalStakes(user); 
        
        sortedCDPs.insert(user, ICR, price, _hint, _hint); 
        
        /* push the owner's address to the CDP owners list, and record 
        the corresponding array index on the CDP struct */
        CDPs[user].arrayIndex = CDPOwners.push(user) - 1; 
        
        // Move the ether to the activePool, and mint CLV to the borrower
        poolManager.addColl.value(msg.value)(); 
    
        poolManager.withdrawCLV(user, _CLVAmount); 
       
        checkTCRAndSetRecoveryMode(price); 
        emit CDPUpdated(user, 
                        _CLVAmount, 
                        msg.value,
                        CDPs[user].stake
                        ); 
        return true;
    }

    // Send ETH as collateral to a CDP
    function addColl(address _user, address _hint) public payable returns (bool) {
        bool isFirstCollDeposit;
        uint price = priceFeed.getPrice();
       
        Status status = CDPs[_user].status;
    
        if (status == Status.nonExistent || status == Status.closed ) {
            require(getUSDValue(msg.value, price) >= MIN_COLL_IN_USD, 
                    "CDPManager: Dollar value of collateral deposit must equal or exceed the minimum");
            isFirstCollDeposit = true; 
            CDPs[_user].status = Status.active;
        } 

        applyPendingRewards(_user);
       
        // Update the CDP's coll and stake
        uint newColl = (CDPs[_user].coll).add(msg.value);
        CDPs[_user].coll = newColl;

        updateStakeAndTotalStakes(_user);
        
        uint newICR = getCurrentICR(_user, price);
   
        if (isFirstCollDeposit) { 
            sortedCDPs.insert(_user, newICR, price, _hint, _hint);
             /* push the owner's address to the CDP owners list, and record 
            the corresponding array index on the CDP struct */
            CDPs[_user].arrayIndex = CDPOwners.push(_user) - 1;
            emit CDPCreated(_user, CDPs[_user].arrayIndex);
        } else {
            sortedCDPs.reInsert(_user, newICR, price, _hint, _hint);  
        }

        // Send the received collateral to PoolManager, to forward to ActivePool
        poolManager.addColl.value(msg.value)();
  
        checkTCRAndSetRecoveryMode(price);
        emit CDPUpdated(_user, 
                        CDPs[_user].debt, 
                        newColl,
                        CDPs[_user].stake
                        );
        return true;
    }
    
    // Withdraw ETH collateral from a CDP
    // TODO: Check re-entrancy protection
    function withdrawColl(uint _amount, address _hint) public returns (bool) {
        uint price = priceFeed.getPrice();
        checkTCRAndSetRecoveryMode(price);

        address user = _msgSender();
        require(CDPs[user].status == Status.active, "CDPManager: CDP does not exist or is closed");
       
        applyPendingRewards(user);
        uint coll = CDPs[user].coll;
        require(coll >= _amount, "CDPManager: Insufficient balance for ETH withdrawal");
        
        uint newColl = coll.sub(_amount);
        require(getUSDValue(newColl, price) >= MIN_COLL_IN_USD  || newColl == 0, 
                "CDPManager: Remaining collateral must have $USD value >= 20, or be zero");

     
        uint newICR = getNewICRfromCollDecrease(user, _amount, price); 

        require(recoveryMode == false, "CDPManager: Collateral withdrawal is not permitted during Recovery Mode");
        require(newICR >= MCR, "CDPManager: Insufficient collateral ratio for ETH withdrawal");
        
        // Update the CDP's coll and stake
        CDPs[user].coll = newColl;
        updateStakeAndTotalStakes(user);

        if (newColl == 0) { 
             closeCDP(user);  
        }  else { 
        // Update CDP's position in sortedCDPs
            sortedCDPs.reInsert(user, newICR, price, _hint, _hint);
            emit CDPUpdated(user, 
                            CDPs[user].debt, 
                            newColl,
                            CDPs[user].stake
                            ); 
        }
         // Remove _amount ETH from ActivePool and send it to the user
        poolManager.withdrawColl(user, _amount);

        return true;
    }
    
    // Withdraw CLV tokens from a CDP: mint new CLV to the owner, and increase the debt accordingly
    function withdrawCLV(uint _amount, address _hint) public returns (bool) {
        uint price = priceFeed.getPrice();
        bool recoveryMode = checkTCRAndSetRecoveryMode(price);

        address user = _msgSender();
        
        require(CDPs[user].status == Status.active, "CDPManager: CDP does not exist or is closed");
        require(_amount > 0, "CDPManager: Amount to withdraw must be larger than 0");
        
        applyPendingRewards(user);

        uint newTCR = getNewTCR(0, _amount, price);
        uint newICR = getNewICRfromDebtIncrease(user, _amount, price);
        
        require(recoveryMode == false, "CDPManager: Debt issuance is not permitted during Recovery Mode");
        require(newTCR >= CCR, "CDPManager: a CLV withdrawal that would result in TCR < CCR is not permitted");
        require(newICR >= MCR, "CDPManager: Insufficient collateral ratio for CLV withdrawal");
        
        // Increase the CDP's debt
        uint newDebt = (CDPs[user].debt).add(_amount);
        CDPs[user].debt = newDebt;

        // Update CDP's position in sortedCDPs
        sortedCDPs.reInsert(user, newICR, price, _hint, _hint);

        // Mint the given amount of CLV to the owner's address and add them to the ActivePool
        poolManager.withdrawCLV(user, _amount);
        
        emit CDPUpdated(user, 
                        newDebt, 
                        CDPs[user].coll, 
                        CDPs[user].stake
                        ); 
        return true; 
    }
    
    // Repay CLV tokens to a CDP: Burn the repaid CLV tokens, and reduce the debt accordingly
    function repayCLV(uint _amount, address _hint) public returns (bool) {
        uint price = priceFeed.getPrice();
        address user = _msgSender();
        
        require(CDPs[user].status == Status.active, "CDPManager: CDP does not exist or is closed");
        require(_amount > 0, "CDPManager: Repaid amount must be larger than 0");
       
        applyPendingRewards(user);

        uint debt = CDPs[user].debt;
        require(_amount <= debt, "CDPManager: Repaid amount is larger than current debt");
        
        // TODO: Maybe allow foreign accounts to repay loans
        
        // Update the CDP's debt
        uint newDebt = debt.sub(_amount);
        CDPs[user].debt  = newDebt;

        uint newICR = getCurrentICR(user, price);
        
        // Update CDP's position in sortedCDPs
        sortedCDPs.reInsert(user, newICR, price, _hint, _hint);

        // Burn the received amount of CLV from the user's balance, and remove it from the ActivePool
        poolManager.repayCLV(user, _amount);
        
        checkTCRAndSetRecoveryMode(price);
        emit CDPUpdated(user, 
                        newDebt, 
                        CDPs[user].coll,
                        CDPs[user].stake
                        ); 
        return true;
    }

    function closeLoan() public returns (bool) {
        uint price = priceFeed.getPrice();
        bool recoveryMode = checkTCRAndSetRecoveryMode(price);
        
        address user = _msgSender();
        applyPendingRewards(user);

        require(CDPs[user].status == Status.active, "CDPManager: CDP does not exist or is closed");
        require(recoveryMode == false, "CDPManager: Closing a loan is not permitted during Recovery Mode");
        
        uint coll = CDPs[user].coll;
        uint debt = CDPs[user].debt;

        uint newTCR = getNewTCRFromDecrease(coll, debt, price);
        require (newTCR >= CCR, "CDPManager: Closing the loan must not pull TCR below CCR");
        
        removeStake(user);
        closeCDP(user);
    
        // Tell PM to burn the debt from the user's balance, and send the collateral back to the user
        poolManager.repayCLV(user, debt);
        poolManager.withdrawColl(user, coll);

        checkTCRAndSetRecoveryMode(price);
        emit CDPUpdated(user, 0, 0, 0);
        return true; 
    }

    // --- CDP Liquidation functions ---

    // Closes the CDP of the specified user if its individual collateral ratio is lower than the minimum collateral ratio.
    // TODO: Left public for initial testing. Make internal.
    function liquidate(address _user) public returns (bool) {
        uint price = priceFeed.getPrice();
        bool recoveryMode = checkTCRAndSetRecoveryMode(price);

        require(CDPs[_user].status == Status.active, "CDPManager: CDP does not exist or is already closed");
        
        if (recoveryMode == true) {
            liquidateRecoveryMode(_user, price);
        } else if (recoveryMode == false) {
            liquidateNormalMode(_user, price);
        }  
    }
   
    function liquidateNormalMode(address _user, uint price) internal returns (bool) {
        /* If ICR < MCR, check whether ETH gains from the Stability Pool would bring the ICR above the MCR.
        If so, don't liquidate */
        
        uint ICR = getNewICRFromPendingSPGain(_user, price);
        if (ICR > MCR) { return false; }
       
        // Apply the CDP's rewards and remove stake
        applyPendingRewards(_user); 
        removeStake(_user); 
    
        // Offset as much debt & collateral as possible against the StabilityPool and save the returned remainders
        uint[2] memory remainder = poolManager.offset(CDPs[_user].debt, CDPs[_user].coll);
        uint CLVDebtRemainder = remainder[0];
        uint ETHRemainder = remainder[1];
       
        redistributeCollAndDebt(ETHRemainder, CLVDebtRemainder);
        closeCDP(_user); 
        updateSystemSnapshots();
        emit CDPUpdated(_user, 
                    0, 
                    0,
                    CDPs[_user].stake
                    );

        return true;
    }

    function liquidateRecoveryMode(address _user, uint price) internal returns (bool) {
        uint ICR = getNewICRFromPendingSPGain(_user, price);

        // If ICR <= 100%, redistribute the CDP across all active CDPs
        if (ICR <= 1000000000000000000) {
            applyPendingRewards(_user);
            removeStake(_user);

            // Redistribute entire coll and debt 
            uint entireColl = CDPs[_user].coll;
            uint entireDebt = CDPs[_user].debt;
            redistributeCollAndDebt(entireColl, entireDebt);

            closeCDP(_user);
            updateSystemSnapshots();

        // if 100% < ICR < MCR, offset as much as possible, and redistribute the remainder
        } else if ((ICR > 1000000000000000000) && (ICR < MCR)) {
            applyPendingRewards(_user);
            removeStake(_user);
            
            // Offset as much debt & collateral as possible against the StabilityPool and save the returned remainders
            uint[2] memory remainder = poolManager.offset(CDPs[_user].debt, CDPs[_user].coll);
            uint CLVDebtRemainder = remainder[0];
            uint ETHRemainder = remainder[1];

            redistributeCollAndDebt(ETHRemainder, CLVDebtRemainder);
    
            closeCDP(_user);
            updateSystemSnapshots();

        // If CDP has the lowest ICR and there is CLV in the Stability Pool, only offset it as much as possible (no redistribution)
        } else if ((_user == sortedCDPs.getLast()) && (poolManager.getStabilityPoolCLV() != 0)) {
            applyPendingRewards(_user);
            removeStake(_user);

            // Offset as much debt & collateral as possible against the StabilityPool and save the returned remainders
            uint[2] memory remainder = poolManager.offset(CDPs[_user].debt, CDPs[_user].coll);
            uint CLVDebtRemainder = remainder[0];
            uint ETHRemainder = remainder[1];

            // Close the CDP and update snapshots if the CDP was completely offset against CLV in Stability Pool
            if (CLVDebtRemainder == 0) {
                closeCDP(_user);
                updateSystemSnapshots();
            }

            // If loan can not be entirely offset, leave the CDP active, with a reduced coll and debt, and corresponding new stake.
            if (CLVDebtRemainder > 0) {
                // Update system snapshots, excluding the reduced collateral that remains in the CDP
                updateSystemSnapshots_excludeCollRemainder(ETHRemainder);
                
                // Give the loan a new reduced coll and debt, then update stake and totalStakes
                CDPs[_user].coll = ETHRemainder;
                CDPs[_user].debt = CLVDebtRemainder;
                updateStakeAndTotalStakes(_user);
               
                uint newICR = getCurrentICR(_user, price);
                // TODO: use getApproxHint() here? Analyze gas usage and find size of list at which getApproxHint() is a net gas-saver
                sortedCDPs.reInsert(_user, newICR, price, _user, _user); 
            }
        } 
        checkTCRAndSetRecoveryMode(price);
        emit CDPUpdated(_user, 
                    CDPs[_user].debt, 
                    CDPs[_user].coll,
                    CDPs[_user].stake
                    );
    }

    // Closes a maximum number of n multiple under-collateralized CDPs, starting from the one with the lowest collateral ratio
    // TODO: Should  be synchronized with PriceFeed and called every time the price is updated
    function liquidateCDPs(uint n) public returns (bool) {  
        uint price = priceFeed.getPrice();
        bool recoveryMode = checkTCRAndSetRecoveryMode(price);

        if (recoveryMode == true) {
            uint i;
            while (i < n) {
                address user = sortedCDPs.getLast();
                uint collRatio = getCurrentICR(user, price);
                // attempt to close CDP
                liquidate(user);
                /* Break loop if the system has left recovery mode and all active CDPs are 
                above the MCR, or if the loop reaches the first CDP in the sorted list  */
                if ((recoveryMode == false && collRatio >= MCR) || (user == sortedCDPs.getFirst())) { break; }
                i++;
            }
            return true;

        } else if (recoveryMode == false) {
            uint i;
            while (i < n) {
                address user = sortedCDPs.getLast();
                uint collRatio = getCurrentICR(user, price);

                // Close CDPs if it is under-collateralized
                if (collRatio < MCR) {
                    liquidate(user);
                } else break;
                
                // Break loop if you reach the first CDP in the sorted list 
                if (user == sortedCDPs.getFirst()) { break ;}
                i++;
            }       
        }
        return true;
    }

    // Redeem as much collateral as possible from _cdpUser's CDP in exchange for CLV up to _maxCLVamount
    function redeemCollateralFromCDP(address _cdpUser, uint _maxCLVamount, uint _price, address _hint, uint _hintICR) internal returns (uint) {
        // Determine the remaining amount (lot) to be redeemed, capped by the entire debt of the CDP
<<<<<<< HEAD
        uint CLVLot = DeciMath.getMin(_maxCLVamount, CDPs[_cdpUser].debt); 
        
        // Pure division to integer
        uint ETHLot = CLVLot.mul(1e18).div(_price);
        
=======
        uint CLVLot = DeciMath.getMin(_maxCLVamount, CDPs[_cdpUser].debt); // 1200 gas
        
        // Basic div to decimal
        // uint ETHLot = CLVLot.mul(1e18).div(price);
        
        // ABDK
        uint ETHLot = uint(ABDKMath64x64.divu(CLVLot, uint(ABDKMath64x64.divu(_price, 1e18))));

>>>>>>> 380d3056
        // Decrease the debt and collateral of the current CDP according to the lot and corresponding ETH to send
        uint newDebt = (CDPs[_cdpUser].debt).sub(CLVLot);
        uint newColl = (CDPs[_cdpUser].coll).sub(ETHLot);

        if (newDebt == 0) {
            // No debt left in the CDP, therefore new ICR must be "infinite".
            // Passing zero as hint will cause sortedCDPs to descend the list from the head, which is the correct insert position.
            sortedCDPs.reInsert(_cdpUser, 2**256 - 1, _price, address(0), address(0)); 
        } else {
            uint newICR = computeICR(newColl, newDebt, _price);

            // Check if the provided hint is fresh. If not, we bail since trying to reinsert without a good hint will almost
            // certainly result in running out of gas.
            if (newICR != _hintICR) return 0;

            sortedCDPs.reInsert(_cdpUser, newICR, _price, _hint, _hint); 
        }

        CDPs[_cdpUser].debt = newDebt;
        CDPs[_cdpUser].coll = newColl; 

        // Burn the calculated lot of CLV and send the corresponding ETH to _msgSender()
        poolManager.redeemCollateral(_msgSender(), CLVLot, ETHLot); 

        emit CDPUpdated(
                        _cdpUser,
                        newDebt,
                        newColl,
                        CDPs[_cdpUser].stake
                        ); 

        return CLVLot;
    }

    /* Send _CLVamount CLV to the system and redeem the corresponding amount of collateral from as many CDPs as are needed to fill the redemption
     request.  Applies pending rewards to a CDP before reducing its debt and coll.

    Note that if _amount is very large, this function can run out of gas. This can be easily avoided by splitting the total _amount
    in appropriate chunks and calling the function multiple times.

    All CDPs that are redeemed from -- with the likely exception of the last one -- will end up with no debt left, therefore they will be
    reinsterted at the top of the sortedCDPs list. If the last CDP does have some remaining debt, the reinsertion could be anywhere in the
    list, therefore it requires a hint. A frontend should use getICRofPartiallyRedeemedCDP() to calculate what the ICR of this CDP will be
    after redemption, and pass a hint for its position in the sortedCDPs list along with the ICR value that the hint was found for.

    If another transaction modifies the list between calling getICRofPartiallyRedeemedCDP() and passing the hint to redeemCollateral(), it
    is very likely that the last (partially) redeemed CDP would end up with a different ICR than what the hint is for. In this case the
    redemption will stop after the last completely redeemed CDP and the sender will keep the remaining CLV amount, which they can attempt
    to redeem later.
     */
    function redeemCollateral(uint _CLVamount, address _hint, uint _hintICR) public returns (bool) {
        uint remainingCLV = _CLVamount;
        uint price = priceFeed.getPrice(); 
        address currentCDPuser = sortedCDPs.getLast(); 

        // Loop through the CDPs starting from the one with lowest collateral ratio until _amount of CLV is exchanged for collateral
        while (remainingCLV > 0) {
            // Save the address of the CDP preceding the current one, before potentially modifying the list
            address nextUserToCheck = sortedCDPs.getPrev(currentCDPuser);

            // Break the loop if there is no more active debt to cancel with the received CLV
            if (activePool.getCLV() == 0) break;

            // Close CDPs along the way that turn out to be under-collateralized
            if (getCurrentICR(currentCDPuser, price) < MCR) {
                liquidate(currentCDPuser);
            }
            else {
                applyPendingRewards(currentCDPuser);

                uint CLVLot = redeemCollateralFromCDP(currentCDPuser, remainingCLV, price, _hint, _hintICR);
                if (CLVLot == 0) break; // Partial redemption hint got out-of-date, therefore we could not redeem from the last CDP

                remainingCLV = remainingCLV.sub(CLVLot); 
            }

            currentCDPuser = nextUserToCheck;
        }
    }

    // --- Helper functions ---

    /* getICRofPartiallyRedeemedCDP() - Helper function for redeemCollateral().
     *
     * Find the last CDP that will modified by calling redeemCollateral() with the same _CLVamount
     * and _price, and calculate what its new ICR will be after the redemption.
     */
    function getICRofPartiallyRedeemedCDP(uint _CLVamount, uint _price) public view returns (uint) {
        uint remainingCLV = _CLVamount;
        address currentCDPuser = sortedCDPs.getLast();

        while (remainingCLV > 0) {
            if (getCurrentICR(currentCDPuser, _price) >= MCR) {
                uint CLVDebt = CDPs[currentCDPuser].debt.add(computePendingCLVDebtReward(currentCDPuser));

                if (CLVDebt > remainingCLV) {
                    uint ETH = CDPs[currentCDPuser].coll.add(computePendingETHReward(currentCDPuser));
                    uint newDebt = CLVDebt.sub(remainingCLV);

<<<<<<< HEAD
                    uint newColl = ETH.sub(remainingCLV.mul(1e18).div(_price));
=======
                    // Pure div to integer
                    // uint newColl = ETH.sub(remainingCLV.mul(1e18).div(_price));

                    // ABDK
                    uint newColl = ETH.sub(uint(ABDKMath64x64.divu(remainingCLV, uint(ABDKMath64x64.divu(_price, 1e18)))));
>>>>>>> 380d3056

                    return computeICR(newColl, newDebt, _price);
                } else {
                    remainingCLV = remainingCLV.sub(CLVDebt);
                }
            }

            currentCDPuser = sortedCDPs.getPrev(currentCDPuser);
        }

        return 0; /* We use 0 (which is not a valid ICR) to indicate no partial redemption */
    }

     /* getApproxHint() - return address of a CDP that is, on average, (length / numTrials) positions away in the 
    sortedCDPs list from the correct insert position of the CDP to be inserted. 
    
    Note: The output address is worst-case O(n) positions away from the correct insert position, however, the function 
    is probabilistic. Input can be tuned to guarantee results to a high degree of confidence, e.g:

    Submitting numTrials = k * sqrt(length), with k = 15 makes it very, very likely that the ouput address will 
    be <= sqrt(length) positions away from the correct insert position.
   
    Note on the use of block.timestamp for random number generation: it is known to be gameable by miners. However, no value 
    transmission depends on getApproxHint() - it is only used to generate hints for efficient list traversal. In this case, 
    there is no profitable exploit.
    */
    function getApproxHint(uint CR, uint numTrials) public view returns(address) {
        require (CDPOwners.length >= 1, "CDPManager: sortedList must not be empty");
        uint price = priceFeed.getPrice();
        address hintAddress = sortedCDPs.getLast();
        uint closestICR = getCurrentICR(hintAddress, price);
        uint diff = getAbsoluteDifference(CR, closestICR);
        uint i = 1;

        while (i < numTrials) {
            uint arrayIndex = getRandomArrayIndex(block.timestamp.add(i), CDPOwners.length);
            address currentAddress = CDPOwners[arrayIndex];
            uint currentICR = getCurrentICR(currentAddress, price);

            // check if abs(current - CR) > abs(closest - CR), and update closest if current is closer
            uint currentDiff = getAbsoluteDifference(currentICR, CR);

            if (currentDiff < diff) {
                closestICR = currentICR;
                diff = currentDiff;
                hintAddress = currentAddress;
            }
            i++;
        }
    return hintAddress;
}

    function getAbsoluteDifference(uint a, uint b) internal view returns(uint) {
        if (a >= b) {
            return a.sub(b);
        } else if (a < b) {
            return b.sub(a);
        }
    }

    // Convert input to pseudo-random uint in range [0, arrayLength - 1]
    function getRandomArrayIndex(uint input, uint _arrayLength) internal view returns(uint) {
        uint randomIndex = uint256(keccak256(abi.encodePacked(input))) % (_arrayLength);
        return randomIndex;
   }

    // Return the current collateral ratio (ICR) of a given CDP. Takes pending coll/debt rewards into account.
    function getCurrentICR(address _user, uint _price) public view returns(uint) {
        uint pendingETHReward = computePendingETHReward(_user); 
        uint pendingCLVDebtReward = computePendingCLVDebtReward(_user); 
        
        uint currentETH = CDPs[_user].coll.add(pendingETHReward); 
        uint currentCLVDebt = CDPs[_user].debt.add(pendingCLVDebtReward); 
       
        uint ICR = computeICR(currentETH, currentCLVDebt, _price);  
        return ICR;
    }

    /* Compute the new collateral ratio, considering the collateral to be removed. Takes pending coll/debt 
    rewards into account. */
    function getNewICRfromCollDecrease(address _user, uint _collDecrease, uint _price) view internal returns(uint) {
        uint pendingETHReward = computePendingETHReward(_user);
        uint pendingCLVDebtReward = computePendingCLVDebtReward(_user);

        uint currentETH = CDPs[_user].coll.add(pendingETHReward);
        uint currentCLVDebt = CDPs[_user].debt.add(pendingCLVDebtReward);

        uint newColl = currentETH.sub(_collDecrease);
        
        return computeICR(newColl, currentCLVDebt, _price);
    }

    /* Compute the new collateral ratio, considering the debt to be added.Takes pending coll/debt rewards into account. */
    function getNewICRfromDebtIncrease(address _user, uint _debtIncrease, uint _price) view internal returns(uint) {
        uint pendingETHReward = computePendingETHReward(_user);
        uint pendingCLVDebtReward = computePendingCLVDebtReward(_user);

        uint currentETH = CDPs[_user].coll.add(pendingETHReward);
        uint currentCLVDebt = CDPs[_user].debt.add(pendingCLVDebtReward);

        uint newCLVDebt = currentCLVDebt.add(_debtIncrease);

        return computeICR(currentETH, newCLVDebt, _price);
    } 

    function getNewICRFromPendingSPGain(address _user, uint price) internal returns (uint) {
        // Get rewards from direct distributions
        uint pendingETHReward = computePendingETHReward(_user);
        uint pendingCLVDebtReward = computePendingCLVDebtReward(_user);

        // Get ETH Gain from StabilityPool deposit
        uint ETHGainFromSP = poolManager.getCurrentETHGain(_user);
        
        uint newColl = CDPs[_user].coll.add(pendingETHReward).add(ETHGainFromSP);
        uint newCLVDebt = CDPs[_user].debt.add(pendingCLVDebtReward);

        uint newICR = computeICR(newColl, newCLVDebt, price);
        return newICR;
    }

    function computeICR(uint _coll, uint _debt, uint _price) view internal returns(uint) {
        // Check if the total debt is higher than 0, to avoid division by 0
        if (_debt > 0) {
<<<<<<< HEAD

            // Pure division to decimal
            uint newCollRatio = _coll.mul(_price).div(_debt);
=======

            // Pure div to decimal
            // uint newCollRatio = _coll.mul(price).div(_debt);

            // ABDK
            // uint newCollRatio = ABDKMath64x64.mulu(ABDKMath64x64.divu(_coll, _debt), _price);
            // return newCollRatio;

            // DeciMath
            uint ratio = DeciMath.div_toDuint(_coll, _debt);
            uint newCollRatio = DeciMath.decMul(_price, ratio);
>>>>>>> 380d3056

            return newCollRatio;
        }
        // Return the maximal value for uint256 if the CDP has a debt of 0
        else {
            return 2**256 - 1; 
        }
    }

    // Add the user's coll and debt rewards earned from liquidations, to their CDP
    function applyPendingRewards(address _user) internal returns(bool) {
        if (rewardSnapshots[_user].ETH == L_ETH) { return false; }
        require(CDPs[_user].status == Status.active, "CDPManager: user must have an active CDP"); 

        // Compute pending rewards
        uint pendingETHReward = computePendingETHReward(_user); 
        uint pendingCLVDebtReward = computePendingCLVDebtReward(_user);  

        // Apply pending rewards
        CDPs[_user].coll = CDPs[_user].coll.add(pendingETHReward);  
        CDPs[_user].debt = CDPs[_user].debt.add(pendingCLVDebtReward); 

        // Tell PM to transfer from DefaultPool to ActivePool when user claims rewards.
        poolManager.applyPendingRewards(pendingCLVDebtReward, pendingETHReward); 

        updateRewardSnapshots(_user); // 5259 (no rewards)
        return true;
    }

    // Update user's snapshots of L_ETH and L_CLVDebt to reflect the current values
    function updateRewardSnapshots(address _user) internal returns(bool) {
        rewardSnapshots[_user].ETH = L_ETH; 
        rewardSnapshots[_user].CLVDebt = L_CLVDebt; 
        return true;
    }
    
    // Get the user's pending accumulated ETH reward, earned by its stake
    function computePendingETHReward(address _user) internal view returns(uint) {
        uint snapshotETH = rewardSnapshots[_user].ETH; 
        uint rewardPerUnitStaked = L_ETH.sub(snapshotETH); 
        
        if ( rewardPerUnitStaked == 0 ) { return 0; }
       
        uint stake = CDPs[_user].stake;
        
<<<<<<< HEAD
        uint pendingETHReward = stake.mul(rewardPerUnitStaked).div(1e18);
=======

        // Pure div to decimal
        // uint pendingETHReward = stake.mul(rewardPerUnitStaked).div(1e18);

        // ABDK
        // uint pendingETHReward = ABDKMath64x64.mulu(ABDKMath64x64.divu(rewardPerUnitStaked, 1e18), stake);

        // DeciMath
        uint pendingETHReward = DeciMath.mul_uintByDuint(stake, rewardPerUnitStaked);
>>>>>>> 380d3056

        return pendingETHReward;
    }

     // Get the user's pending accumulated CLV reward, earned by its stake
    function computePendingCLVDebtReward(address _user) internal view returns(uint) {
        uint snapshotCLVDebt = rewardSnapshots[_user].CLVDebt;  
        uint rewardPerUnitStaked = L_CLVDebt.sub(snapshotCLVDebt); 
       
        if ( rewardPerUnitStaked == 0 ) { return 0; }
       
        uint stake =  CDPs[_user].stake; 
      
<<<<<<< HEAD
        uint pendingCLVDebtReward = stake.mul(rewardPerUnitStaked).div(1e18);
     
=======
        // Pure div to decimal
        // uint pendingCLVDebtReward = stake.mul(rewardPerUnitStaked).div(1e18);
        
        // ABDK
        // uint pendingCLVDebtReward = ABDKMath64x64.mulu(ABDKMath64x64.divu(rewardPerUnitStaked, 1e18), stake);
        
        // DeciMath
        uint pendingCLVDebtReward = DeciMath.mul_uintByDuint(stake, rewardPerUnitStaked); 

>>>>>>> 380d3056
        return pendingCLVDebtReward;
    }

    // Remove use's stake from the totalStakes sum, and set their stake to 0
    function removeStake(address _user) internal returns (bool) {
        uint stake = CDPs[_user].stake;
        totalStakes = totalStakes.sub(stake);
        CDPs[_user].stake = 0;
    }

    // Update user's stake based on their latest collateral value
    function updateStakeAndTotalStakes(address _user) internal returns(bool) {
        uint newStake = computeNewStake(CDPs[_user].coll); 
        uint oldStake = CDPs[_user].stake;
        CDPs[_user].stake = newStake;
        totalStakes = totalStakes.sub(oldStake).add(newStake);

        return true;
    }

    function computeNewStake(uint _coll) internal view returns (uint) {
        uint stake;
        if (totalCollateralSnapshot == 0) {
            stake = _coll;
        } else {
<<<<<<< HEAD
            stake = _coll.mul(totalStakesSnapshot).div(totalCollateralSnapshot);
=======

            // Pure integer division
            //stake = _coll.mul(totalStakesSnapshot).div(totalCollateralSnapshot)

            // DeciMath
            // stake = DeciMath.mul_uintByDuint(_coll, DeciMath.div_toDuint(totalStakesSnapshot, totalCollateralSnapshot));

            // ABDK
            stake = ABDKMath64x64.mulu(ABDKMath64x64.divu(totalStakesSnapshot, totalCollateralSnapshot), _coll);
>>>>>>> 380d3056
        }
     return stake;
    }

    int lastETHError_Redistribution;
    int lastCLVDebtError_Redistribution;

    function redistributeCollAndDebt(uint _coll, uint _debt) internal returns (bool) {
        if (_debt > 0) {
            if (totalStakes > 0) {
                /*If debt could not be offset entirely, add the coll and debt rewards-per-unit-staked 
                to the running totals. */
              
<<<<<<< HEAD
                // Division with correction
                uint ETHNumerator = _coll.mul(1e18).add(lastETHError_Redistribution);
                uint CLVDebtNumerator = _debt.mul(1e18).add(lastCLVDebtError_Redistribution);

                uint ETHRewardPerUnitStaked = ETHNumerator.div(totalStakes);
                uint CLVDebtRewardPerUnitStaked = CLVDebtNumerator.div(totalStakes);

                lastETHError_Redistribution = ETHNumerator.sub(ETHRewardPerUnitStaked.mul(totalStakes));
                lastCLVDebtError_Redistribution = CLVDebtNumerator.sub(CLVDebtRewardPerUnitStaked.mul(totalStakes));
=======
                uint ETHRewardPerUnitStaked;
                uint CLVDebtRewardPerUnitStaked;

                // Pure div to decimal 
                // ETHRewardPerUnitStaked = _coll.mul(1e18).div(totalStakes);
                // CLVDebtRewardPerUnitStaked = _debt.mul(1e18).div(totalStakes);

                // // DeciMath
                // ETHRewardPerUnitStaked = truncateDigits(DeciMath.div_toDuint(_coll, totalStakes), 0);
                // CLVDebtRewardPerUnitStaked = truncateDigits(DeciMath.div_toDuint(_debt, totalStakes), 0);
               
                // console.log("ETHRewardPerUnitStaked is %s", ETHRewardPerUnitStaked);
                // console.log("CLVDebtRewardPerUnitStaked is %s", CLVDebtRewardPerUnitStaked);

                // ABDK
                ETHRewardPerUnitStaked = ABDKMath64x64.mulu(ABDKMath64x64.divu(_coll, totalStakes), 1e18);
                CLVDebtRewardPerUnitStaked = ABDKMath64x64.mulu(ABDKMath64x64.divu(_debt, totalStakes), 1e18);
       
                // console.log("ETHRewardPerUnitStaked is %s", ETHRewardPerUnitStaked);
                // console.log("CLVDebtRewardPerUnitStaked is %s", CLVDebtRewardPerUnitStaked);

                // ABDK with correction
                if (lastETHError_Redistribution >= 0) {
                    ETHRewardPerUnitStaked = truncateDigits(ABDKMath64x64.mulu(ABDKMath64x64.divu(_coll.add(uint(lastETHError_Redistribution)), totalStakes), 1e18), 0);
                    // ETHRewardPerUnitStaked = truncateDigits(ABDKMath64x64.mulu(ABDKMath64x64.divu(_coll.add(0), totalStakes), 1e18), 2);
                } else {
                    ETHRewardPerUnitStaked = truncateDigits(ABDKMath64x64.mulu(ABDKMath64x64.divu(_coll.sub(uint(-lastETHError_Redistribution)), totalStakes), 1e18), 0); 
                    // ETHRewardPerUnitStaked = truncateDigits(ABDKMath64x64.mulu(ABDKMath64x64.divu(_coll.sub(0), totalStakes), 1e18), 0); 
                }

                if (lastCLVDebtError_Redistribution >= 0) {
                    CLVDebtRewardPerUnitStaked = truncateDigits(ABDKMath64x64.mulu(ABDKMath64x64.divu(_debt.add(uint(lastCLVDebtError_Redistribution)), totalStakes), 1e18), 0);
                } else {
                    CLVDebtRewardPerUnitStaked = truncateDigits(ABDKMath64x64.mulu(ABDKMath64x64.divu(_debt.sub(uint(-lastCLVDebtError_Redistribution)), totalStakes), 1e18), 0);
                    // CLVDebtRewardPerUnitStaked = truncateDigits(ABDKMath64x64.mulu(ABDKMath64x64.divu(_debt.sub(0), totalStakes), 1e18), 0);
                }

               // Multiply fractions back with the denominator to get the error, and save it
                // console.log("total stakes is %s", totalStakes);
                // console.log("_coll is %s", _coll);
                // console.log("lastETHError_Redistribution is %s", uint(lastETHError_Redistribution));
                // console.log("lastCLVDebtError_Redistribution is %s", uint(lastETHError_Redistribution));
                // console.log("ETHRewardPerUnitStaked is %s", ETHRewardPerUnitStaked);
                // console.log("ETHRewardPerUnitStaked * totalStakes /1e18 is %s", ETHRewardPerUnitStaked.mul(totalStakes).div(1e18));

                lastETHError_Redistribution =  int(_coll) - int(ETHRewardPerUnitStaked.mul(totalStakes).div(1e18));
                lastCLVDebtError_Redistribution = int(_debt) - int(CLVDebtRewardPerUnitStaked.mul(totalStakes).div(1e18));
>>>>>>> 380d3056

                L_ETH = L_ETH.add(ETHRewardPerUnitStaked);
                L_CLVDebt = L_CLVDebt.add(CLVDebtRewardPerUnitStaked);
            }
            // Transfer coll and debt from ActivePool to DefaultPool
            poolManager.liquidate(_debt, _coll);
        } 
    }

    function truncateDigits(uint num, uint digits) internal returns (uint) {
        return (num.div(10**digits)).mul(10**digits);
    }

    function closeCDP(address _user) internal returns (bool) {
        CDPs[_user].status = Status.closed;
        CDPs[_user].coll = 0;
        CDPs[_user].debt = 0;
        
        sortedCDPs.remove(_user);
        removeCDPOwner(_user);
       
        return true;
    }

    // Update the snapshots of system stakes & system collateral
    function updateSystemSnapshots() internal returns (bool) {
        totalStakesSnapshot = totalStakes;

        /* The total collateral snapshot is the sum of all active collateral and all pending rewards
       (ActivePool ETH + DefaultPool ETH), immediately after the liquidation occurs. */
        uint activeColl = activePool.getETH();
        uint liquidatedColl = defaultPool.getETH();
        totalCollateralSnapshot = activeColl.add(liquidatedColl);

        return true;
    }

    // Updates snapshots of system stakes and system collateral, excluding a given collateral remainder from the calculation
     function updateSystemSnapshots_excludeCollRemainder(uint _collRemainder) internal returns (bool) {
        totalStakesSnapshot = totalStakes;

        uint activeColl = activePool.getETH();
        uint liquidatedColl = defaultPool.getETH();
        totalCollateralSnapshot = activeColl.sub(_collRemainder).add(liquidatedColl);

        return true;
    }
  
     /* Remove a CDP owner from the CDPOwners array, preserving array length but not order. Deleting owner 'B' does the following: 
    [A B C D E] => [A E C D], and updates E's CDP struct to point to its new array index. */
    function removeCDPOwner(address _user) internal returns(bool) {
        require(CDPs[_user].status == Status.closed, "CDPManager: CDP is still active");

        uint index = CDPs[_user].arrayIndex;   
        address addressToMove = CDPOwners[CDPOwners.length - 1];
       
        CDPOwners[index] = addressToMove;   
        CDPs[addressToMove].arrayIndex = index;   
        CDPOwners.length--;  
    }

    // Get the dollar value of collateral, as a duint
    function getUSDValue(uint _coll, uint _price) public view returns (uint) {
        uint usdValue = _price.mul(_coll).div(1e18);

        return usdValue;
    }

    function getNewTCR(uint _collIncrease, uint _debtIncrease, uint _price) internal view returns (uint) {
        uint activeColl = activePool.getETH();
        uint activeDebt = activePool.getCLV();
        uint liquidatedColl = defaultPool.getETH();
        uint closedDebt = defaultPool.getCLV();

        uint totalCollateral = activeColl.add(liquidatedColl).add(_collIncrease);
        uint newTotalDebt = activeDebt.add(closedDebt).add(_debtIncrease);

        uint newTCR = computeICR(totalCollateral, newTotalDebt, _price);
        return newTCR;
    }

    function getNewTCRFromDecrease(uint _collDecrease, uint _debtDecrease, uint _price) internal view returns (uint) {
        uint activeColl = activePool.getETH();
        uint activeDebt = activePool.getCLV();
        uint liquidatedColl = defaultPool.getETH();
        uint closedDebt = defaultPool.getCLV();

        uint totalCollateral = activeColl.add(liquidatedColl).sub(_collDecrease);
        uint newTotalDebt = activeDebt.add(closedDebt).sub(_debtDecrease);

        uint newTCR = computeICR(totalCollateral, newTotalDebt, _price);
        return newTCR;
    }

    function checkTCRAndSetRecoveryMode(uint _price) public returns (bool){
        uint activeColl = activePool.getETH();
        uint activeDebt = activePool.getCLV();
        uint liquidatedColl = defaultPool.getETH();
        uint closedDebt = defaultPool.getCLV();

        uint totalCollateral  = activeColl.add(liquidatedColl);
       
        uint totalDebt = activeDebt.add(closedDebt); 

        uint TCR = computeICR(totalCollateral, totalDebt, _price); 
        
        /* if TCR falls below 150%, trigger recovery mode. If TCR rises above 150%, 
        disable recovery mode */
        bool recoveryModeInMem;

        if ((TCR < 1500000000000000000) && (recoveryMode == false)) {
            recoveryMode = true;
            recoveryModeInMem = true;
        } else if ((TCR >= 1500000000000000000) && (recoveryMode == true)) {
            recoveryMode = false;
            recoveryModeInMem = false;
        }
        return recoveryModeInMem;
    }
}<|MERGE_RESOLUTION|>--- conflicted
+++ resolved
@@ -32,7 +32,7 @@
     event CDPUpdated(address indexed _user, uint _debt, uint _coll, uint stake);
    
     // --- Connected contract declarations ---
-    
+
     IPoolManager poolManager;
     address public poolManagerAddress;
 
@@ -544,22 +544,11 @@
     // Redeem as much collateral as possible from _cdpUser's CDP in exchange for CLV up to _maxCLVamount
     function redeemCollateralFromCDP(address _cdpUser, uint _maxCLVamount, uint _price, address _hint, uint _hintICR) internal returns (uint) {
         // Determine the remaining amount (lot) to be redeemed, capped by the entire debt of the CDP
-<<<<<<< HEAD
         uint CLVLot = DeciMath.getMin(_maxCLVamount, CDPs[_cdpUser].debt); 
         
         // Pure division to integer
         uint ETHLot = CLVLot.mul(1e18).div(_price);
         
-=======
-        uint CLVLot = DeciMath.getMin(_maxCLVamount, CDPs[_cdpUser].debt); // 1200 gas
-        
-        // Basic div to decimal
-        // uint ETHLot = CLVLot.mul(1e18).div(price);
-        
-        // ABDK
-        uint ETHLot = uint(ABDKMath64x64.divu(CLVLot, uint(ABDKMath64x64.divu(_price, 1e18))));
-
->>>>>>> 380d3056
         // Decrease the debt and collateral of the current CDP according to the lot and corresponding ETH to send
         uint newDebt = (CDPs[_cdpUser].debt).sub(CLVLot);
         uint newColl = (CDPs[_cdpUser].coll).sub(ETHLot);
@@ -659,15 +648,7 @@
                     uint ETH = CDPs[currentCDPuser].coll.add(computePendingETHReward(currentCDPuser));
                     uint newDebt = CLVDebt.sub(remainingCLV);
 
-<<<<<<< HEAD
                     uint newColl = ETH.sub(remainingCLV.mul(1e18).div(_price));
-=======
-                    // Pure div to integer
-                    // uint newColl = ETH.sub(remainingCLV.mul(1e18).div(_price));
-
-                    // ABDK
-                    uint newColl = ETH.sub(uint(ABDKMath64x64.divu(remainingCLV, uint(ABDKMath64x64.divu(_price, 1e18)))));
->>>>>>> 380d3056
 
                     return computeICR(newColl, newDebt, _price);
                 } else {
@@ -791,23 +772,9 @@
     function computeICR(uint _coll, uint _debt, uint _price) view internal returns(uint) {
         // Check if the total debt is higher than 0, to avoid division by 0
         if (_debt > 0) {
-<<<<<<< HEAD
 
             // Pure division to decimal
             uint newCollRatio = _coll.mul(_price).div(_debt);
-=======
-
-            // Pure div to decimal
-            // uint newCollRatio = _coll.mul(price).div(_debt);
-
-            // ABDK
-            // uint newCollRatio = ABDKMath64x64.mulu(ABDKMath64x64.divu(_coll, _debt), _price);
-            // return newCollRatio;
-
-            // DeciMath
-            uint ratio = DeciMath.div_toDuint(_coll, _debt);
-            uint newCollRatio = DeciMath.decMul(_price, ratio);
->>>>>>> 380d3056
 
             return newCollRatio;
         }
@@ -853,19 +820,7 @@
        
         uint stake = CDPs[_user].stake;
         
-<<<<<<< HEAD
         uint pendingETHReward = stake.mul(rewardPerUnitStaked).div(1e18);
-=======
-
-        // Pure div to decimal
-        // uint pendingETHReward = stake.mul(rewardPerUnitStaked).div(1e18);
-
-        // ABDK
-        // uint pendingETHReward = ABDKMath64x64.mulu(ABDKMath64x64.divu(rewardPerUnitStaked, 1e18), stake);
-
-        // DeciMath
-        uint pendingETHReward = DeciMath.mul_uintByDuint(stake, rewardPerUnitStaked);
->>>>>>> 380d3056
 
         return pendingETHReward;
     }
@@ -879,20 +834,8 @@
        
         uint stake =  CDPs[_user].stake; 
       
-<<<<<<< HEAD
         uint pendingCLVDebtReward = stake.mul(rewardPerUnitStaked).div(1e18);
      
-=======
-        // Pure div to decimal
-        // uint pendingCLVDebtReward = stake.mul(rewardPerUnitStaked).div(1e18);
-        
-        // ABDK
-        // uint pendingCLVDebtReward = ABDKMath64x64.mulu(ABDKMath64x64.divu(rewardPerUnitStaked, 1e18), stake);
-        
-        // DeciMath
-        uint pendingCLVDebtReward = DeciMath.mul_uintByDuint(stake, rewardPerUnitStaked); 
-
->>>>>>> 380d3056
         return pendingCLVDebtReward;
     }
 
@@ -918,19 +861,7 @@
         if (totalCollateralSnapshot == 0) {
             stake = _coll;
         } else {
-<<<<<<< HEAD
             stake = _coll.mul(totalStakesSnapshot).div(totalCollateralSnapshot);
-=======
-
-            // Pure integer division
-            //stake = _coll.mul(totalStakesSnapshot).div(totalCollateralSnapshot)
-
-            // DeciMath
-            // stake = DeciMath.mul_uintByDuint(_coll, DeciMath.div_toDuint(totalStakesSnapshot, totalCollateralSnapshot));
-
-            // ABDK
-            stake = ABDKMath64x64.mulu(ABDKMath64x64.divu(totalStakesSnapshot, totalCollateralSnapshot), _coll);
->>>>>>> 380d3056
         }
      return stake;
     }
@@ -944,7 +875,6 @@
                 /*If debt could not be offset entirely, add the coll and debt rewards-per-unit-staked 
                 to the running totals. */
               
-<<<<<<< HEAD
                 // Division with correction
                 uint ETHNumerator = _coll.mul(1e18).add(lastETHError_Redistribution);
                 uint CLVDebtNumerator = _debt.mul(1e18).add(lastCLVDebtError_Redistribution);
@@ -954,55 +884,6 @@
 
                 lastETHError_Redistribution = ETHNumerator.sub(ETHRewardPerUnitStaked.mul(totalStakes));
                 lastCLVDebtError_Redistribution = CLVDebtNumerator.sub(CLVDebtRewardPerUnitStaked.mul(totalStakes));
-=======
-                uint ETHRewardPerUnitStaked;
-                uint CLVDebtRewardPerUnitStaked;
-
-                // Pure div to decimal 
-                // ETHRewardPerUnitStaked = _coll.mul(1e18).div(totalStakes);
-                // CLVDebtRewardPerUnitStaked = _debt.mul(1e18).div(totalStakes);
-
-                // // DeciMath
-                // ETHRewardPerUnitStaked = truncateDigits(DeciMath.div_toDuint(_coll, totalStakes), 0);
-                // CLVDebtRewardPerUnitStaked = truncateDigits(DeciMath.div_toDuint(_debt, totalStakes), 0);
-               
-                // console.log("ETHRewardPerUnitStaked is %s", ETHRewardPerUnitStaked);
-                // console.log("CLVDebtRewardPerUnitStaked is %s", CLVDebtRewardPerUnitStaked);
-
-                // ABDK
-                ETHRewardPerUnitStaked = ABDKMath64x64.mulu(ABDKMath64x64.divu(_coll, totalStakes), 1e18);
-                CLVDebtRewardPerUnitStaked = ABDKMath64x64.mulu(ABDKMath64x64.divu(_debt, totalStakes), 1e18);
-       
-                // console.log("ETHRewardPerUnitStaked is %s", ETHRewardPerUnitStaked);
-                // console.log("CLVDebtRewardPerUnitStaked is %s", CLVDebtRewardPerUnitStaked);
-
-                // ABDK with correction
-                if (lastETHError_Redistribution >= 0) {
-                    ETHRewardPerUnitStaked = truncateDigits(ABDKMath64x64.mulu(ABDKMath64x64.divu(_coll.add(uint(lastETHError_Redistribution)), totalStakes), 1e18), 0);
-                    // ETHRewardPerUnitStaked = truncateDigits(ABDKMath64x64.mulu(ABDKMath64x64.divu(_coll.add(0), totalStakes), 1e18), 2);
-                } else {
-                    ETHRewardPerUnitStaked = truncateDigits(ABDKMath64x64.mulu(ABDKMath64x64.divu(_coll.sub(uint(-lastETHError_Redistribution)), totalStakes), 1e18), 0); 
-                    // ETHRewardPerUnitStaked = truncateDigits(ABDKMath64x64.mulu(ABDKMath64x64.divu(_coll.sub(0), totalStakes), 1e18), 0); 
-                }
-
-                if (lastCLVDebtError_Redistribution >= 0) {
-                    CLVDebtRewardPerUnitStaked = truncateDigits(ABDKMath64x64.mulu(ABDKMath64x64.divu(_debt.add(uint(lastCLVDebtError_Redistribution)), totalStakes), 1e18), 0);
-                } else {
-                    CLVDebtRewardPerUnitStaked = truncateDigits(ABDKMath64x64.mulu(ABDKMath64x64.divu(_debt.sub(uint(-lastCLVDebtError_Redistribution)), totalStakes), 1e18), 0);
-                    // CLVDebtRewardPerUnitStaked = truncateDigits(ABDKMath64x64.mulu(ABDKMath64x64.divu(_debt.sub(0), totalStakes), 1e18), 0);
-                }
-
-               // Multiply fractions back with the denominator to get the error, and save it
-                // console.log("total stakes is %s", totalStakes);
-                // console.log("_coll is %s", _coll);
-                // console.log("lastETHError_Redistribution is %s", uint(lastETHError_Redistribution));
-                // console.log("lastCLVDebtError_Redistribution is %s", uint(lastETHError_Redistribution));
-                // console.log("ETHRewardPerUnitStaked is %s", ETHRewardPerUnitStaked);
-                // console.log("ETHRewardPerUnitStaked * totalStakes /1e18 is %s", ETHRewardPerUnitStaked.mul(totalStakes).div(1e18));
-
-                lastETHError_Redistribution =  int(_coll) - int(ETHRewardPerUnitStaked.mul(totalStakes).div(1e18));
-                lastCLVDebtError_Redistribution = int(_debt) - int(CLVDebtRewardPerUnitStaked.mul(totalStakes).div(1e18));
->>>>>>> 380d3056
 
                 L_ETH = L_ETH.add(ETHRewardPerUnitStaked);
                 L_CLVDebt = L_CLVDebt.add(CLVDebtRewardPerUnitStaked);
