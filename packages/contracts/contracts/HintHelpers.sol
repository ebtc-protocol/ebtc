// SPDX-License-Identifier: MIT

pragma solidity 0.6.11;

import "./Interfaces/ICdpManager.sol";
import "./Interfaces/ISortedCdps.sol";
import "./Dependencies/LiquityBase.sol";
import "./Dependencies/Ownable.sol";
import "./Dependencies/CheckContract.sol";

contract HintHelpers is LiquityBase, Ownable, CheckContract {
    string public constant NAME = "HintHelpers";

    ISortedCdps public sortedCdps;
    ICdpManager public cdpManager;

    // --- Events ---

    event SortedCdpsAddressChanged(address _sortedCdpsAddress);
    event CdpManagerAddressChanged(address _cdpManagerAddress);

    // --- Dependency setters ---

    function setAddresses(
        address _sortedCdpsAddress,
        address _cdpManagerAddress
    ) external onlyOwner {
        checkContract(_sortedCdpsAddress);
        checkContract(_cdpManagerAddress);

        sortedCdps = ISortedCdps(_sortedCdpsAddress);
        cdpManager = ICdpManager(_cdpManagerAddress);

        emit SortedCdpsAddressChanged(_sortedCdpsAddress);
        emit CdpManagerAddressChanged(_cdpManagerAddress);

        _renounceOwnership();
    }

    // --- Functions ---

    /* getRedemptionHints() - Helper function for finding the right hints to pass to redeemCollateral().
     *
     * It simulates a redemption of `_EBTCamount` to figure out where the redemption sequence will start and what state the final Cdp
     * of the sequence will end up in.
     *
     * Returns three hints:
     *  - `firstRedemptionHint` is the address of the first Cdp with ICR >= MCR (i.e. the first Cdp that will be redeemed).
     *  - `partialRedemptionHintNICR` is the final nominal ICR of the last Cdp of the sequence after being hit by partial redemption,
     *     or zero in case of no partial redemption.
     *  - `truncatedEBTCamount` is the maximum amount that can be redeemed out of the the provided `_EBTCamount`. This can be lower than
     *    `_EBTCamount` when redeeming the full amount would leave the last Cdp of the redemption sequence with less net debt than the
     *    minimum allowed value (i.e. MIN_NET_DEBT).
     *
     * The number of Cdps to consider for redemption can be capped by passing a non-zero value as `_maxIterations`, while passing zero
     * will leave it uncapped.
     */
    function getRedemptionHints(
        uint _EBTCamount,
        uint _price,
        uint _maxIterations
    )
        external
        view
        returns (
            bytes32 firstRedemptionHint,
            uint partialRedemptionHintNICR,
            uint truncatedEBTCamount
        )
    {
        ISortedCdps sortedCdpsCached = sortedCdps;

        uint remainingEBTC = _EBTCamount;
        bytes32 currentCdpId = sortedCdpsCached.getLast();
        address currentCdpuser = sortedCdps.existCdpOwners(currentCdpId);

        while (
            currentCdpuser != address(0) && cdpManager.getCurrentICR(currentCdpId, _price) < MCR
        ) {
            currentCdpId = sortedCdpsCached.getPrev(currentCdpId);
            currentCdpuser = sortedCdpsCached.existCdpOwners(currentCdpId);
        }

        firstRedemptionHint = currentCdpId;

        if (_maxIterations == 0) {
            _maxIterations = uint(-1);
        }

<<<<<<< HEAD
        while (currentTroveuser != address(0) && remainingLUSD > 0 && _maxIterations-- > 0) {
            (uint pendingLUSDDebtReward, uint pendingLUSDInterest) = troveManager.getPendingLUSDDebtReward(currentTroveuser);

            uint netLUSDDebt = _getNetDebt(troveManager.getTroveDebt(currentTroveuser))
                .add(pendingLUSDDebtReward).add(pendingLUSDInterest);
=======
        while (currentCdpuser != address(0) && remainingEBTC > 0 && _maxIterations-- > 0) {
            uint netEBTCDebt = _getNetDebt(cdpManager.getCdpDebt(currentCdpId)).add(
                cdpManager.getPendingEBTCDebtReward(currentCdpId)
            );
>>>>>>> 7dff5ad4

            if (netEBTCDebt > remainingEBTC) {
                if (netEBTCDebt > MIN_NET_DEBT) {
                    uint maxRedeemableEBTC = LiquityMath._min(
                        remainingEBTC,
                        netEBTCDebt.sub(MIN_NET_DEBT)
                    );

                    uint ETH = cdpManager.getCdpColl(currentCdpId).add(
                        cdpManager.getPendingETHReward(currentCdpId)
                    );

                    uint newColl = ETH.sub(maxRedeemableEBTC.mul(DECIMAL_PRECISION).div(_price));
                    uint newDebt = netEBTCDebt.sub(maxRedeemableEBTC);

                    uint compositeDebt = _getCompositeDebt(newDebt);
                    partialRedemptionHintNICR = LiquityMath._computeNominalCR(
                        newColl,
                        compositeDebt
                    );

                    remainingEBTC = remainingEBTC.sub(maxRedeemableEBTC);
                }
                break;
            } else {
                remainingEBTC = remainingEBTC.sub(netEBTCDebt);
            }

            currentCdpId = sortedCdpsCached.getPrev(currentCdpId);
            currentCdpuser = sortedCdpsCached.existCdpOwners(currentCdpId);
        }

        truncatedEBTCamount = _EBTCamount.sub(remainingEBTC);
    }

    /* getApproxHint() - return address of a Cdp that is, on average, (length / numTrials) positions away in the 
    sortedCdps list from the correct insert position of the Cdp to be inserted. 
    
    Note: The output address is worst-case O(n) positions away from the correct insert position, however, the function 
    is probabilistic. Input can be tuned to guarantee results to a high degree of confidence, e.g:

    Submitting numTrials = k * sqrt(length), with k = 15 makes it very, very likely that the ouput address will 
    be <= sqrt(length) positions away from the correct insert position.
    */
    function getApproxHint(
        uint _CR,
        uint _numTrials,
        uint _inputRandomSeed
    ) external view returns (bytes32 hint, uint diff, uint latestRandomSeed) {
        uint arrayLength = cdpManager.getCdpIdsCount();

        if (arrayLength == 0) {
            return (sortedCdps.nonExistId(), 0, _inputRandomSeed);
        }

        hint = sortedCdps.getLast();
        diff = LiquityMath._getAbsoluteDifference(_CR, cdpManager.getNominalICR(hint));
        latestRandomSeed = _inputRandomSeed;

        uint i = 1;

        while (i < _numTrials) {
            latestRandomSeed = uint(keccak256(abi.encodePacked(latestRandomSeed)));

            uint arrayIndex = latestRandomSeed % arrayLength;
            bytes32 _cId = cdpManager.getIdFromCdpIdsArray(arrayIndex);
            uint currentNICR = cdpManager.getNominalICR(_cId);

            // check if abs(current - CR) > abs(closest - CR), and update closest if current is closer
            uint currentDiff = LiquityMath._getAbsoluteDifference(currentNICR, _CR);

            if (currentDiff < diff) {
                diff = currentDiff;
                hint = _cId;
            }
            i++;
        }
    }

    function computeNominalCR(uint _coll, uint _debt) external pure returns (uint) {
        return LiquityMath._computeNominalCR(_coll, _debt);
    }

    function computeCR(uint _coll, uint _debt, uint _price) external pure returns (uint) {
        return LiquityMath._computeCR(_coll, _debt, _price);
    }
}<|MERGE_RESOLUTION|>--- conflicted
+++ resolved
@@ -87,18 +87,15 @@
             _maxIterations = uint(-1);
         }
 
-<<<<<<< HEAD
-        while (currentTroveuser != address(0) && remainingLUSD > 0 && _maxIterations-- > 0) {
-            (uint pendingLUSDDebtReward, uint pendingLUSDInterest) = troveManager.getPendingLUSDDebtReward(currentTroveuser);
+        while (currentCdpuser != address(0) && remainingEBTC > 0 && _maxIterations-- > 0) {
+            uint pendingEBTC;
+            {
+                (uint pendingEBTCDebtReward, uint pendingEBTCInterest) = cdpManager.getPendingEBTCDebtReward(currentCdpId);
+                pendingEBTC = pendingEBTCDebtReward.add(pendingEBTCInterest);
 
-            uint netLUSDDebt = _getNetDebt(troveManager.getTroveDebt(currentTroveuser))
-                .add(pendingLUSDDebtReward).add(pendingLUSDInterest);
-=======
-        while (currentCdpuser != address(0) && remainingEBTC > 0 && _maxIterations-- > 0) {
-            uint netEBTCDebt = _getNetDebt(cdpManager.getCdpDebt(currentCdpId)).add(
-                cdpManager.getPendingEBTCDebtReward(currentCdpId)
-            );
->>>>>>> 7dff5ad4
+            }
+
+            uint netEBTCDebt = _getNetDebt(cdpManager.getCdpDebt(currentCdpId)).add(pendingEBTC);
 
             if (netEBTCDebt > remainingEBTC) {
                 if (netEBTCDebt > MIN_NET_DEBT) {
