--- conflicted
+++ resolved
@@ -152,49 +152,6 @@
         );
     }
 
-<<<<<<< HEAD
-    /**
-     * @notice Get the collateral amount of a CDP after applying split fee.
-     * @dev This is an internal function used by _calculateCdpStateAfterPartialRedemption.
-     * @param _cdpId The identifier of the CDP.
-     * @param _newIndex The new index after the split fee is applied.
-     * @param _oldIndex The old index before the split fee is applied.
-     * @return newCollShare The new collateral share amount of the CDP after applying split fee.
-     */
-    function _getCollateralWithSplitFeeApplied(
-        bytes32 _cdpId,
-        uint256 _newIndex,
-        uint256 _oldIndex
-    ) internal view returns (uint256) {
-        uint256 _deltaFeePerUnit;
-        uint256 _newStFeePerUnit;
-        uint256 _perUnitError;
-        uint256 _feeTaken;
-
-        (_feeTaken, _deltaFeePerUnit, _perUnitError) = cdpManager.calcFeeUponStakingReward(
-            _newIndex,
-            _oldIndex
-        );
-        _newStFeePerUnit = _deltaFeePerUnit + cdpManager.systemStEthFeePerUnitIndex();
-        (, uint256 newCollShare) = cdpManager.getAccumulatedFeeSplitApplied(
-            _cdpId,
-            _newStFeePerUnit
-        );
-        return newCollShare;
-    }
-
-    /// @notice Find address of a CDP that is, on average, (length / numTrials) positions away in the sortedCdps list from the correct insert position of the CDP to be inserted
-    /// @dev The output address is worst-case O(n) positions away from the correct insert position, however, the function is probabilistic
-    /// @dev Input can be tuned to guarantee results to a high degree of confidence, e.g:
-    /// @dev Submitting numTrials = k * sqrt(length), with k = 15 makes it very,
-    /// @dev very likely that the ouput address will be <= sqrt(length) positions away from the correct insert position
-    /// @param _CR The ICR of Cdp to be inserted into SortedCdps
-    /// @param _numTrials The maximum number the finding will try
-    /// @param _inputRandomSeed The random seed to pick a Cdp within the SortedCdps for comparison
-    /// @return hint The Id of the CDP that has the closest collateral ratio to the given _CR
-    /// @return diff The difference between the collateral ratio of the hint CDP and the given _CR
-    /// @return latestRandomSeed The final random seed value after all iterations
-=======
     /* getApproxHint() - return address of a Cdp that is, on average, (length / numTrials) positions away in the 
     sortedCdps list from the correct insert position of the Cdp to be inserted. 
     
@@ -204,7 +161,6 @@
     Submitting numTrials = k * sqrt(length), with k = 15 makes it very, very likely that the ouput address will 
     be <= sqrt(length) positions away from the correct insert position.
     */
->>>>>>> 77a56dc7
     function getApproxHint(
         uint256 _CR,
         uint256 _numTrials,
