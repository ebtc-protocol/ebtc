--- conflicted
+++ resolved
@@ -92,20 +92,12 @@
 
                 // If this CDP has more debt than the remaining to redeem, attempt a partial redemption
                 if (currentCdpDebt > vars.remainingEbtcToRedeem) {
-<<<<<<< HEAD
-                    uint _cachedEbtcToRedeem = vars.remainingEbtcToRedeem;
-                    (
-                        partialRedemptionNewColl,
-                        partialRedemptionHintNICR
-                    ) = _calculateCdpStateAfterPartialRedemption(vars, currentCdpDebt, _price);
-=======
                     uint256 _cachedEbtcToRedeem = vars.remainingEbtcToRedeem;
-                    (partialRedemptionNewColl, partialRedemptionHintNICR) = _calculatePartialRedeem(
+                    (partialRedemptionNewColl, partialRedemptionHintNICR) = _calculateCdpStateAfterPartialRedemption(
                         vars,
                         currentCdpDebt,
                         _price
                     );
->>>>>>> 42313848
 
                     // If the partial redemption would leave the CDP with less than the minimum allowed coll, bail out of partial redemption and return only the fully redeemable
                     // TODO: This seems to return the original coll? why?
