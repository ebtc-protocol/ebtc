--- conflicted
+++ resolved
@@ -157,13 +157,7 @@
         // Previous code
         // NOTE: You cannot `transfer` to this contract, you must `call` because we're using 2 SLOADs
         _requireCallerIsBorrowerOperationsOrDefaultPool();
-<<<<<<< HEAD
         revert("no more ETH");
-=======
-
-        ETH = ETH.add(msg.value);
-        emit ActivePoolETHBalanceUpdated(ETH);
->>>>>>> e6e69ab8
     }
 
     // === Flashloans === //
