--- conflicted
+++ resolved
@@ -97,14 +97,9 @@
         ETH = ETH.sub(_amount);
         emit ActivePoolETHBalanceUpdated(ETH);
         emit CollateralSent(_account, _amount);
-
-<<<<<<< HEAD
-        // NOTE: No need for safe transfer, stETH is standard
-        collateral.transferShares(_account, _amount); //_account.call{value: _amount}("");
-=======
+		
         // NOTE: No need for safe transfer if the collateral asset is standard. Make sure this is the case!
         collateral.transfer(_account, _amount);
->>>>>>> 31ca0d3d
         if (_account == defaultPoolAddress) {
             IDefaultPool(_account).receiveColl(_amount);
         } else if (_account == collSurplusPoolAddress) {
