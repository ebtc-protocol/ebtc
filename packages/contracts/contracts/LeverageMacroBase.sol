// SPDX-License-Identifier: MIT
pragma solidity 0.8.17;

import "./Interfaces/IBorrowerOperations.sol";
import "./Interfaces/IERC3156FlashLender.sol";
import "./Interfaces/IEBTCToken.sol";
import "./Interfaces/ICdpManager.sol";
import "./Interfaces/ISortedCdps.sol";
import "./Interfaces/IPriceFeed.sol";
import "./Dependencies/ICollateralToken.sol";
import {ICdpManagerData} from "./Interfaces/ICdpManagerData.sol";
import "./Dependencies/SafeERC20.sol";

interface ICdpCdps {
    function Cdps(bytes32) external view returns (ICdpManagerData.Cdp memory);
}

/// @title Base implementation of the LeverageMacro
/// @notice Do not use this contract as a end users
/// @dev You must extend this contract and override `owner()` to allow this to work:
/// - As a Clone / Proxy (Not done, prob you'd read `owner` from calldata when using clones-with-immutable-args)
/// - As a deployed copy (LeverageMacroReference)
/// - Via delegate call (LeverageMacroDelegateTarget)
/// @custom:known-issue Due to slippage some dust amounts for all intermediary tokens can be left, since there's no way to ask to sell all available

contract LeverageMacroBase {
    using SafeERC20 for IERC20;

    IBorrowerOperations public immutable borrowerOperations;
    IActivePool public immutable activePool;
    ICdpCdps public immutable cdpManager;
    IEBTCToken public immutable ebtcToken;
    ISortedCdps public immutable sortedCdps;
    ICollateralToken public immutable stETH;
    bool internal immutable willSweep;

    bytes32 constant FLASH_LOAN_SUCCESS = keccak256("ERC3156FlashBorrower.onFlashLoan");

    function owner() public virtual returns (address) {
        revert("Must be overridden");
    }

    function _assertOwner() internal {
        // Reference will compare to variable,
        require(owner() == msg.sender, "Must be owner");
    }

    // Leverage Macro should receive a request and set that data
    // Then perform the request

    constructor(
        address _borrowerOperationsAddress,
        address _activePool,
        address _cdpManager,
        address _ebtc,
        address _coll,
        address _sortedCdps,
        bool _sweepToCaller
    ) {
        borrowerOperations = IBorrowerOperations(_borrowerOperationsAddress);
        activePool = IActivePool(_activePool);
        cdpManager = ICdpCdps(_cdpManager);
        ebtcToken = IEBTCToken(_ebtc);
        stETH = ICollateralToken(_coll);
        sortedCdps = ISortedCdps(_sortedCdps);

        willSweep = _sweepToCaller;
    }

    enum FlashLoanType {
        stETH,
        eBTC,
        noFlashloan // Use this to not perform a FL and just `doOperation`
    }

    enum PostOperationCheck {
        openCdp,
        cdpStats,
        isClosed
    }

    enum Operator {
        skip,
        equal,
        gte,
        lte
    }

    struct CheckValueAndType {
        uint256 value;
        Operator operator;
    }

    struct PostCheckParams {
        CheckValueAndType expectedDebt;
        CheckValueAndType expectedCollateral;
        // Used only if cdpStats || isClosed
        bytes32 cdpId;
        // Used only to check status
        ICdpManagerData.Status expectedStatus; // TODO: THIS IS SUPERFLUOUS
    }

    /**
     * FL Setup
     *         - Validate Caller
     *
     *         FL
     *         - SwapsBefore
     *         - Operation
     *         - SwapsAfter
     *         - Repay
     *
     *         - Post Operation Checks
     *
     *         - Sweep
     */
    /// @notice Entry point for the Macro
    function doOperation(
        FlashLoanType flType,
        uint256 borrowAmount,
        LeverageMacroOperation calldata operation,
        PostOperationCheck postCheckType,
        PostCheckParams calldata checkParams
    ) external {
        _assertOwner();

        // Call FL Here, then the stuff below needs to happen inside the FL
        if (operation.amountToTransferIn > 0) {
            IERC20(operation.tokenToTransferIn).safeTransferFrom(
                msg.sender,
                address(this),
                operation.amountToTransferIn
            );
        }

        /**
         * SETUP FOR POST CALL CHECK
         */
        uint256 initialCdpIndex;
        if (postCheckType == PostOperationCheck.openCdp) {
            // How to get owner
            // sortedCdps.existCdpOwners(_cdpId);
            initialCdpIndex = sortedCdps.cdpCountOf(address(this));
        }

        // Take eBTC or stETH FlashLoan
        if (flType == FlashLoanType.eBTC) {
            IERC3156FlashLender(address(borrowerOperations)).flashLoan(
                IERC3156FlashBorrower(address(this)),
                address(ebtcToken),
                borrowAmount,
                abi.encode(operation)
            );
        } else if (flType == FlashLoanType.stETH) {
            IERC3156FlashLender(address(activePool)).flashLoan(
                IERC3156FlashBorrower(address(this)),
                address(stETH),
                borrowAmount,
                abi.encode(operation)
            );
        } else {
            // No leverage, just do the operation
            _handleOperation(operation);
        }

        /**
         * POST CALL CHECK FOR CREATION
         */
        if (postCheckType == PostOperationCheck.openCdp) {
            // How to get owner
            // sortedCdps.existCdpOwners(_cdpId);
            // initialCdpIndex is initialCdpIndex + 1
            bytes32 cdpId = sortedCdps.cdpOfOwnerByIndex(address(this), initialCdpIndex);

            // Check for param details
            ICdpManagerData.Cdp memory cdpInfo = cdpManager.Cdps(cdpId);
            _doCheckValueType(checkParams.expectedDebt, cdpInfo.debt);
            _doCheckValueType(checkParams.expectedCollateral, cdpInfo.coll);
            require(
                cdpInfo.status == checkParams.expectedStatus,
                "!LeverageMacroReference: openCDP status check"
            );
        }

        // Update CDP, Ensure the stats are as intended
        if (postCheckType == PostOperationCheck.cdpStats) {
            ICdpManagerData.Cdp memory cdpInfo = cdpManager.Cdps(checkParams.cdpId);

            _doCheckValueType(checkParams.expectedDebt, cdpInfo.debt);
            _doCheckValueType(checkParams.expectedCollateral, cdpInfo.coll);
            require(
                cdpInfo.status == checkParams.expectedStatus,
                "!LeverageMacroReference: adjustCDP status check"
            );
        }

        // Post check type: Close, ensure it has the status we want
        if (postCheckType == PostOperationCheck.isClosed) {
            ICdpManagerData.Cdp memory cdpInfo = cdpManager.Cdps(checkParams.cdpId);

            require(
                cdpInfo.status == checkParams.expectedStatus,
                "!LeverageMacroReference: closeCDP status check"
            );
        }

        // Sweep here if it's Reference, do not if it's delegate
        if (willSweep) {
            sweepToCaller();
        }
    }

    /// @notice Sweep away tokens if they are stuck here
    function sweepToCaller() public {
        _assertOwner();
        /**
         * SWEEP TO CALLER *
         */
        // Safe unchecked because known tokens
        uint256 ebtcBal = ebtcToken.balanceOf(address(this));
        uint256 collateralBal = stETH.sharesOf(address(this));

        if (ebtcBal > 0) {
            ebtcToken.transfer(msg.sender, ebtcBal);
        }

        if (collateralBal > 0) {
            stETH.transferShares(msg.sender, collateralBal);
        }
    }

    /// @notice Transfer an arbitrary token back to you
    /// @dev If you delegatecall into this, this will transfer the tokens to the caller of the DiamondLike (and not the contract)
    function sweepToken(address token, uint256 amount) public {
        _assertOwner();

        IERC20(token).safeTransfer(msg.sender, amount);
    }

    /// @dev Assumes that
    ///     >= you prob use this one
    ///     <= if you don't need >= you go for lte
    ///     And if you really need eq, it's third
    function _doCheckValueType(CheckValueAndType memory check, uint256 valueToCheck) internal {
        if (check.operator == Operator.skip) {
            // Early return
            return;
        } else if (check.operator == Operator.gte) {
            require(check.value >= valueToCheck, "!LeverageMacroReference: gte post check");
        } else if (check.operator == Operator.lte) {
            require(check.value <= valueToCheck, "!LeverageMacroReference: let post check");
        } else if (check.operator == Operator.equal) {
            require(check.value == valueToCheck, "!LeverageMacroReference: equal post check");
        } else {
            /// @audit If proof OOB enum, then we can remove this
            revert("Operator not found");
        }
    }

    struct LeverageMacroOperation {
        address tokenToTransferIn;
        uint256 amountToTransferIn;
        SwapOperation[] swapsBefore; // Empty to skip
        SwapOperation[] swapsAfter; // Empty to skip
        OperationType operationType; // Open, Close, etc..
        bytes OperationData; // Generic Operation Data, which we'll decode to use
    }

    struct SwapOperation {
        // Swap Data
        address tokenForSwap;
        address addressForApprove;
        uint256 exactApproveAmount;
        address addressForSwap;
        bytes calldataForSwap;
        SwapCheck[] swapChecks; // Empty to skip
    }

    struct SwapCheck {
        // Swap Slippage Check
        address tokenToCheck;
        uint256 expectedMinOut;
    }

    enum OperationType {
        OpenCdpOperation,
        AdjustCdpOperation,
        CloseCdpOperation
    }

    /// @dev Must be memory since we had to decode it
    function _handleOperation(LeverageMacroOperation memory operation) internal {
        uint256 beforeSwapsLength = operation.swapsBefore.length;
        if (beforeSwapsLength > 0) {
            _doSwaps(operation.swapsBefore);
        }

        // Based on the type we do stuff
        if (operation.operationType == OperationType.OpenCdpOperation) {
            _openCdpCallback(operation.OperationData);
        } else if (operation.operationType == OperationType.CloseCdpOperation) {
            _closeCdpCallback(operation.OperationData);
        } else if (operation.operationType == OperationType.AdjustCdpOperation) {
            _adjustCdpCallback(operation.OperationData);
        }

        uint256 afterSwapsLength = operation.swapsAfter.length;
        if (afterSwapsLength > 0) {
            _doSwaps(operation.swapsAfter);
        }
    }

    // Open
    struct OpenCdpOperation {
        // Open CDP For Data
        uint256 eBTCToMint;
        bytes32 _upperHint;
        bytes32 _lowerHint;
        uint256 stETHToDeposit;
    }

    // Change leverage or something
    struct AdjustCdpOperation {
        bytes32 _cdpId;
        uint256 _stEthBalanceDecrease;
        uint256 _EBTCChange;
        bool _isDebtIncrease;
        bytes32 _upperHint;
        bytes32 _lowerHint;
        uint256 _stEthBalanceIncrease;
    }

    // Repay and Close
    struct CloseCdpOperation {
        bytes32 _cdpId;
    }

    /// @notice Convenience function to parse bytes into LeverageMacroOperation data
    function decodeFLData(bytes calldata data) public view returns (LeverageMacroOperation memory) {
        LeverageMacroOperation memory leverageMacroData = abi.decode(data, (LeverageMacroOperation));
        return leverageMacroData;
    }

    /// @notice Proper Flashloan Callback handler
    function onFlashLoan(
        address initiator,
        address token,
        uint256 amount,
        uint256 fee,
        bytes calldata data
    ) external returns (bytes32) {
        // Verify we started the FL
        require(initiator == address(this), "LeverageMacroReference: wrong initiator for flashloan");

        // Ensure the caller is the intended contract
        if (token == address(ebtcToken)) {
            require(
                msg.sender == address(borrowerOperations),
                "LeverageMacroReference: wrong lender for eBTC flashloan"
            );
        } else {
            // Enforce that this is either eBTC or stETH
            require(
                msg.sender == address(activePool),
                "LeverageMacroReference: wrong lender for stETH flashloan"
            );
        }

        // Else a malicious contract, that changes the data would be able to inject a forwarded caller

        // Get the data
        // We will get the first byte of data for enum an type
        // The rest of the data we can decode based on the operation type from calldata
        // Then we can do multiple hooks and stuff
        LeverageMacroOperation memory operation = decodeFLData(data);

        _handleOperation(operation);

        return FLASH_LOAN_SUCCESS;
    }

    /// @dev Must be memory since we had to decode it
    function _doSwaps(SwapOperation[] memory swapData) internal {
        uint256 swapLength = swapData.length;

        for (uint256 i; i < swapLength; ) {
            _doSwap(swapData[i]);
            unchecked {
                ++i;
            }
        }
    }

    /// @dev Given a SwapOperation
    ///     Approves the `addressForApprove` for the exact amount
    ///     Calls `addressForSwap`
    ///     Resets the approval of `addressForApprove`
    ///     Performs validation via `_doSwapChecks`
    function _doSwap(SwapOperation memory swapData) internal {
        // Ensure call is safe
        // Block all system contracts
        _ensureNotSystem(swapData.addressForSwap);

        // Exact approve
        // Approve can be given anywhere because this is a router, and after call we will delete all approvals
        IERC20(swapData.tokenForSwap).safeApprove(
            swapData.addressForApprove,
            swapData.exactApproveAmount
        );

        // Call and perform swap
        // NOTE: Technically approval may be different from target, something to keep in mind
        // Call target are limited
        // But technically you could approve w/e you want here, this is fine because the contract is a router and will not hold user funds
        (bool success, ) = excessivelySafeCall(
            swapData.addressForSwap,
            gasleft(),
            0,
            0,
            swapData.calldataForSwap
        );
        require(success, "Call has failed");

        // Approve back to 0
        // Enforce exact approval
        // Can use max because the tokens are OZ
        // val -> 0 -> 0 -> val means this is safe to repeat since even if full approve is unused, we always go back to 0 after
        IERC20(swapData.tokenForSwap).safeApprove(swapData.addressForApprove, 0);

        // Do the balance checks after the call to the aggregator
        _doSwapChecks(swapData.swapChecks);
    }

    /// @dev Given `SwapCheck` performs validation on the state of this contract
    ///     A minOut Check
    function _doSwapChecks(SwapCheck[] memory swapChecks) internal {
        uint256 length = swapChecks.length;
        unchecked {
            for (uint256 i; i < length; ++i) {
                // > because if you don't want to check for 0, just don't have the check
                require(
                    IERC20(swapChecks[i].tokenToCheck).balanceOf(address(this)) >
                        swapChecks[i].expectedMinOut,
                    "LeverageMacroReference: swap check failure!"
                );
            }
        }
    }
<<<<<<< HEAD
    
=======

    /// @dev Prevents doing arbitrary calls to protected targets
>>>>>>> 77a56dc7
    function _ensureNotSystem(address addy) internal {
        /// @audit Check and add more if you think it's better
        require(addy != address(borrowerOperations));
        require(addy != address(sortedCdps));
        require(addy != address(activePool));
        require(addy != address(cdpManager));
        require(addy != address(this)); // If it could call this it could fake the forwarded caller
    }

    /// @dev Must be memory since we had to decode it
    function _openCdpCallback(bytes memory data) internal {
        OpenCdpOperation memory flData = abi.decode(data, (OpenCdpOperation));
        /**
         * Open CDP and Emit event
         */
        bytes32 _cdpId = borrowerOperations.openCdp(
            flData.eBTCToMint,
            flData._upperHint,
            flData._lowerHint,
            flData.stETHToDeposit
        );
    }

    /// @dev Must be memory since we had to decode it
    function _closeCdpCallback(bytes memory data) internal {
        CloseCdpOperation memory flData = abi.decode(data, (CloseCdpOperation));

        // Initiator must be added by this contract, else it's not trusted
        borrowerOperations.closeCdp(flData._cdpId);
    }

    /// @dev Must be memory since we had to decode it
    function _adjustCdpCallback(bytes memory data) internal {
        AdjustCdpOperation memory flData = abi.decode(data, (AdjustCdpOperation));

        borrowerOperations.adjustCdpWithColl(
            flData._cdpId,
            flData._stEthBalanceDecrease,
            flData._EBTCChange,
            flData._isDebtIncrease,
            flData._upperHint,
            flData._lowerHint,
            flData._stEthBalanceIncrease
        );
    }

    /// @dev excessivelySafeCall to perform generic calls without getting gas bombed | useful if you don't care about return value
    /// @notice Credits to: https://github.com/nomad-xyz/ExcessivelySafeCall/blob/main/src/ExcessivelySafeCall.sol
    function excessivelySafeCall(
        address _target,
        uint256 _gas,
        uint256 _value,
        uint16 _maxCopy,
        bytes memory _calldata
    ) internal returns (bool, bytes memory) {
        // set up for assembly call
        uint256 _toCopy;
        bool _success;
        bytes memory _returnData = new bytes(_maxCopy);
        // dispatch message to recipient
        // by assembly calling "handle" function
        // we call via assembly to avoid memcopying a very large returndata
        // returned by a malicious contract
        assembly {
            _success := call(
                _gas, // gas
                _target, // recipient
                _value, // ether value
                add(_calldata, 0x20), // inloc
                mload(_calldata), // inlen
                0, // outloc
                0 // outlen
            )
            // limit our copy to 256 bytes
            _toCopy := returndatasize()
            if gt(_toCopy, _maxCopy) {
                _toCopy := _maxCopy
            }
            // Store the length of the copied bytes
            mstore(_returnData, _toCopy)
            // copy the bytes from returndata[0:_toCopy]
            returndatacopy(add(_returnData, 0x20), 0, _toCopy)
        }
        return (_success, _returnData);
    }
}<|MERGE_RESOLUTION|>--- conflicted
+++ resolved
@@ -446,12 +446,8 @@
             }
         }
     }
-<<<<<<< HEAD
-    
-=======
 
     /// @dev Prevents doing arbitrary calls to protected targets
->>>>>>> 77a56dc7
     function _ensureNotSystem(address addy) internal {
         /// @audit Check and add more if you think it's better
         require(addy != address(borrowerOperations));
