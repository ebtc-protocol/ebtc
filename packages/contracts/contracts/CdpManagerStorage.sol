// SPDX-License-Identifier: MIT

pragma solidity 0.8.17;

import "./Interfaces/ICdpManager.sol";
import "./Interfaces/ICollSurplusPool.sol";
import "./Interfaces/IEBTCToken.sol";
import "./Interfaces/ISortedCdps.sol";
import "./Dependencies/LiquityBase.sol";
import "./Dependencies/ReentrancyGuard.sol";
import "./Dependencies/ICollateralTokenOracle.sol";
import "./Dependencies/AuthNoOwner.sol";

/**
    @notice CDP Manager storage and shared functions
    @dev CDP Manager was split to get around contract size limitations, liquidation related functions are delegated to LiquidationLibrary contract code.
    @dev Both must maintain the same storage layout, so shared storage components where placed here
    @dev Shared functions were also added here to de-dup code
 */
contract CdpManagerStorage is LiquityBase, ReentrancyGuard, ICdpManagerData, AuthNoOwner {
    // TODO: IMPROVE
    // NOTE: No packing cause it's the last var, no need for u64
    uint128 public constant UNSET_TIMESTAMP = type(uint128).max;
    uint128 public constant MINIMUM_GRACE_PERIOD = 15 minutes;

    // TODO: IMPROVE THIS!!!
    uint128 public lastGracePeriodStartTimestamp = UNSET_TIMESTAMP; // use max to signify
    uint128 public recoveryModeGracePeriod = MINIMUM_GRACE_PERIOD;

    // TODO: Pitfal is fee split // NOTE: Solved by calling `syncGracePeriod` on external operations from BO

    /// @notice Start the recovery mode grace period, if the system is in RM and the grace period timestamp has not already been set
    /// @dev Trusted function to allow BorrowerOperations actions to set RM Grace Period
    /// @dev Assumes BorrowerOperations has correctly calculated and passed in the new system TCR
    /// @dev To maintain CEI compliance we use this trusted function
    function notifyStartGracePeriod(uint256 tcr) external {
        _requireCallerIsBorrowerOperations();
        _startGracePeriod(tcr);
    }

    /// @notice End the recovery mode grace period, if the system is no longer in RM
    /// @dev Trusted function to allow BorrowerOperations actions to set RM Grace Period
    /// @dev Assumes BorrowerOperations has correctly calculated and passed in the new system TCR
    /// @dev To maintain CEI compliance we use this trusted function
    function notifyEndGracePeriod(uint256 tcr) external {
        _requireCallerIsBorrowerOperations();
        _endGracePeriod(tcr);
    }

    /// @dev Internal notify called by Redemptions and Liquidations
    /// @dev Specified TCR is emitted for notification pruposes regardless of whether the Grace Period timestamp is set
    function _startGracePeriod(uint256 _tcr) internal {
        emit TCRNotified(_tcr);

        if (lastGracePeriodStartTimestamp == UNSET_TIMESTAMP) {
            lastGracePeriodStartTimestamp = uint128(block.timestamp);

            emit GracePeriodStart();
        }
    }

    /// @notice Clear RM Grace Period timestamp if it has been set
    /// @notice No input validation, calling function must confirm that the system is not in recovery mode to be valid
    /// @dev Specified TCR is emitted for notification pruposes regardless of whether the Grace Period timestamp is set
    /// @dev Internal notify called by Redemptions and Liquidations
    function _endGracePeriod(uint256 _tcr) internal {
        emit TCRNotified(_tcr);

        if (lastGracePeriodStartTimestamp != UNSET_TIMESTAMP) {
            lastGracePeriodStartTimestamp = UNSET_TIMESTAMP;

            emit GracePeriodEnd();
        }
    }

    /// TODO: obv optimizations
    function syncGracePeriod() public {
        uint256 price = priceFeed.fetchPrice();
        uint256 tcr = _getTCR(price);
        bool isRecoveryMode = _checkRecoveryModeForTCR(tcr);

        if (isRecoveryMode) {
            _startGracePeriod(tcr);
        } else {
            _endGracePeriod(tcr);
        }
    }

    /// @dev Set RM grace period based on specified system collShares, system debt, and price
    /// @dev Variant for internal use in redemptions and liquidations
    function _syncGracePeriodForGivenValues(
        uint256 systemCollShares,
        uint256 systemDebt,
        uint256 price
    ) internal {
        // Compute TCR with specified values
        uint256 newTCR = LiquityMath._computeCR(
            collateral.getPooledEthByShares(systemCollShares),
            systemDebt,
            price
        );

        if (newTCR < CCR) {
            // Notify system is in RM
            _startGracePeriod(newTCR);
        } else {
            // Notify system is outside RM
            _endGracePeriod(newTCR);
        }
    }

    /// @notice Set grace period duratin
    /// @notice Permissioned governance function, must set grace period duration above hardcoded minimum
    /// @param _gracePeriod new grace period duration, in seconds
    function setGracePeriod(uint128 _gracePeriod) external requiresAuth {
        require(
            _gracePeriod >= MINIMUM_GRACE_PERIOD,
            "CdpManager: Grace period below minimum duration"
        );

        syncGlobalAccountingAndGracePeriod();
        recoveryModeGracePeriod = _gracePeriod;
        emit GracePeriodSet(_gracePeriod);
    }

    string public constant NAME = "CdpManager";

    // --- Connected contract declarations ---

    address public immutable borrowerOperationsAddress;

    ICollSurplusPool immutable collSurplusPool;

    IEBTCToken public immutable override ebtcToken;

    address public immutable liquidationLibrary;

    // A doubly linked list of Cdps, sorted by their sorted by their collateral ratios
    ISortedCdps public immutable sortedCdps;

    // --- Data structures ---

    uint256 public constant SECONDS_IN_ONE_MINUTE = 60;

    uint256 public constant MIN_REDEMPTION_FEE_FLOOR = (DECIMAL_PRECISION * 5) / 1000; // 0.5%
    uint256 public redemptionFeeFloor = MIN_REDEMPTION_FEE_FLOOR;
    bool public redemptionsPaused;
    /*
     * Half-life of 12h. 12h = 720 min
     * (1/2) = d^720 => d = (1/2)^(1/720)
     */
    uint256 public minuteDecayFactor = 999037758833783000;
    uint256 public constant MIN_MINUTE_DECAY_FACTOR = 1; // Non-zero
    uint256 public constant MAX_MINUTE_DECAY_FACTOR = 999999999999999999; // Corresponds to a very fast decay rate, but not too extreme

    // During bootsrap period redemptions are not allowed
    uint256 public constant BOOTSTRAP_PERIOD = 14 days;

    uint256 internal immutable deploymentStartTime;

    /*
     * BETA: 18 digit decimal. Parameter by which to divide the redeemed fraction,
     * in order to calc the new base rate from a redemption.
     * Corresponds to (1 / ALPHA) in the white paper.
     */
    uint256 public beta = 2;

    uint256 public baseRate;

    uint256 public stakingRewardSplit;

    // The timestamp of the latest fee operation (redemption or new EBTC issuance)
    uint256 public lastRedemptionTimestamp;

    mapping(bytes32 => Cdp) public Cdps;

    uint256 public override totalStakes;

    // Snapshot of the value of totalStakes, taken immediately after the latest liquidation and split fee claim
    uint256 public totalStakesSnapshot;

    // Snapshot of the total collateral across the ActivePool, immediately after the latest liquidation and split fee claim
    uint256 public totalCollateralSnapshot;

    /*
     * systemDebtRedistributionIndex track the sums of accumulated liquidation rewards per unit staked.
     * During its lifetime, each stake earns:
     *
     * A systemDebt increase  of ( stake * [systemDebtRedistributionIndex - systemDebtRedistributionIndex(0)] )
     *
     * Where systemDebtRedistributionIndex(0) are snapshots of systemDebtRedistributionIndex
     * for the active Cdp taken at the instant the stake was made
     */
    uint256 public systemDebtRedistributionIndex;

    /* Global Index for (Full Price Per Share) of underlying collateral token */
    uint256 public override stEthIndex;
    /* Global Fee accumulator (never decreasing) per stake unit in CDPManager, similar to systemDebtRedistributionIndex */
    uint256 public override systemStEthFeePerUnitIndex;
    /* Global Fee accumulator calculation error due to integer division, similar to redistribution calculation */
    uint256 public override systemStEthFeePerUnitIndexError;
    /* Individual CDP Fee accumulator tracker, used to calculate fee split distribution */
    mapping(bytes32 => uint256) public stEthFeePerUnitIndex;
    /* Update timestamp for global index */
    uint256 lastIndexTimestamp;
    // Map active cdps to their RewardSnapshot (eBTC debt redistributed)
    mapping(bytes32 => uint256) public debtRedistributionIndex;

    // Array of all active cdp Ids - used to to compute an approximate hint off-chain, for the sorted list insertion
    bytes32[] public CdpIds;

    // Error trackers for the cdp redistribution calculation
    uint256 public lastETHError_Redistribution;
    uint256 public lastEBTCDebtErrorRedistribution;

    constructor(
        address _liquidationLibraryAddress,
        address _authorityAddress,
        address _borrowerOperationsAddress,
        address _collSurplusPool,
        address _ebtcToken,
        address _sortedCdps,
        address _activePool,
        address _priceFeed,
        address _collateral
    ) LiquityBase(_activePool, _priceFeed, _collateral) {
        // TODO: Move to setAddresses or _tickInterest?
        deploymentStartTime = block.timestamp;
        liquidationLibrary = _liquidationLibraryAddress;

        _initializeAuthority(_authorityAddress);

        borrowerOperationsAddress = _borrowerOperationsAddress;
        collSurplusPool = ICollSurplusPool(_collSurplusPool);
        ebtcToken = IEBTCToken(_ebtcToken);
        sortedCdps = ISortedCdps(_sortedCdps);
    }

    /**
        @notice BorrowerOperations and CdpManager share reentrancy status by confirming the other's locked flag before beginning operation
        @dev This is an alternative to the more heavyweight solution of both being able to set the reentrancy flag on a 3rd contract.
     */
    modifier nonReentrantSelfAndBOps() {
        require(locked == OPEN, "CdpManager: Reentrancy in nonReentrant call");
        require(
            ReentrancyGuard(borrowerOperationsAddress).locked() == OPEN,
            "BorrowerOperations: Reentrancy in nonReentrant call"
        );

        locked = LOCKED;

        _;

        locked = OPEN;
    }

    function _closeCdp(bytes32 _cdpId, Status closedStatus) internal {
        _closeCdpWithoutRemovingSortedCdps(_cdpId, closedStatus);
        sortedCdps.remove(_cdpId);
    }

    function _closeCdpWithoutRemovingSortedCdps(bytes32 _cdpId, Status closedStatus) internal {
        require(
            closedStatus != Status.nonExistent && closedStatus != Status.active,
            "CdpManagerStorage: close non-exist or non-active CDP!"
        );

        uint256 CdpIdsArrayLength = CdpIds.length;
        _requireMoreThanOneCdpInSystem(CdpIdsArrayLength);

        Cdps[_cdpId].status = closedStatus;
        Cdps[_cdpId].coll = 0;
        Cdps[_cdpId].debt = 0;
        Cdps[_cdpId].liquidatorRewardShares = 0;

        debtRedistributionIndex[_cdpId] = 0;
        stEthFeePerUnitIndex[_cdpId] = 0;

        _removeCdp(_cdpId, CdpIdsArrayLength);
    }

    /*
     * Updates snapshots of system total stakes and total collateral,
     * excluding a given collateral remainder from the calculation.
     * Used in a liquidation sequence.
     *
     * The calculation excludes a portion of collateral that is in the ActivePool:
     *
     * the total ETH gas compensation from the liquidation sequence
     *
     * The ETH as compensation must be excluded as it is always sent out at the very end of the liquidation sequence.
     */
    function _updateSystemSnapshotsExcludeCollRemainder(uint256 _collRemainder) internal {
        uint256 _totalStakesSnapshot = totalStakes;
        totalStakesSnapshot = _totalStakesSnapshot;

        uint256 _totalCollateralSnapshot = activePool.getSystemCollShares() - _collRemainder;
        totalCollateralSnapshot = _totalCollateralSnapshot;

        emit SystemSnapshotsUpdated(_totalStakesSnapshot, _totalCollateralSnapshot);
    }

    /**
    get the pending Cdp debt "reward" (i.e. the amount of extra debt assigned to the Cdp) from liquidation redistribution events, earned by their stake
    */
    function _getPendingRedistributedDebt(
        bytes32 _cdpId
    ) internal view returns (uint256 pendingEBTCDebtReward) {
        Cdp storage cdp = Cdps[_cdpId];

        if (cdp.status != Status.active) {
            return 0;
        }

        uint256 rewardPerUnitStaked = systemDebtRedistributionIndex -
            debtRedistributionIndex[_cdpId];

        if (rewardPerUnitStaked > 0) {
            pendingEBTCDebtReward = (cdp.stake * rewardPerUnitStaked) / DECIMAL_PRECISION;
        }
    }

    function _hasRedistributedDebt(bytes32 _cdpId) internal view returns (bool) {
        /*
         * A Cdp has pending rewards if its snapshot is less than the current rewards per-unit-staked sum:
         * this indicates that rewards have occured since the snapshot was made, and the user therefore has
         * pending rewards
         */
        if (Cdps[_cdpId].status != Status.active) {
            return false;
        }

        // Returns true if there have been any redemptions
        return (debtRedistributionIndex[_cdpId] < systemDebtRedistributionIndex);
    }

    function _updateRedistributedDebtSnapshot(bytes32 _cdpId) internal {
        uint256 _L_EBTCDebt = systemDebtRedistributionIndex;

        debtRedistributionIndex[_cdpId] = _L_EBTCDebt;
        emit CdpDebtRedistributionIndexUpdated(_cdpId, _L_EBTCDebt);
    }

    // Add the borrowers's coll and debt rewards earned from redistributions, to their Cdp
    function _syncAccounting(bytes32 _cdpId) internal {
        (, uint _newDebt, , uint _pendingDebt) = _applyAccumulatedFeeSplit(_cdpId);

        // Update pending debts
        if (_pendingDebt > 0) {
            Cdp storage _cdp = Cdps[_cdpId];
            uint256 prevDebt = _cdp.debt;
            uint256 prevColl = _cdp.coll;

            // Apply pending rewards to cdp's state
            _cdp.debt = _newDebt;

            _updateRedistributedDebtSnapshot(_cdpId);

            emit CdpUpdated(
                _cdpId,
                ISortedCdps(sortedCdps).getOwnerAddress(_cdpId),
                prevDebt,
                prevColl,
                _newDebt,
                prevColl,
                Cdps[_cdpId].stake,
                CdpOperation.syncAccounting
            );
        }
    }

    // Remove borrower's stake from the totalStakes sum, and set their stake to 0
    function _removeStake(bytes32 _cdpId) internal {
        uint256 _newTotalStakes = totalStakes - Cdps[_cdpId].stake;
        totalStakes = _newTotalStakes;
        Cdps[_cdpId].stake = 0;
        emit TotalStakesUpdated(_newTotalStakes);
    }

    // Update borrower's stake based on their latest collateral value
    // and update totalStakes accordingly as well
    function _updateStakeAndTotalStakes(bytes32 _cdpId) internal returns (uint256) {
        (uint256 newStake, uint256 oldStake) = _updateStakeForCdp(_cdpId);

        uint256 _newTotalStakes = totalStakes + newStake - oldStake;
        totalStakes = _newTotalStakes;

        emit TotalStakesUpdated(_newTotalStakes);

        return newStake;
    }

    // Update borrower's stake based on their latest collateral value
    function _updateStakeForCdp(bytes32 _cdpId) internal returns (uint256, uint256) {
        Cdp storage _cdp = Cdps[_cdpId];
        uint256 newStake = _computeNewStake(_cdp.coll);
        uint256 oldStake = _cdp.stake;
        _cdp.stake = newStake;

        return (newStake, oldStake);
    }

    // Calculate a new stake based on the snapshots of the totalStakes and totalCollateral taken at the last liquidation
    function _computeNewStake(uint256 _coll) internal view returns (uint256) {
        uint256 stake;
        if (totalCollateralSnapshot == 0) {
            stake = _coll;
        } else {
            /*
             * The following check holds true because:
             * - The system always contains >= 1 cdp
             * - When we close or liquidate a cdp, we redistribute the pending rewards,
             * so if all cdps were closed/liquidated,
             * rewards would’ve been emptied and totalCollateralSnapshot would be zero too.
             */
            require(totalStakesSnapshot > 0, "CdpManagerStorage: zero totalStakesSnapshot!");
            stake = (_coll * totalStakesSnapshot) / totalCollateralSnapshot;
        }
        return stake;
    }

    /*
     * Remove a Cdp owner from the CdpOwners array, not preserving array order. Removing owner 'B' does the following:
     * [A B C D E] => [A E C D], and updates E's Cdp struct to point to its new array index.
     */
    function _removeCdp(bytes32 _cdpId, uint256 CdpIdsArrayLength) internal {
        Status cdpStatus = Cdps[_cdpId].status;
        // It’s set in caller function `_closeCdp`
        require(
            cdpStatus != Status.nonExistent && cdpStatus != Status.active,
            "CdpManagerStorage: remove non-exist or non-active CDP!"
        );

        uint128 index = Cdps[_cdpId].arrayIndex;
        uint256 length = CdpIdsArrayLength;
        uint256 idxLast = length - 1;

        require(index <= idxLast, "CdpManagerStorage: CDP indexing overflow!");

        bytes32 idToMove = CdpIds[idxLast];

        CdpIds[index] = idToMove;
        Cdps[idToMove].arrayIndex = index;
        emit CdpArrayIndexUpdated(idToMove, index);

        CdpIds.pop();
    }

    // --- Recovery Mode and TCR functions ---

    // Calculate TCR given an price, and the entire system coll and debt.
    function _computeTCRWithGivenSystemValues(
        uint256 _systemCollShares,
        uint256 _systemDebt,
        uint256 _price
    ) internal view returns (uint256) {
        uint256 _totalColl = collateral.getPooledEthByShares(_systemCollShares);
        return LiquityMath._computeCR(_totalColl, _systemDebt, _price);
    }

    // --- Staking-Reward Fee split functions ---

    // Claim split fee if there is staking-reward coming
    // and update global index & fee-per-unit variables
    /// @dev BO can call this without trigggering a
    function syncGlobalAccounting() external {
        _requireCallerIsBorrowerOperations();
        _syncGlobalAccounting();
    }

<<<<<<< HEAD
    function _syncGlobalAccounting() internal {
        (uint256 _oldIndex, uint256 _newIndex) = _syncStEthIndex();
=======
    function _applyPendingGlobalState() internal {
        (uint256 _oldIndex, uint256 _newIndex) = _readStEthIndex();
        _syncStEthIndex(_oldIndex, _newIndex);
>>>>>>> 4d9d6715
        if (_newIndex > _oldIndex && totalStakes > 0) {
            (
                uint256 _feeTaken,
                uint256 _newFeePerUnit,
                uint256 _perUnitError
            ) = _calcSyncedGlobalAccounting(_newIndex, _oldIndex);
            _takeSplitAndUpdateFeePerUnit(_feeTaken, _newFeePerUnit, _perUnitError);
            _updateSystemSnapshotsExcludeCollRemainder(0);
        }
    }

    /// @notice Claim Fee Split, toggles Grace Period accordingly
    /// @notice Call this if you want to accrue feeSplit
    function syncGlobalAccountingAndGracePeriod() public {
        _syncGlobalAccounting(); // Apply // Could trigger RM
        syncGracePeriod(); // Synch Grace Period
    }

    /// @return existing(old) local stETH index AND
    /// @return current(new) stETH index from collateral token
    function _readStEthIndex() internal view returns (uint256, uint256) {
        return (stEthIndex, collateral.getPooledEthByShares(DECIMAL_PRECISION));
    }

    // Update the global index via collateral token
    function _syncStEthIndex(uint256 _oldIndex, uint256 _newIndex) internal {
        if (_newIndex != _oldIndex) {
            stEthIndex = _newIndex;
            lastIndexTimestamp = block.timestamp;
            emit StEthIndexUpdated(_oldIndex, _newIndex, block.timestamp);
        }
    }

    // Calculate fee for given pair of collateral indexes, following are returned values:
    // - fee split in collateral token which will be deduced from current total system collateral
    // - fee split increase per unit, used to update systemStEthFeePerUnitIndex
    // - fee split calculation error, used to update systemStEthFeePerUnitIndexError
    function calcFeeUponStakingReward(
        uint256 _newIndex,
        uint256 _prevIndex
    ) public view returns (uint256, uint256, uint256) {
        require(_newIndex > _prevIndex, "CDPManager: only take fee with bigger new index");
        uint256 deltaIndex = _newIndex - _prevIndex;
        uint256 deltaIndexFees = (deltaIndex * stakingRewardSplit) / MAX_REWARD_SPLIT;

        // we take the fee for all CDPs immediately which is scaled by index precision
        uint256 _deltaFeeSplit = deltaIndexFees * getSystemCollShares();
        uint256 _cachedAllStakes = totalStakes;
        // return the values to update the global fee accumulator
        uint256 _feeTaken = collateral.getSharesByPooledEth(_deltaFeeSplit) / DECIMAL_PRECISION;
        uint256 _deltaFeeSplitShare = (_feeTaken * DECIMAL_PRECISION) +
            systemStEthFeePerUnitIndexError;
        uint256 _deltaFeePerUnit = _deltaFeeSplitShare / _cachedAllStakes;
        uint256 _perUnitError = _deltaFeeSplitShare - (_deltaFeePerUnit * _cachedAllStakes);
        return (_feeTaken, _deltaFeePerUnit, _perUnitError);
    }

    // Take the cut from staking reward
    // and update global fee-per-unit accumulator
    function _takeSplitAndUpdateFeePerUnit(
        uint256 _feeTaken,
        uint256 _newPerUnit,
        uint256 _newErrorPerUnit
    ) internal {
        uint256 _oldPerUnit = systemStEthFeePerUnitIndex;

        systemStEthFeePerUnitIndex = _newPerUnit;
        systemStEthFeePerUnitIndexError = _newErrorPerUnit;

        require(activePool.getSystemCollShares() > _feeTaken, "CDPManager: fee split is too big");
        activePool.allocateSystemCollSharesToFeeRecipient(_feeTaken);

        emit CollateralFeePerUnitUpdated(_oldPerUnit, _newPerUnit, _feeTaken);
    }

    // Apply accumulated fee split distributed to the CDP
    // and update its accumulator tracker accordingly
    function _applyAccumulatedFeeSplit(
        bytes32 _cdpId
    ) internal returns (uint256, uint256, uint256, uint256) {
        // TODO Ensure global states like systemStEthFeePerUnitIndex get timely updated
        // whenever there is a CDP modification operation,
        // such as opening, closing, adding collateral, repaying debt, or liquidating
        // OR Should we utilize some bot-keeper to work the routine job at fixed interval?
        _syncGlobalAccounting();

        uint256 _oldPerUnitCdp = stEthFeePerUnitIndex[_cdpId];
        uint256 _systemStEthFeePerUnitIndex = systemStEthFeePerUnitIndex;

        (
            uint256 _newColl,
            uint256 _newDebt,
            uint256 _feeSplitDistributed,
            uint _pendingDebt
        ) = _calcSyncedAccounting(_cdpId, _oldPerUnitCdp, _systemStEthFeePerUnitIndex);

        // apply split fee to given CDP
        if (_feeSplitDistributed > 0) {
            Cdps[_cdpId].coll = _newColl;

            emit CdpFeeSplitApplied(
                _cdpId,
                _oldPerUnitCdp,
                _systemStEthFeePerUnitIndex,
                _feeSplitDistributed,
                _newColl
            );
        }

<<<<<<< HEAD
        if (_oldPerUnitCdp == 0) {
            stEthFeePerUnitIndex[_cdpId] = _systemStEthFeePerUnitIndex;
            return;
        }

        (uint256 _feeSplitDistributed, uint256 _newColl) = getAccumulatedFeeSplitApplied(
            _cdpId,
            _systemStEthFeePerUnitIndex
        );
        Cdps[_cdpId].coll = _newColl;
        stEthFeePerUnitIndex[_cdpId] = _systemStEthFeePerUnitIndex;

        emit CdpFeeSplitApplied(
            _cdpId,
            _oldPerUnitCdp,
            _systemStEthFeePerUnitIndex,
            _feeSplitDistributed,
            _newColl
        );
=======
        // sync per stake index for given CDP
        if (_oldPerUnitCdp != _systemStEthFeePerUnitIndex) {
            stFeePerUnitIndex[_cdpId] = _systemStEthFeePerUnitIndex;
        }

        return (_newColl, _newDebt, _feeSplitDistributed, _pendingDebt);
>>>>>>> 4d9d6715
    }

    // return the applied split fee(scaled by 1e18) and the resulting CDP collateral amount after applied
    function getAccumulatedFeeSplitApplied(
        bytes32 _cdpId,
        uint256 _systemStEthFeePerUnitIndex
    ) public view returns (uint256, uint256) {
        uint256 _stEthFeePerUnitIndex = stEthFeePerUnitIndex[_cdpId];
        uint256 _cdpCol = Cdps[_cdpId].coll;

        if (
            _stEthFeePerUnitIndex == 0 ||
            _cdpCol == 0 ||
            _stEthFeePerUnitIndex == _systemStEthFeePerUnitIndex
        ) {
            return (0, _cdpCol);
        }

        uint256 _feeSplitDistributed = Cdps[_cdpId].stake *
            (_systemStEthFeePerUnitIndex - _stEthFeePerUnitIndex);

        uint256 _scaledCdpColl = _cdpCol * DECIMAL_PRECISION;

        if (_scaledCdpColl > _feeSplitDistributed) {
            return (
                _feeSplitDistributed,
                (_scaledCdpColl - _feeSplitDistributed) / DECIMAL_PRECISION
            );
        } else {
            // extreme unlikely case to skip fee split on this CDP to avoid revert
            return (0, _cdpCol);
        }
    }

    // -- Modifier functions --
    function _requireCdpIsActive(bytes32 _cdpId) internal view {
        require(Cdps[_cdpId].status == Status.active, "CdpManager: Cdp does not exist or is closed");
    }

    function _requireMoreThanOneCdpInSystem(uint256 CdpOwnersArrayLength) internal view {
        require(
            CdpOwnersArrayLength > 1 && sortedCdps.getSize() > 1,
            "CdpManager: Only one cdp in the system"
        );
    }

    function _requireCallerIsBorrowerOperations() internal view {
        require(
            msg.sender == borrowerOperationsAddress,
            "CdpManager: Caller is not the BorrowerOperations contract"
        );
    }

    // --- Helper functions ---

    // Return the nominal collateral ratio (ICR) of a given Cdp, without the price.
    // Takes a cdp's pending coll and debt rewards from redistributions into account.
    function getNominalICR(bytes32 _cdpId) external view returns (uint256) {
        (uint256 currentEBTCDebt, uint256 currentETH, ) = getDebtAndCollShares(_cdpId);

        uint256 NICR = LiquityMath._computeNominalCR(currentETH, currentEBTCDebt);
        return NICR;
    }

    // Return the current collateral ratio (ICR) of a given Cdp.
    //Takes a cdp's pending coll and debt rewards from redistributions into account.
    function getICR(bytes32 _cdpId, uint256 _price) public view returns (uint256) {
        (uint256 currentEBTCDebt, uint256 currentETH, ) = getDebtAndCollShares(_cdpId);
        uint256 ICR = _calculateCR(currentETH, currentEBTCDebt, _price);
        return ICR;
    }

    function _calculateCR(
        uint256 currentCollShare,
        uint256 currentDebt,
        uint256 _price
    ) internal view returns (uint256) {
        uint256 _underlyingCollateral = collateral.getPooledEthByShares(currentCollShare);
        return LiquityMath._computeCR(_underlyingCollateral, currentDebt, _price);
    }

    /**
    get the pending Cdp debt "reward" (i.e. the amount of extra debt assigned to the Cdp) from liquidation redistribution events, earned by their stake
    */
    function getPendingRedistributedDebt(
        bytes32 _cdpId
    ) public view returns (uint256 pendingEBTCDebtReward) {
        return _getPendingRedistributedDebt(_cdpId);
    }

    function hasPendingRedistributedDebt(bytes32 _cdpId) public view returns (bool) {
        return _hasRedistributedDebt(_cdpId);
    }

    // Return the Cdps entire debt and coll struct
    function _getDebtAndCollShares(
        bytes32 _cdpId
    ) internal view returns (CdpDebtAndCollShares memory) {
        (uint256 entireDebt, uint256 entireColl, uint256 pendingDebtReward) = getDebtAndCollShares(
            _cdpId
        );
        return CdpDebtAndCollShares(entireDebt, entireColl, pendingDebtReward);
    }

    // Return the Cdps entire debt and coll, including pending rewards from redistributions and collateral reduction from split fee.
    /// @notice pending rewards are included in the debt and coll totals returned.
    function getDebtAndCollShares(
        bytes32 _cdpId
    ) public view returns (uint256 debt, uint256 coll, uint256 pendingEBTCDebtReward) {
        (uint256 _newColl, uint256 _newDebt, , uint256 _pendingDebt) = _calcSyncedAccounting(
            _cdpId,
            stFeePerUnitIndex[_cdpId],
            systemStEthFeePerUnitIndex
        );
        coll = _newColl;
        debt = _newDebt;
        pendingEBTCDebtReward = _pendingDebt;
    }

    /// @dev calculate pending global state change to be applied:
    /// @return split fee taken (if any) AND
    /// @return new split index per stake unit AND
    /// @return new split index error
    function _calcSyncedGlobalAccounting(
        uint256 _newIndex,
        uint256 _oldIndex
    ) internal view returns (uint256, uint256, uint256) {
        if (_newIndex > _oldIndex && totalStakes > 0) {
            (
                uint256 _feeTaken,
                uint256 _deltaFeePerUnit,
                uint256 _perUnitError
            ) = calcFeeUponStakingReward(_newIndex, _oldIndex);

            // calculate new split per stake unit
            uint256 _newPerUnit = systemStEthFeePerUnitIndex + _deltaFeePerUnit;
            return (_feeTaken, _newPerUnit, _perUnitError);
        } else {
            return (0, systemStEthFeePerUnitIndex, systemStEthFeePerUnitIndexError);
        }
    }

    /// @dev calculate pending state change to be applied for given CDP and global split index(typically already synced):
    /// @return new CDP collateral share after pending change applied
    /// @return new CDP debt after pending change applied
    /// @return split fee applied to given CDP
    /// @return redistributed debt applied to given CDP
    function _calcSyncedAccounting(
        bytes32 _cdpId,
        uint256 _cdpPerUnitIdx,
        uint256 _systemStEthFeePerUnitIndex
    ) internal view returns (uint256, uint256, uint256, uint256) {
        uint256 _feeSplitApplied;
        uint256 _newCollShare = Cdps[_cdpId].coll;

        // processing split fee to be applied
        if (_cdpPerUnitIdx != _systemStEthFeePerUnitIndex && _cdpPerUnitIdx > 0) {
            (
                uint256 _feeSplitDistributed,
                uint256 _newCollShareAfter
            ) = getAccumulatedFeeSplitApplied(_cdpId, _systemStEthFeePerUnitIndex);
            _feeSplitApplied = _feeSplitDistributed;
            _newCollShare = _newCollShareAfter;
        }

        // processing redistributed debt to be applied
        (uint256 _newDebt, uint256 pendingDebtRedistributed) = _getSyncedCdpDebtAndRedistribution(
            _cdpId
        );

        return (_newCollShare, _newDebt, _feeSplitApplied, pendingDebtRedistributed);
    }

    /// @return CDP debt and pending redistribution from liquidation applied
    function _getSyncedCdpDebtAndRedistribution(
        bytes32 _cdpId
    ) internal view returns (uint256, uint256) {
        uint256 pendingDebtRedistributed = _getPendingRedistributedDebt(_cdpId);
        uint256 _newDebt = Cdps[_cdpId].debt;
        if (pendingDebtRedistributed > 0) {
            _newDebt = _newDebt + pendingDebtRedistributed;
        }
        return (_newDebt, pendingDebtRedistributed);
    }

    /// @return CDP debt with pending redistribution from liquidation applied
    function getSyncedCdpDebt(bytes32 _cdpId) public view returns (uint256) {
        (uint256 _newDebt, ) = _getSyncedCdpDebtAndRedistribution(_cdpId);
        return _newDebt;
    }

    /// @return CDP collateral with pending split fee applied
    function getSyncedCdpCollShares(bytes32 _cdpId) public view returns (uint256) {
        (uint256 _oldIndex, uint256 _newIndex) = _readStEthIndex();
        (, uint256 _newGlobalSplitIdx, ) = _calcSyncedGlobalAccounting(_newIndex, _oldIndex);
        (uint256 _newColl, , , ) = _calcSyncedAccounting(
            _cdpId,
            stFeePerUnitIndex[_cdpId],
            _newGlobalSplitIdx
        );
        return _newColl;
    }

    /// @return CDP ICR with pending collateral and debt change applied
    function getSyncedICR(bytes32 _cdpId, uint256 _price) public view returns (uint256) {
        uint256 _debt = getSyncedCdpDebt(_cdpId);
        uint256 _collShare = getSyncedCdpCollShares(_cdpId);
        return _calculateCR(_collShare, _debt, _price);
    }

    /// @return TCR with pending collateral and debt change applied
    function getSyncedTCR(uint256 _price) public view returns (uint256) {
        (uint256 _oldIndex, uint256 _newIndex) = _readStEthIndex();
        (uint256 _feeTaken, , ) = _calcSyncedGlobalAccounting(_newIndex, _oldIndex);

        uint256 _systemCollShare = activePool.getSystemCollShares();
        if (_feeTaken > 0) {
            _systemCollShare = _systemCollShare - _feeTaken;
        }
        uint256 _systemDebt = activePool.getSystemDebt();
        return _calculateCR(_systemCollShare, _systemDebt, _price);
    }
}<|MERGE_RESOLUTION|>--- conflicted
+++ resolved
@@ -468,14 +468,9 @@
         _syncGlobalAccounting();
     }
 
-<<<<<<< HEAD
     function _syncGlobalAccounting() internal {
-        (uint256 _oldIndex, uint256 _newIndex) = _syncStEthIndex();
-=======
-    function _applyPendingGlobalState() internal {
         (uint256 _oldIndex, uint256 _newIndex) = _readStEthIndex();
         _syncStEthIndex(_oldIndex, _newIndex);
->>>>>>> 4d9d6715
         if (_newIndex > _oldIndex && totalStakes > 0) {
             (
                 uint256 _feeTaken,
@@ -585,34 +580,12 @@
             );
         }
 
-<<<<<<< HEAD
-        if (_oldPerUnitCdp == 0) {
-            stEthFeePerUnitIndex[_cdpId] = _systemStEthFeePerUnitIndex;
-            return;
-        }
-
-        (uint256 _feeSplitDistributed, uint256 _newColl) = getAccumulatedFeeSplitApplied(
-            _cdpId,
-            _systemStEthFeePerUnitIndex
-        );
-        Cdps[_cdpId].coll = _newColl;
-        stEthFeePerUnitIndex[_cdpId] = _systemStEthFeePerUnitIndex;
-
-        emit CdpFeeSplitApplied(
-            _cdpId,
-            _oldPerUnitCdp,
-            _systemStEthFeePerUnitIndex,
-            _feeSplitDistributed,
-            _newColl
-        );
-=======
         // sync per stake index for given CDP
         if (_oldPerUnitCdp != _systemStEthFeePerUnitIndex) {
-            stFeePerUnitIndex[_cdpId] = _systemStEthFeePerUnitIndex;
+            stEthFeePerUnitIndex[_cdpId] = _systemStEthFeePerUnitIndex;
         }
 
         return (_newColl, _newDebt, _feeSplitDistributed, _pendingDebt);
->>>>>>> 4d9d6715
     }
 
     // return the applied split fee(scaled by 1e18) and the resulting CDP collateral amount after applied
@@ -724,7 +697,7 @@
     ) public view returns (uint256 debt, uint256 coll, uint256 pendingEBTCDebtReward) {
         (uint256 _newColl, uint256 _newDebt, , uint256 _pendingDebt) = _calcSyncedAccounting(
             _cdpId,
-            stFeePerUnitIndex[_cdpId],
+            stEthFeePerUnitIndex[_cdpId],
             systemStEthFeePerUnitIndex
         );
         coll = _newColl;
@@ -810,7 +783,7 @@
         (, uint256 _newGlobalSplitIdx, ) = _calcSyncedGlobalAccounting(_newIndex, _oldIndex);
         (uint256 _newColl, , , ) = _calcSyncedAccounting(
             _cdpId,
-            stFeePerUnitIndex[_cdpId],
+            stEthFeePerUnitIndex[_cdpId],
             _newGlobalSplitIdx
         );
         return _newColl;
