// SPDX-License-Identifier: MIT

pragma solidity 0.8.17;
import "./Interfaces/ICdpManagerData.sol";
import "./Interfaces/ICollSurplusPool.sol";
import "./Interfaces/IEBTCToken.sol";
import "./Interfaces/ISortedCdps.sol";
import "./Dependencies/ICollateralTokenOracle.sol";
import "./CdpManagerStorage.sol";

contract LiquidationLibrary is CdpManagerStorage {
    constructor(
        address _borrowerOperationsAddress,
        address _collSurplusPool,
        address _ebtcToken,
        address _sortedCdps,
        address _activePool,
        address _priceFeed,
        address _collateral
    )
        CdpManagerStorage(
            address(0),
            address(0),
            _borrowerOperationsAddress,
            _collSurplusPool,
            _ebtcToken,
            _sortedCdps,
            _activePool,
            _priceFeed,
            _collateral
        )
    {}

    /// @notice Single CDP liquidation function (fully).
    /// @notice callable by anyone, attempts to liquidate the CdpId. Executes successfully if Cdp meets the conditions for liquidation (e.g. in Normal Mode, it liquidates if the Cdp's ICR < the system MCR).
    function liquidate(bytes32 _cdpId) external nonReentrantSelfAndBOps {
        _liquidateIndividualCdpSetup(_cdpId, 0, _cdpId, _cdpId);
    }

    // Single CDP liquidation function (partially).
    function partiallyLiquidate(
        bytes32 _cdpId,
        uint256 _partialAmount,
        bytes32 _upperPartialHint,
        bytes32 _lowerPartialHint
    ) external nonReentrantSelfAndBOps {
        require(_partialAmount != 0, "LiquidationLibrary: use `liquidate` for 100%");
        _liquidateIndividualCdpSetup(_cdpId, _partialAmount, _upperPartialHint, _lowerPartialHint);
    }

    // Single CDP liquidation function.
    function _liquidateIndividualCdpSetup(
        bytes32 _cdpId,
        uint256 _partialAmount,
        bytes32 _upperPartialHint,
        bytes32 _lowerPartialHint
    ) internal {
        _requireCdpIsActive(_cdpId);

        _syncAccounting(_cdpId);

        uint256 _price = priceFeed.fetchPrice();

        // prepare local variables
        uint256 _ICR = getICR(_cdpId, _price); // @audit syncAccounting already called, guarenteed to be synced
        (uint256 _TCR, uint256 systemColl, uint256 systemDebt) = _getTCRWithSystemDebtAndCollShares(
            _price
        );

        // If CDP is above MCR
        if (_ICR >= MCR) {
            // We must be in RM
            require(
                _checkICRAgainstLiqThreshold(_ICR, _TCR),
                "LiquidationLibrary: ICR is not below liquidation threshold in current mode"
            );

            // == Grace Period == //
            uint128 cachedLastGracePeriodStartTimestamp = lastGracePeriodStartTimestamp;
            require(
                cachedLastGracePeriodStartTimestamp != UNSET_TIMESTAMP,
                "LiquidationLibrary: Recovery Mode grace period not started"
            );
            require(
                block.timestamp >
                    cachedLastGracePeriodStartTimestamp + recoveryModeGracePeriodDuration,
                "LiquidationLibrary: Recovery mode grace period still in effect"
            );
        } // Implicit Else Case, Implies ICR < MRC, meaning the CDP is liquidatable

        bool _recoveryModeAtStart = _TCR < CCR ? true : false;
        LiquidationLocals memory _liqState = LiquidationLocals(
            _cdpId,
            _partialAmount,
            _price,
            _ICR,
            _upperPartialHint,
            _lowerPartialHint,
            (_recoveryModeAtStart),
            _TCR,
            0,
            0,
            0,
            0,
            0
        );

        LiquidationRecoveryModeLocals memory _rs = LiquidationRecoveryModeLocals(
            systemDebt,
            systemColl,
            0,
            0,
            0,
            _cdpId,
            _price,
            _ICR,
            0,
            0
        );

        _liquidateIndividualCdpSetupCDP(_liqState, _rs);
    }

    // liquidate given CDP by repaying debt in full or partially if its ICR is below MCR or TCR in recovery mode.
    // For partial liquidation, caller should use HintHelper smart contract to get correct hints for reinsertion into sorted CDP list
    function _liquidateIndividualCdpSetupCDP(
        LiquidationLocals memory _liqState,
        LiquidationRecoveryModeLocals memory _recoveryState
    ) internal {
        LiquidationValues memory liquidationValues;

        uint256 startingSystemDebt = _recoveryState.entireSystemDebt;
        uint256 startingSystemColl = _recoveryState.entireSystemColl;

        if (_liqState.partialAmount == 0) {
            (
                liquidationValues.debtToBurn,
                liquidationValues.totalCollToSendToLiquidator,
                liquidationValues.debtToRedistribute,
                liquidationValues.liquidatorCollSharesReward,
                liquidationValues.collSurplus
            ) = _liquidateCdpInGivenMode(_liqState, _recoveryState);
        } else {
            (
                liquidationValues.debtToBurn,
                liquidationValues.totalCollToSendToLiquidator
            ) = _liquidateCDPPartially(_liqState);
            if (
                liquidationValues.totalCollToSendToLiquidator == 0 &&
                liquidationValues.debtToBurn == 0
            ) {
                // retry with fully liquidation
                (
                    liquidationValues.debtToBurn,
                    liquidationValues.totalCollToSendToLiquidator,
                    liquidationValues.debtToRedistribute,
                    liquidationValues.liquidatorCollSharesReward,
                    liquidationValues.collSurplus
                ) = _liquidateCdpInGivenMode(_liqState, _recoveryState);
            }
        }

        _finalizeLiquidation(
            liquidationValues.debtToBurn,
            liquidationValues.totalCollToSendToLiquidator,
            liquidationValues.debtToRedistribute,
            liquidationValues.liquidatorCollSharesReward,
            liquidationValues.collSurplus,
            startingSystemColl,
            startingSystemDebt,
            _liqState.price
        );
    }

    // liquidate (and close) the CDP from an external liquidator
    // this function would return the liquidated debt and collateral of the given CDP
    function _liquidateCdpInGivenMode(
        LiquidationLocals memory _liqState,
        LiquidationRecoveryModeLocals memory _recoveryState
    ) private returns (uint256, uint256, uint256, uint256, uint256) {
        if (_liqState.recoveryModeAtStart) {
            LiquidationRecoveryModeLocals
                memory _outputState = _liquidateIndividualCdpSetupCDPInRecoveryMode(_recoveryState);

            // housekeeping leftover collateral for liquidated CDP
            if (_outputState.totalSurplusCollShares > 0) {
                activePool.transferSystemCollShares(
                    address(collSurplusPool),
                    _outputState.totalSurplusCollShares
                );
            }

            return (
                _outputState.totalDebtToBurn,
                _outputState.totalCollSharesToSend,
                _outputState.totalDebtToRedistribute,
                _outputState.totalLiquidatorRewardCollShares,
                _outputState.totalSurplusCollShares
            );
        } else {
            LiquidationLocals memory _outputState = _liquidateIndividualCdpSetupCDPInNormalMode(
                _liqState
            );
            return (
                _outputState.totalDebtToBurn,
                _outputState.totalCollSharesToSend,
                _outputState.totalDebtToRedistribute,
                _outputState.totalLiquidatorRewardCollShares,
                _outputState.totalSurplusCollShares
            );
        }
    }

    function _liquidateIndividualCdpSetupCDPInNormalMode(
        LiquidationLocals memory _liqState
    ) private returns (LiquidationLocals memory) {
        // liquidate entire debt
        (
            uint256 _totalDebtToBurn,
            uint256 _totalColToSend,
            uint256 _liquidatorReward
        ) = _closeCdpByLiquidation(_liqState.cdpId);
        uint256 _cappedColPortion;
        uint256 _collSurplus;
        uint256 _debtToRedistribute;
        address _borrower = sortedCdps.getOwnerAddress(_liqState.cdpId);

        // I don't see an issue emitting the CdpUpdated() event up here and avoiding this extra cache, any objections?
        emit CdpUpdated(
            _liqState.cdpId,
            _borrower,
            _totalDebtToBurn,
            _totalColToSend,
            0,
            0,
            0,
            CdpOperation.liquidateInNormalMode
        );

        {
            (
                _cappedColPortion,
                _collSurplus,
                _debtToRedistribute
            ) = _calculateFullLiquidationSurplusAndCap(
                _liqState.ICR,
                _liqState.price,
                _totalDebtToBurn,
                _totalColToSend
            );
            if (_collSurplus > 0) {
                // due to division precision loss, should be zero surplus in normal mode
                _cappedColPortion = _cappedColPortion + _collSurplus;
                _collSurplus = 0;
            }
            if (_debtToRedistribute > 0) {
                _totalDebtToBurn = _totalDebtToBurn - _debtToRedistribute;
            }
        }
        _liqState.totalDebtToBurn = _liqState.totalDebtToBurn + _totalDebtToBurn;
        _liqState.totalCollSharesToSend = _liqState.totalCollSharesToSend + _cappedColPortion;
        _liqState.totalDebtToRedistribute = _liqState.totalDebtToRedistribute + _debtToRedistribute;
        _liqState.totalLiquidatorRewardCollShares =
            _liqState.totalLiquidatorRewardCollShares +
            _liquidatorReward;

        // Emit events
        uint _debtToColl = (_totalDebtToBurn * DECIMAL_PRECISION) / _liqState.price;
        uint _cappedColl = collateral.getPooledEthByShares(_cappedColPortion + _liquidatorReward);

        emit CdpLiquidated(
            _liqState.cdpId,
            _borrower,
            _totalDebtToBurn,
            // please note this is the collateral share of the liquidated CDP
            _cappedColPortion,
            CdpOperation.liquidateInNormalMode,
            msg.sender,
            _cappedColl > _debtToColl ? (_cappedColl - _debtToColl) : 0
        );

        return _liqState;
    }

    function _liquidateIndividualCdpSetupCDPInRecoveryMode(
        LiquidationRecoveryModeLocals memory _recoveryState
    ) private returns (LiquidationRecoveryModeLocals memory) {
        // liquidate entire debt
        (
            uint256 _totalDebtToBurn,
            uint256 _totalColToSend,
            uint256 _liquidatorReward
        ) = _closeCdpByLiquidation(_recoveryState.cdpId);

        // cap the liquidated collateral if required
        uint256 _cappedColPortion;
        uint256 _collSurplus;
        uint256 _debtToRedistribute;
        address _borrower = sortedCdps.getOwnerAddress(_recoveryState.cdpId);

        // I don't see an issue emitting the CdpUpdated() event up here and avoiding an extra cache of the values, any objections?
        emit CdpUpdated(
            _recoveryState.cdpId,
            _borrower,
            _totalDebtToBurn,
            _totalColToSend,
            0,
            0,
            0,
            CdpOperation.liquidateInRecoveryMode
        );

        // avoid stack too deep
        {
            (
                _cappedColPortion,
                _collSurplus,
                _debtToRedistribute
            ) = _calculateFullLiquidationSurplusAndCap(
                _recoveryState.ICR,
                _recoveryState.price,
                _totalDebtToBurn,
                _totalColToSend
            );
            if (_collSurplus > 0) {
                collSurplusPool.increaseSurplusCollShares(_borrower, _collSurplus);
                _recoveryState.totalSurplusCollShares =
                    _recoveryState.totalSurplusCollShares +
                    _collSurplus;
            }
            if (_debtToRedistribute > 0) {
                _totalDebtToBurn = _totalDebtToBurn - _debtToRedistribute;
            }
        }
        _recoveryState.totalDebtToBurn = _recoveryState.totalDebtToBurn + _totalDebtToBurn;
        _recoveryState.totalCollSharesToSend =
            _recoveryState.totalCollSharesToSend +
            _cappedColPortion;
        _recoveryState.totalDebtToRedistribute =
            _recoveryState.totalDebtToRedistribute +
            _debtToRedistribute;
        _recoveryState.totalLiquidatorRewardCollShares =
            _recoveryState.totalLiquidatorRewardCollShares +
            _liquidatorReward;

        // check if system back to normal mode
        _recoveryState.entireSystemDebt = _recoveryState.entireSystemDebt > _totalDebtToBurn
            ? _recoveryState.entireSystemDebt - _totalDebtToBurn
            : 0;
        _recoveryState.entireSystemColl = _recoveryState.entireSystemColl > _totalColToSend
            ? _recoveryState.entireSystemColl - _totalColToSend
            : 0;

        uint _debtToColl = (_totalDebtToBurn * DECIMAL_PRECISION) / _recoveryState.price;
        uint _cappedColl = collateral.getPooledEthByShares(_cappedColPortion + _liquidatorReward);
        emit CdpLiquidated(
            _recoveryState.cdpId,
            _borrower,
            _totalDebtToBurn,
            // please note this is the collateral share of the liquidated CDP
            _cappedColPortion,
            CdpOperation.liquidateInRecoveryMode,
            msg.sender,
            _cappedColl > _debtToColl ? (_cappedColl - _debtToColl) : 0
        );

        return _recoveryState;
    }

    // liquidate (and close) the CDP from an external liquidator
    // this function would return the liquidated debt and collateral of the given CDP
    // without emmiting events
    function _closeCdpByLiquidation(bytes32 _cdpId) private returns (uint256, uint256, uint256) {
        // calculate entire debt to repay
        (uint256 entireDebt, uint256 entireColl) = getSyncedDebtAndCollShares(_cdpId);

        // housekeeping after liquidation by closing the CDP
        uint256 _liquidatorReward = Cdps[_cdpId].liquidatorRewardShares;
        _closeCdp(_cdpId, Status.closedByLiquidation);

        return (entireDebt, entireColl, _liquidatorReward);
    }

    // Liquidate partially the CDP by an external liquidator
    // This function would return the liquidated debt and collateral of the given CDP
    function _liquidateCDPPartially(
        LiquidationLocals memory _partialState
    ) private returns (uint256, uint256) {
        bytes32 _cdpId = _partialState.cdpId;
        uint256 _partialDebt = _partialState.partialAmount;

        // calculate entire debt to repay
        CdpDebtAndCollShares memory _debtAndColl = _getSyncedDebtAndCollShares(_cdpId);
        _requirePartialLiqDebtSize(_partialDebt, _debtAndColl.debt, _partialState.price);
        uint256 newDebt = _debtAndColl.debt - _partialDebt;

        // credit to https://arxiv.org/pdf/2212.07306.pdf for details
        (uint256 _partialColl, uint256 newColl, ) = _calculatePartialLiquidationSurplusAndCap(
            _partialState.ICR,
            _partialState.price,
            _partialDebt,
<<<<<<< HEAD
            _debtAndColl.collShares,
            false
=======
            _debtAndColl.entireColl
>>>>>>> f0473887
        );

        // early return: if new collateral is zero, we have a full liqudiation
        if (newColl == 0) {
            return (0, 0);
        }

        // If we have coll remaining, it must meet minimum CDP size requirements
        _requirePartialLiqCollSize(collateral.getPooledEthByShares(newColl));

        // updating the CDP accounting for partial liquidation
        _partiallyReduceCdpDebt(_cdpId, _partialDebt, _partialColl);

        // reInsert into sorted CDP list after partial liquidation
        {
            _reInsertPartialLiquidation(
                _partialState,
                EbtcMath._computeNominalCR(newColl, newDebt),
                _debtAndColl.debt,
                _debtAndColl.collShares
            );
            uint _debtToColl = (_partialDebt * DECIMAL_PRECISION) / _partialState.price;
            uint _cappedColl = collateral.getPooledEthByShares(_partialColl);
            emit CdpPartiallyLiquidated(
                _cdpId,
                sortedCdps.getOwnerAddress(_cdpId),
                _partialDebt,
                _partialColl,
                CdpOperation.partiallyLiquidate,
                msg.sender,
                _cappedColl > _debtToColl ? (_cappedColl - _debtToColl) : 0
            );
        }
        return (_partialDebt, _partialColl);
    }

    function _partiallyReduceCdpDebt(
        bytes32 _cdpId,
        uint256 _partialDebt,
        uint256 _partialColl
    ) internal {
        Cdp storage _cdp = Cdps[_cdpId];

        uint256 _coll = _cdp.coll;
        uint256 _debt = _cdp.debt;

        _cdp.coll = _coll - _partialColl;
        _cdp.debt = _debt - _partialDebt;
        _updateStakeAndTotalStakes(_cdpId);

        _updateRedistributedDebtSnapshot(_cdpId);
    }

    // Re-Insertion into SortedCdp list after partial liquidation
    function _reInsertPartialLiquidation(
        LiquidationLocals memory _partialState,
        uint256 _newNICR,
        uint256 _oldDebt,
        uint256 _oldColl
    ) internal {
        bytes32 _cdpId = _partialState.cdpId;

        // ensure new ICR does NOT decrease due to partial liquidation
        // if original ICR is above LICR
        if (_partialState.ICR > LICR) {
            require(
                getICR(_cdpId, _partialState.price) >= _partialState.ICR,
                "LiquidationLibrary: !_newICR>=_ICR"
            );
        }

        // reInsert into sorted CDP list
        sortedCdps.reInsert(
            _cdpId,
            _newNICR,
            _partialState.upperPartialHint,
            _partialState.lowerPartialHint
        );
        emit CdpUpdated(
            _cdpId,
            sortedCdps.getOwnerAddress(_cdpId),
            _oldDebt,
            _oldColl,
            Cdps[_cdpId].debt,
            Cdps[_cdpId].coll,
            Cdps[_cdpId].stake,
            CdpOperation.partiallyLiquidate
        );
    }

    function _finalizeLiquidation(
        uint256 totalDebtToBurn,
        uint256 totalCollSharesToSend,
        uint256 totalDebtToRedistribute,
        uint256 totalLiquidatorRewardCollShares,
        uint256 totalSurplusCollShares,
        uint256 systemInitialCollShares,
        uint256 systemInitialDebt,
        uint256 price
    ) internal {
        // update the staking and collateral snapshots
        _updateSystemSnapshotsExcludeCollRemainder(totalCollSharesToSend);

        emit Liquidation(totalDebtToBurn, totalCollSharesToSend, totalLiquidatorRewardCollShares);

        _syncGracePeriodForGivenValues(
            systemInitialCollShares - totalCollSharesToSend - totalSurplusCollShares,
            systemInitialDebt - totalDebtToBurn,
            price
        );

        // redistribute debt if any
        if (totalDebtToRedistribute > 0) {
            _redistributeDebt(totalDebtToRedistribute);
        }

        // burn the debt from liquidator
        ebtcToken.burn(msg.sender, totalDebtToBurn);

        // offset debt from Active Pool
        activePool.decreaseSystemDebt(totalDebtToBurn);

        // CEI: ensure sending back collateral to liquidator is last thing to do
        activePool.transferSystemCollSharesAndLiquidatorReward(
            msg.sender,
            totalCollSharesToSend,
            totalLiquidatorRewardCollShares
        );
    }

    // Partial Liquidation Cap Logic
    function _calculatePartialLiquidationSurplusAndCap(
        uint256 _ICR,
        uint256 _price,
        uint256 _totalDebtToBurn,
        uint256 _totalColToSend
    ) private view returns (uint256 toLiquidator, uint256 collSurplus, uint256 debtToRedistribute) {
        uint256 _incentiveColl;

        // CLAMP
        if (_ICR > LICR) {
            // Cap at 10%
            _incentiveColl = (_totalDebtToBurn * (_ICR > MCR ? MCR : _ICR)) / _price;
        } else {
            // Min 103%
            _incentiveColl = (_totalDebtToBurn * LICR) / _price;
        }

        toLiquidator = collateral.getSharesByPooledEth(_incentiveColl);

        /// @audit MUST be like so, else we have debt redistribution, which we assume cannot happen in partial
        assert(toLiquidator < _totalColToSend); // Assert is correct here for Echidna

        /// Because of above we can subtract
        collSurplus = _totalColToSend - toLiquidator; // Can use unchecked but w/e
    }

    function _calculateFullLiquidationSurplusAndCap(
        uint256 _ICR,
        uint256 _price,
        uint256 _totalDebtToBurn,
        uint256 _totalColToSend
    ) private view returns (uint256 toLiquidator, uint256 collSurplus, uint256 debtToRedistribute) {
        uint256 _incentiveColl;

        if (_ICR > LICR) {
            _incentiveColl = (_totalDebtToBurn * (_ICR > MCR ? MCR : _ICR)) / _price;

            // Convert back to shares
            toLiquidator = collateral.getSharesByPooledEth(_incentiveColl);
        } else {
            // for full liquidation, there would be some bad debt to redistribute
            _incentiveColl = collateral.getPooledEthByShares(_totalColToSend);

            // Since it's full and there's bad debt we use spot conversion to
            // Determine the amount of debt that willl be repaid after adding the LICR discount
            // Basically this is buying underwater Coll
            // By repaying debt at 3% discount
            // Can there be a rounding error where the _debtToRepay > debtToBurn?
            uint256 _debtToRepay = (_incentiveColl * _price) / LICR;

            debtToRedistribute = _debtToRepay < _totalDebtToBurn
                ? _totalDebtToBurn - _debtToRepay //  Bad Debt (to be redistributed) is (CdpDebt - Repaid)
                : 0; // Else 0 (note we may underpay per the comment above, althought that may be imaginary)

            // now CDP owner should have zero surplus to claim
            toLiquidator = _totalColToSend;
        }

        toLiquidator = toLiquidator < _totalColToSend ? toLiquidator : _totalColToSend;
        collSurplus = (toLiquidator == _totalColToSend) ? 0 : _totalColToSend - toLiquidator;
    }

    // --- Batch liquidation functions ---

    function _getLiquidationValuesNormalMode(
        uint256 _price,
        uint256 _TCR,
        LocalVariables_LiquidationSequence memory vars,
        LiquidationValues memory singleLiquidation
    ) internal {
        LiquidationLocals memory _liqState = LiquidationLocals(
            vars.cdpId,
            0,
            _price,
            vars.ICR,
            vars.cdpId,
            vars.cdpId,
            (false),
            _TCR,
            0,
            0,
            0,
            0,
            0
        );

        LiquidationLocals memory _outputState = _liquidateIndividualCdpSetupCDPInNormalMode(
            _liqState
        );

        singleLiquidation.entireCdpDebt = _outputState.totalDebtToBurn;
        singleLiquidation.debtToBurn = _outputState.totalDebtToBurn;
        singleLiquidation.totalCollToSendToLiquidator = _outputState.totalCollSharesToSend;
        singleLiquidation.collSurplus = _outputState.totalSurplusCollShares;
        singleLiquidation.debtToRedistribute = _outputState.totalDebtToRedistribute;
        singleLiquidation.liquidatorCollSharesReward = _outputState.totalLiquidatorRewardCollShares;
    }

    function _getLiquidationValuesRecoveryMode(
        uint256 _price,
        uint256 _systemDebt,
        uint256 _systemCollShares,
        LocalVariables_LiquidationSequence memory vars,
        LiquidationValues memory singleLiquidation
    ) internal {
        LiquidationRecoveryModeLocals memory _recState = LiquidationRecoveryModeLocals(
            _systemDebt,
            _systemCollShares,
            0,
            0,
            0,
            vars.cdpId,
            _price,
            vars.ICR,
            0,
            0
        );

        LiquidationRecoveryModeLocals
            memory _outputState = _liquidateIndividualCdpSetupCDPInRecoveryMode(_recState);

        singleLiquidation.entireCdpDebt = _outputState.totalDebtToBurn;
        singleLiquidation.debtToBurn = _outputState.totalDebtToBurn;
        singleLiquidation.totalCollToSendToLiquidator = _outputState.totalCollSharesToSend;
        singleLiquidation.collSurplus = _outputState.totalSurplusCollShares;
        singleLiquidation.debtToRedistribute = _outputState.totalDebtToRedistribute;
        singleLiquidation.liquidatorCollSharesReward = _outputState.totalLiquidatorRewardCollShares;
    }

    /*
     * Attempt to liquidate a custom list of cdps provided by the caller.

     callable by anyone, accepts a custom list of Cdps addresses as an argument. Steps through the provided list and attempts to liquidate every Cdp, until it reaches the end or it runs out of gas. A Cdp is liquidated only if it meets the conditions for liquidation. For a batch of 10 Cdps, the gas costs per liquidated Cdp are roughly between 75K-83K, for a batch of 50 Cdps between 54K-69K.
     */
    function batchLiquidateCdps(bytes32[] memory _cdpArray) external nonReentrantSelfAndBOps {
        require(
            _cdpArray.length != 0,
            "LiquidationLibrary: Calldata address array must not be empty"
        );

        LocalVariables_OuterLiquidationFunction memory vars;
        LiquidationTotals memory totals;

        // taking fee to avoid accounted for the calculation of the TCR
        _syncGlobalAccounting();

        vars.price = priceFeed.fetchPrice();
        (uint256 _TCR, uint256 systemColl, uint256 systemDebt) = _getTCRWithSystemDebtAndCollShares(
            vars.price
        );
        vars.recoveryModeAtStart = _TCR < CCR ? true : false;

        // Perform the appropriate batch liquidation - tally values and obtain their totals.
        if (vars.recoveryModeAtStart) {
            totals = _getTotalFromBatchLiquidate_RecoveryMode(
                vars.price,
                systemColl,
                systemDebt,
                _cdpArray
            );
        } else {
            //  if !vars.recoveryModeAtStart
            totals = _getTotalsFromBatchLiquidate_NormalMode(vars.price, _TCR, _cdpArray);
        }

        require(totals.totalDebtInSequence > 0, "LiquidationLibrary: nothing to liquidate");

        // housekeeping leftover collateral for liquidated CDPs
        if (totals.totalCollSurplus > 0) {
            activePool.transferSystemCollShares(address(collSurplusPool), totals.totalCollSurplus);
        }

        _finalizeLiquidation(
            totals.totalDebtToBurn,
            totals.totalCollToSendToLiquidator,
            totals.totalDebtToRedistribute,
            totals.totalCollReward,
            totals.totalCollSurplus,
            systemColl,
            systemDebt,
            vars.price
        );
    }

    /*
     * This function is used when the batch liquidation starts during Recovery Mode. However, it
     * handle the case where the system *leaves* Recovery Mode, part way through the liquidation processing
     */
    function _getTotalFromBatchLiquidate_RecoveryMode(
        uint256 _price,
        uint256 _systemCollShares,
        uint256 _systemDebt,
        bytes32[] memory _cdpArray
    ) internal returns (LiquidationTotals memory totals) {
        LocalVariables_LiquidationSequence memory vars;
        LiquidationValues memory singleLiquidation;

        vars.backToNormalMode = false;
        vars.entireSystemDebt = _systemDebt;
        vars.entireSystemColl = _systemCollShares;
        uint256 _TCR = _computeTCRWithGivenSystemValues(
            vars.entireSystemColl,
            vars.entireSystemDebt,
            _price
        );
        uint256 _cnt = _cdpArray.length;
        bool[] memory _liqFlags = new bool[](_cnt);
        uint256 _start;
        for (vars.i = _start; ; ) {
            vars.cdpId = _cdpArray[vars.i];
            // only for active cdps
            if (vars.cdpId != bytes32(0) && Cdps[vars.cdpId].status == Status.active) {
                vars.ICR = getSyncedICR(vars.cdpId, _price);

                if (
                    !vars.backToNormalMode &&
                    (_checkICRAgainstMCR(vars.ICR) || canLiquidateRecoveryMode(vars.ICR, _TCR))
                ) {
                    vars.price = _price;
                    _syncAccounting(vars.cdpId);
                    _getLiquidationValuesRecoveryMode(
                        _price,
                        vars.entireSystemDebt,
                        vars.entireSystemColl,
                        vars,
                        singleLiquidation
                    );

                    // Update aggregate trackers
                    vars.entireSystemDebt = vars.entireSystemDebt - singleLiquidation.debtToBurn;
                    vars.entireSystemColl =
                        vars.entireSystemColl -
                        singleLiquidation.totalCollToSendToLiquidator -
                        singleLiquidation.collSurplus;

                    // Add liquidation values to their respective running totals
                    totals = _addLiquidationValuesToTotals(totals, singleLiquidation);

                    _TCR = _computeTCRWithGivenSystemValues(
                        vars.entireSystemColl,
                        vars.entireSystemDebt,
                        _price
                    );
                    vars.backToNormalMode = _TCR < CCR ? false : true;
                    _liqFlags[vars.i] = true;
                } else if (vars.backToNormalMode && _checkICRAgainstMCR(vars.ICR)) {
                    _syncAccounting(vars.cdpId);
                    _getLiquidationValuesNormalMode(_price, _TCR, vars, singleLiquidation);

                    // Add liquidation values to their respective running totals
                    totals = _addLiquidationValuesToTotals(totals, singleLiquidation);
                    _liqFlags[vars.i] = true;
                }
                // In Normal Mode skip cdps with ICR >= MCR
            }
            ++vars.i;
            if (vars.i == _cnt) {
                break;
            }
        }
    }

    function _getTotalsFromBatchLiquidate_NormalMode(
        uint256 _price,
        uint256 _TCR,
        bytes32[] memory _cdpArray
    ) internal returns (LiquidationTotals memory totals) {
        LocalVariables_LiquidationSequence memory vars;
        LiquidationValues memory singleLiquidation;
        uint256 _cnt = _cdpArray.length;
        uint256 _start;
        for (vars.i = _start; ; ) {
            vars.cdpId = _cdpArray[vars.i];
            // only for active cdps
            if (vars.cdpId != bytes32(0) && Cdps[vars.cdpId].status == Status.active) {
                vars.ICR = getSyncedICR(vars.cdpId, _price);

                if (_checkICRAgainstMCR(vars.ICR)) {
                    _syncAccounting(vars.cdpId);
                    _getLiquidationValuesNormalMode(_price, _TCR, vars, singleLiquidation);

                    // Add liquidation values to their respective running totals
                    totals = _addLiquidationValuesToTotals(totals, singleLiquidation);
                }
            }
            ++vars.i;
            if (vars.i == _cnt) {
                break;
            }
        }
    }

    // --- Liquidation helper functions ---

    function _addLiquidationValuesToTotals(
        LiquidationTotals memory oldTotals,
        LiquidationValues memory singleLiquidation
    ) internal pure returns (LiquidationTotals memory newTotals) {
        // Tally all the values with their respective running totals
        newTotals.totalDebtInSequence =
            oldTotals.totalDebtInSequence +
            singleLiquidation.entireCdpDebt;
        newTotals.totalDebtToBurn = oldTotals.totalDebtToBurn + singleLiquidation.debtToBurn;
        newTotals.totalCollToSendToLiquidator =
            oldTotals.totalCollToSendToLiquidator +
            singleLiquidation.totalCollToSendToLiquidator;
        newTotals.totalDebtToRedistribute =
            oldTotals.totalDebtToRedistribute +
            singleLiquidation.debtToRedistribute;
        newTotals.totalCollSurplus = oldTotals.totalCollSurplus + singleLiquidation.collSurplus;
        newTotals.totalCollReward =
            oldTotals.totalCollReward +
            singleLiquidation.liquidatorCollSharesReward;

        return newTotals;
    }

    function _redistributeDebt(uint256 _debt) internal {
        if (_debt == 0) {
            return;
        }

        /*
         * Add distributed debt rewards-per-unit-staked to the running totals. Division uses a "feedback"
         * error correction, to keep the cumulative error low in the running totals systemDebtRedistributionIndex:
         *
         * 1) Form numerators which compensate for the floor division errors that occurred the last time this
         * function was called.
         * 2) Calculate "per-unit-staked" ratios.
         * 3) Multiply each ratio back by its denominator, to reveal the current floor division error.
         * 4) Store these errors for use in the next correction when this function is called.
         * 5) Note: static analysis tools complain about this "division before multiplication", however, it is intended.
         */
        uint256 EBTCDebtNumerator = (_debt * DECIMAL_PRECISION) + lastEBTCDebtErrorRedistribution;

        // Get the per-unit-staked terms
        uint256 _totalStakes = totalStakes;
        uint256 EBTCDebtRewardPerUnitStaked = EBTCDebtNumerator / _totalStakes;

        lastEBTCDebtErrorRedistribution =
            EBTCDebtNumerator -
            (EBTCDebtRewardPerUnitStaked * _totalStakes);

        // Add per-unit-staked terms to the running totals
        systemDebtRedistributionIndex = systemDebtRedistributionIndex + EBTCDebtRewardPerUnitStaked;

        emit SystemDebtRedistributionIndexUpdated(systemDebtRedistributionIndex);
    }

    // --- 'require' wrapper functions ---

    function _requirePartialLiqDebtSize(
        uint256 _partialDebt,
        uint256 _entireDebt,
        uint256 _price
    ) internal view {
        require(
            (_partialDebt + _convertDebtDenominationToBtc(MIN_NET_COLL, _price)) <= _entireDebt,
            "LiquidationLibrary: Partial debt liquidated must be less than total debt"
        );
    }

    function _requirePartialLiqCollSize(uint256 _entireColl) internal pure {
        require(
            _entireColl >= MIN_NET_COLL,
            "LiquidationLibrary: Coll remaining in partially liquidated CDP must be >= minimum"
        );
    }
}<|MERGE_RESOLUTION|>--- conflicted
+++ resolved
@@ -399,12 +399,7 @@
             _partialState.ICR,
             _partialState.price,
             _partialDebt,
-<<<<<<< HEAD
-            _debtAndColl.collShares,
-            false
-=======
-            _debtAndColl.entireColl
->>>>>>> f0473887
+            _debtAndColl.collShares
         );
 
         // early return: if new collateral is zero, we have a full liqudiation
