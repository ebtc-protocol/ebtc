--- conflicted
+++ resolved
@@ -57,36 +57,21 @@
         return icr;
     }
 
-<<<<<<< HEAD
-    /// @notice Return the collateral share of a CDP after the fee split
-    /// @dev Call this from offChain with `eth_call` to avoid paying for gas
-    function getRealCollShares(bytes32 cdpId, bool revertValue) external returns (uint256) {
-        cdpManager.syncAccounting(cdpId);
-        uint256 _collShare = cdpManager.getCdpCollShares(cdpId);
-=======
     /// @notice Return the ICR of a CDP after the fee split
     /// @dev Call this from offChain with `eth_call` to avoid paying for gas
     function getRealNICR(bytes32 cdpId, bool revertValue) external returns (uint256) {
         cdpManager.syncAccounting(cdpId);
         uint price = priceFeed.fetchPrice();
         uint256 icr = cdpManager.getNominalICR(cdpId);
->>>>>>> ec63e382
 
         if (revertValue) {
             assembly {
                 let ptr := mload(0x40)
-<<<<<<< HEAD
-                mstore(ptr, _collShare)
-=======
                 mstore(ptr, icr)
->>>>>>> ec63e382
                 revert(ptr, 32)
             }
         }
 
-<<<<<<< HEAD
-        return _collShare;
-=======
         return icr;
     }
 
@@ -108,7 +93,6 @@
         }
 
         return isRm;
->>>>>>> ec63e382
     }
 
     // == REVERT LOGIC == //
@@ -135,11 +119,7 @@
         }
     }
 
-<<<<<<< HEAD
-    /// @notice Returns the ICR of the CDP after the fee split
-=======
     /// @notice Returns the ICR of the system after the fee split
->>>>>>> ec63e382
     /// @dev Call this from offChain with `eth_call` to avoid paying for gas
     ///     These cost more gas, there should never be a reason for you to use them beside integration with Echidna
     function quoteRealICR(bytes32 cdpId) external returns (uint256) {
@@ -148,13 +128,6 @@
         }
     }
 
-<<<<<<< HEAD
-    /// @notice Returns the collateral share of CDP after the fee split
-    /// @dev Call this from offChain with `eth_call` to avoid paying for gas
-    ///     These cost more gas, there should never be a reason for you to use them beside integration with Echidna
-    function quoteRealCollShares(bytes32 cdpId) external returns (uint256) {
-        try this.getRealCollShares(cdpId, true) {} catch (bytes memory reason) {
-=======
     /// @notice Returns the NICR of the system after the fee split
     /// @dev Call this from offChain with `eth_call` to avoid paying for gas
     ///     These cost more gas, there should never be a reason for you to use them beside integration with Echidna
@@ -169,7 +142,6 @@
     ///     These cost more gas, there should never be a reason for you to use them beside integration with Echidna
     function quoteCheckRecoveryMode() external returns (uint256) {
         try this.getCheckRecoveryMode(true) {} catch (bytes memory reason) {
->>>>>>> ec63e382
             return parseRevertReason(reason);
         }
     }
