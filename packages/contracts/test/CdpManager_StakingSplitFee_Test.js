--- conflicted
+++ resolved
@@ -108,13 +108,8 @@
       th.assertIsApproximatelyEqual(_feeBalAfter.sub(_feeBalBefore), _expectedFee);
 	  
       // apply accumulated fee split to CDP	upon user operations  	  
-<<<<<<< HEAD
-      let _expectedFeeShare = _fees[0].div(mv._1e18BN);
+      let _expectedFeeShare = _fees[0];
       await borrowerOperations.withdrawEBTC(_aliceCdpId, 1, _aliceCdpId, _aliceCdpId, { from: alice, value: 0 })
-=======
-      let _expectedFeeShare = _fees[0];
-      await borrowerOperations.withdrawEBTC(_aliceCdpId, th._100pct, 1, _aliceCdpId, _aliceCdpId, { from: alice, value: 0 })
->>>>>>> e413a42d
       let _aliceCollAfter = await cdpManager.getCdpColl(_aliceCdpId); 
       let _totalCollAfter = await cdpManager.getEntireSystemColl(); 
       th.assertIsApproximatelyEqual(_aliceCollAfter, _aliceColl.sub(_expectedFeeShare), _errorTolerance);
