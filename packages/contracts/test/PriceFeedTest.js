
const PriceFeed = artifacts.require("./PriceFeedTester.sol")
const PriceFeedTestnet = artifacts.require("./PriceFeedTestnet.sol")
const MockChainlink = artifacts.require("./MockAggregator.sol")
const MockTellor = artifacts.require("./MockTellor.sol")
const TellorCaller = artifacts.require("./TellorCaller.sol")
const GovernorTester = artifacts.require("./GovernorTester.sol");

const testHelpers = require("../utils/testHelpers.js")
const th = testHelpers.TestHelper

const { dec, assertRevert, toBN } = th

contract('PriceFeed', async accounts => {

  const [owner, alice] = accounts;
  const normalEbtcPrice = dec(7428, 13);
  const decreasedEbtcPrice = dec(5000, 13);
  let priceFeedTestnet
  let priceFeed
  let mockChainlink

  const setAddresses = async () => {
    // Using tellorCaller as authority as we're not testing governance function
    await priceFeed.setAddresses(mockChainlink.address, tellorCaller.address, tellorCaller.address, { from: owner })
  }

  beforeEach(async () => {
    priceFeedTestnet = await PriceFeedTestnet.new(owner)
    PriceFeedTestnet.setAsDeployed(priceFeedTestnet)

    mockChainlink = await MockChainlink.new()
    MockChainlink.setAsDeployed(mockChainlink)

    mockTellor = await MockTellor.new()
    MockTellor.setAsDeployed(mockTellor)

    tellorCaller = await TellorCaller.new(mockTellor.address)
    TellorCaller.setAsDeployed(tellorCaller)

    // Set Chainlink latest and prev round Id's to non-zero
    await mockChainlink.setLatestRoundId(3)
    await mockChainlink.setPrevRoundId(2)

    //Set current and prev prices in both oracles
    await mockChainlink.setPrice(dec(100, 18))
    await mockChainlink.setPrevPrice(dec(100, 18))
    await mockTellor.setPrice(normalEbtcPrice)

    // Set mock price updateTimes in both oracles to very recent
    const now = await th.getLatestBlockTimestamp(web3)
    await mockChainlink.setUpdateTime(now)
    await mockTellor.setUpdateTime(now)

    priceFeed = await PriceFeed.new(mockChainlink.address, tellorCaller.address, owner)
    PriceFeed.setAsDeployed(priceFeed)
  })

  describe('PriceFeed internal testing contract', async accounts => {
    it("fetchPrice before setPrice should return the default price", async () => {
      const price = await priceFeedTestnet.getPrice()
      assert.equal(price, normalEbtcPrice)
    })
    it("should be able to fetchPrice after setPrice, output of former matching input of latter", async () => {
      await priceFeedTestnet.setPrice(dec(100, 18))
      const price = await priceFeedTestnet.getPrice()
      assert.equal(price, dec(100, 18))
    })
  })

<<<<<<< HEAD
  describe('Mainnet PriceFeed setup', async accounts => {
    it("fetchPrice should fail on contract with no chainlink address set", async () => {
      try {
        const price = await zeroAddressPriceFeed.fetchPrice()
        assert.isFalse(price.receipt.status)
      } catch (err) {
        console.log(err)
        console.log(err.message)
        assert.include(err.message, "function returned an unexpected amount of data") 
      }
    })

    it("fetchPrice should fail on contract with no fallback address set", async () => {
      try {
        const price = await zeroAddressPriceFeed.fetchPrice()
        assert.isFalse(price.receipt.status)
      } catch (err) {
        console.log(err)
        console.log(err.message)
        assert.include(err.message, "function returned an unexpected amount of data")
      }
    })

    it("setAddresses should fail whe called by nonOwner", async () => {
      await assertRevert(
        priceFeed.setAddresses(mockChainlink.address, mockTellor.address, mockTellor.address, { from: alice }),
        "Ownable: caller is not the owner"
      )
    })

    it("setAddresses should fail after address has already been set", async () => {
      // Owner can successfully set any address
      const txOwner = await priceFeed.setAddresses(mockChainlink.address, mockTellor.address, mockTellor.address, { from: owner })
      assert.isTrue(txOwner.receipt.status)

      await assertRevert(
        priceFeed.setAddresses(mockChainlink.address, mockTellor.address, mockTellor.address, { from: owner }),
        "Ownable: caller is not the owner"
      )

      await assertRevert(
        priceFeed.setAddresses(mockChainlink.address, mockTellor.address, mockTellor.address, { from: alice }),
        "Ownable: caller is not the owner"
      )
    })
  })

=======
>>>>>>> 819528a5
  it("C1 Chainlink working: fetchPrice should return the correct price, taking into account the number of decimal digits on the aggregator", async () => {
    

    // Oracle price price is 10.00000000
    await mockChainlink.setDecimals(8)
    await mockChainlink.setPrevPrice(dec(1, 9))
    await mockChainlink.setPrice(dec(1, 9))
    await priceFeed.fetchPrice()
    let price = await priceFeed.lastGoodPrice()
    // Check Liquity PriceFeed gives 10, with 18 digit precision
    assert.equal(price, dec(10, 18))

    // Oracle price is 1e9
    await mockChainlink.setDecimals(0)
    await mockChainlink.setPrevPrice(dec(1, 9))
    await mockChainlink.setPrice(dec(1, 9))
    await priceFeed.fetchPrice()
    price = await priceFeed.lastGoodPrice()
    // Check Liquity PriceFeed gives 1e9, with 18 digit precision
    assert.isTrue(price.eq(toBN(dec(1, 27))))

    // Oracle price is 0.0001
    await mockChainlink.setDecimals(18)
    const decimals = await mockChainlink.decimals()

    await mockChainlink.setPrevPrice(dec(1, 14))
    await mockChainlink.setPrice(dec(1, 14))
    await priceFeed.fetchPrice()
    price = await priceFeed.lastGoodPrice()
    // Check Liquity PriceFeed gives 0.0001 with 18 digit precision
    assert.isTrue(price.eq(toBN(dec(1, 14))))

    // Oracle price is 1234.56789
    await mockChainlink.setDecimals(5)
    await mockChainlink.setPrevPrice(dec(123456789))
    await mockChainlink.setPrice(dec(123456789))
    await priceFeed.fetchPrice()
    price = await priceFeed.lastGoodPrice()
    // Check Liquity PriceFeed gives 0.0001 with 18 digit precision
    assert.equal(price, '1234567890000000000000')
  })

  // --- Chainlink breaks ---

  it("C1 chainlinkWorking: Chainlink broken by zero latest roundId, Tellor working: switch to usingTellorChainlinkUntrusted", async () => {
    
    const statusBefore = await priceFeed.status()
    assert.equal(statusBefore, '0') // status 0: Chainlink working

    await mockChainlink.setPrevPrice(dec(999, 8))
    await mockChainlink.setPrice(dec(999, 8))
    await priceFeed.setLastGoodPrice(dec(999, 18))

    await mockTellor.setPrice(normalEbtcPrice)
    await mockChainlink.setLatestRoundId(0)

    await priceFeed.fetchPrice()
    await priceFeed.lastGoodPrice()
    const statusAfter = await priceFeed.status()
    assert.equal(statusAfter, '1') // status 1: using Tellor, Chainlink untrusted
  })

  it("C1 chainlinkWorking: Chainlink broken by zero latest roundId, Tellor working: use Tellor price", async () => {
    
    const statusBefore = await priceFeed.status()
    assert.equal(statusBefore, '0') // status 0: Chainlink working

    await mockChainlink.setPrevPrice(dec(999, 8))
    await mockChainlink.setPrice(dec(999, 8))
    await priceFeed.setLastGoodPrice(dec(999, 18))

    await mockTellor.setPrice(normalEbtcPrice)
    await mockChainlink.setLatestRoundId(0)

    await priceFeed.fetchPrice()
    const statusAfter = await priceFeed.status()
    assert.equal(statusAfter, '1') // status 1: using Tellor, Chainlink untrusted
  })

  it("C1 chainlinkWorking: Chainlink broken by zero timestamp, Tellor working, switch to usingChainlinkTellorUntrusted", async () => {
    
    const statusBefore = await priceFeed.status()
    assert.equal(statusBefore, '0') // status 0: Chainlink working

    await mockChainlink.setPrevPrice(dec(999, 8))
    await mockChainlink.setPrice(dec(999, 8))
    await priceFeed.setLastGoodPrice(dec(999, 18))

    await mockTellor.setPrice(normalEbtcPrice)
    await mockChainlink.setUpdateTime(0)

    await priceFeed.fetchPrice()
    const statusAfter = await priceFeed.status()
    assert.equal(statusAfter, '1') // status 1: using Tellor, Chainlink untrusted
  })

  it("C1 chainlinkWorking:  Chainlink broken by zero timestamp, Tellor working, return Tellor price", async () => {
    
    const statusBefore = await priceFeed.status()
    assert.equal(statusBefore, '0') // status 0: Chainlink working

    await mockChainlink.setPrevPrice(dec(999, 8))
    await mockChainlink.setPrice(dec(999, 8))
    await priceFeed.setLastGoodPrice(dec(999, 18))

    await mockTellor.setPrice(normalEbtcPrice)
    await mockChainlink.setUpdateTime(0)

    await priceFeed.fetchPrice()

    let price = await priceFeed.lastGoodPrice()
    assert.equal(price, normalEbtcPrice)
  })

  it("C1 chainlinkWorking: Chainlink broken by future timestamp, Tellor working, switch to usingTellorChainlinkUntrusted", async () => {
    
    const statusBefore = await priceFeed.status()
    assert.equal(statusBefore, '0') // status 0: Chainlink working

    await mockChainlink.setPrevPrice(dec(999, 8))
    await mockChainlink.setPrice(dec(999, 8))
    await priceFeed.setLastGoodPrice(dec(999, 18))

    const now = await th.getLatestBlockTimestamp(web3)
    const future = toBN(now).add(toBN('1000'))

    await mockTellor.setPrice(normalEbtcPrice)
    await mockChainlink.setUpdateTime(future)

    await priceFeed.fetchPrice()
    const statusAfter = await priceFeed.status()
    assert.equal(statusAfter, '1') // status 1: using Tellor, Chainlink untrusted
  })

  it("C1 chainlinkWorking: Chainlink broken by future timestamp, Tellor working, return Tellor price", async () => {
    
    const statusBefore = await priceFeed.status()
    assert.equal(statusBefore, '0') // status 0: Chainlink working

    await mockChainlink.setPrevPrice(dec(999, 8))
    await mockChainlink.setPrice(dec(999, 8))
    await priceFeed.setLastGoodPrice(dec(999, 18))

    const now = await th.getLatestBlockTimestamp(web3)
    const future = toBN(now).add(toBN('1000'))

    await mockTellor.setPrice(normalEbtcPrice)
    await mockChainlink.setUpdateTime(future)

    await priceFeed.fetchPrice()

    let price = await priceFeed.lastGoodPrice()
    assert.equal(price, normalEbtcPrice)
  })

  it("C1 chainlinkWorking: Chainlink broken by negative price, Tellor working,  switch to usingTellorChainlinkUntrusted", async () => {
    
    const statusBefore = await priceFeed.status()
    assert.equal(statusBefore, '0') // status 0: Chainlink working

    await mockChainlink.setPrevPrice(dec(999, 8))
    await priceFeed.setLastGoodPrice(dec(999, 18))

    await mockTellor.setPrice(normalEbtcPrice)
    await mockChainlink.setPrice("-5000")

    await priceFeed.fetchPrice()
    const statusAfter = await priceFeed.status()
    assert.equal(statusAfter, '1') // status 1: using Tellor, Chainlink untrusted
  })

  it("C1 chainlinkWorking: Chainlink broken by negative price, Tellor working, return Tellor price", async () => {
    
    const statusBefore = await priceFeed.status()
    assert.equal(statusBefore, '0') // status 0: Chainlink working

    await mockChainlink.setPrevPrice(dec(999, 8))
    await priceFeed.setLastGoodPrice(dec(999, 18))

    await mockTellor.setPrice(normalEbtcPrice)
    await mockChainlink.setPrice("-5000")

    const priceFetchTx = await priceFeed.fetchPrice()

    let price = await priceFeed.lastGoodPrice()
    assert.equal(price, normalEbtcPrice)
  })


  it("C1 chainlinkWorking: Chainlink broken - decimals call reverted, Tellor working, switch to usingTellorChainlinkUntrusted", async () => {
    
    const statusBefore = await priceFeed.status()
    assert.equal(statusBefore, '0') // status 0: Chainlink working

    await mockChainlink.setPrevPrice(dec(999, 8))
    await mockChainlink.setPrice(dec(999, 8))
    await priceFeed.setLastGoodPrice(dec(999, 18))

    await mockTellor.setPrice(normalEbtcPrice)
    await mockChainlink.setDecimalsRevert()

    const priceFetchTx = await priceFeed.fetchPrice()
    const statusAfter = await priceFeed.status()
    assert.equal(statusAfter, '1') // status 1: using Tellor, Chainlink untrusted
  })

  it("C1 chainlinkWorking: Chainlink broken - decimals call reverted, Tellor working, return Tellor price", async () => {
    
    const statusBefore = await priceFeed.status()
    assert.equal(statusBefore, '0') // status 0: Chainlink working

    await mockChainlink.setPrevPrice(dec(999, 8))
    await mockChainlink.setPrice(dec(999, 8))
    await priceFeed.setLastGoodPrice(dec(999, 18))

    await mockTellor.setPrice(normalEbtcPrice)
    await mockChainlink.setDecimalsRevert()

    const priceFetchTx = await priceFeed.fetchPrice()

    let price = await priceFeed.lastGoodPrice()
    assert.equal(price, normalEbtcPrice)
  })

  it("C1 chainlinkWorking: Chainlink broken - latest round call reverted, Tellor working, switch to usingTellorChainlinkUntrusted", async () => {
    
    const statusBefore = await priceFeed.status()
    assert.equal(statusBefore, '0') // status 0: Chainlink working

    await mockChainlink.setPrevPrice(dec(999, 8))
    await mockChainlink.setPrice(dec(999, 8))
    await priceFeed.setLastGoodPrice(dec(999, 18))

    await mockTellor.setPrice(normalEbtcPrice)
    await mockChainlink.setLatestRevert()

    await priceFeed.fetchPrice()
    const statusAfter = await priceFeed.status()
    assert.equal(statusAfter, '1') // status 1: using Tellor, Chainlink untrusted
  })

  it("C1 chainlinkWorking: latest round call reverted, Tellor working, return the Tellor price", async () => {
    
    const statusBefore = await priceFeed.status()
    assert.equal(statusBefore, '0') // status 0: Chainlink working

    await mockChainlink.setPrevPrice(dec(999, 8))
    await mockChainlink.setPrice(dec(999, 8))
    await priceFeed.setLastGoodPrice(dec(999, 18))

    await mockTellor.setPrice(normalEbtcPrice)
    await mockChainlink.setLatestRevert()

    const priceFetchTx = await priceFeed.fetchPrice()

    let price = await priceFeed.lastGoodPrice()
    assert.equal(price, normalEbtcPrice)
  })

  it("C1 chainlinkWorking: previous round call reverted, Tellor working, switch to usingTellorChainlinkUntrusted", async () => {
    
    const statusBefore = await priceFeed.status()
    assert.equal(statusBefore, '0') // status 0: Chainlink working

    await mockChainlink.setPrevPrice(dec(999, 8))
    await mockChainlink.setPrice(dec(999, 8))
    await priceFeed.setLastGoodPrice(dec(999, 18))

    await mockTellor.setPrice(normalEbtcPrice)
    await mockChainlink.setPrevRevert()

    await priceFeed.fetchPrice()
    const statusAfter = await priceFeed.status()
    assert.equal(statusAfter, '1') // status 1: using Tellor, Chainlink untrusted
  })

  it("C1 chainlinkWorking: previous round call reverted, Tellor working, return Tellor Price", async () => {
    
    const statusBefore = await priceFeed.status()
    assert.equal(statusBefore, '0') // status 0: Chainlink working

    await mockChainlink.setPrevPrice(dec(999, 8))
    await mockChainlink.setPrice(dec(999, 8))
    await priceFeed.setLastGoodPrice(dec(999, 18))

    await mockTellor.setPrice(normalEbtcPrice)
    await mockChainlink.setPrevRevert()

    await priceFeed.fetchPrice()

    let price = await priceFeed.lastGoodPrice()
    assert.equal(price, normalEbtcPrice)
  })

  // --- Chainlink timeout ---

  it("C1 chainlinkWorking: Chainlink frozen, Tellor working: switch to usingTellorChainlinkFrozen", async () => {
    
    const statusBefore = await priceFeed.status()
    assert.equal(statusBefore, '0') // status 0: Chainlink working

    await mockChainlink.setPrevPrice(dec(999, 8))
    await mockChainlink.setPrice(dec(999, 8))
    await priceFeed.setLastGoodPrice(dec(999, 18))

    await th.fastForwardTime(14400, web3.currentProvider) // fast forward 4 hours
    const now = await th.getLatestBlockTimestamp(web3)

    // Tellor price is recent
    await mockTellor.setUpdateTime(now)
    await mockTellor.setPrice(normalEbtcPrice)

    await priceFeed.fetchPrice()
    const statusAfter = await priceFeed.status()
    assert.equal(statusAfter, '3') // status 3: using Tellor, Chainlink frozen 
  })

  it("C1 chainlinkWorking: Chainlink frozen, Tellor working: return Tellor price", async () => {
    
    const statusBefore = await priceFeed.status()
    assert.equal(statusBefore, '0') // status 0: Chainlink working

    await mockChainlink.setPrevPrice(dec(999, 8))
    await mockChainlink.setPrice(dec(999, 8))
    await priceFeed.setLastGoodPrice(dec(999, 18))

    await th.fastForwardTime(14400, web3.currentProvider) // Fast forward 4 hours
    const now = await th.getLatestBlockTimestamp(web3)
    // Tellor price is recent
    await mockTellor.setUpdateTime(now)
    await mockTellor.setPrice(normalEbtcPrice)

    const priceFetchTx = await priceFeed.fetchPrice()

    let price = await priceFeed.lastGoodPrice()
    assert.equal(price, normalEbtcPrice)
  })

  it("C1 chainlinkWorking: Chainlink frozen, Tellor frozen: switch to usingTellorChainlinkFrozen", async () => {
    
    const statusBefore = await priceFeed.status()
    assert.equal(statusBefore, '0') // status 0: Chainlink working

    await mockChainlink.setPrevPrice(dec(999, 8))
    await mockChainlink.setPrice(dec(999, 8))
    await priceFeed.setLastGoodPrice(dec(999, 18))

    await mockTellor.setPrice(normalEbtcPrice)

    await th.fastForwardTime(14400, web3.currentProvider) // fast forward 4 hours

    // check Tellor price timestamp is out of date by > 4 hours
    const now = await th.getLatestBlockTimestamp(web3)
    const tellorUpdateTime = await mockTellor.getUpdateTime()
    assert.isTrue(tellorUpdateTime.lt(toBN(now).sub(toBN(14400))))

    await priceFeed.fetchPrice()
    const statusAfter = await priceFeed.status()
    assert.equal(statusAfter, '3') // status 3: using Tellor, Chainlink frozen
  })

  it("C1 chainlinkWorking: Chainlink frozen, Tellor frozen: return last good price", async () => {
    
    const statusBefore = await priceFeed.status()
    assert.equal(statusBefore, '0') // status 0: Chainlink working

    await mockChainlink.setPrevPrice(dec(999, 8))
    await mockChainlink.setPrice(dec(999, 8))
    await priceFeed.setLastGoodPrice(dec(999, 18))

    await mockTellor.setPrice(normalEbtcPrice)

    await th.fastForwardTime(14400, web3.currentProvider) // Fast forward 4 hours

    // check Tellor price timestamp is out of date by > 4 hours
    const now = await th.getLatestBlockTimestamp(web3)
    const tellorUpdateTime = await mockTellor.getUpdateTime()
    assert.isTrue(tellorUpdateTime.lt(toBN(now).sub(toBN(14400))))

    await priceFeed.fetchPrice()
    let price = await priceFeed.lastGoodPrice()
    // Expect lastGoodPrice has not updated
    assert.equal(price, dec(999, 18))
    const statusAfter = await priceFeed.status()
    assert.equal(statusAfter, '3') // status 3: using Tellor, Chainlink frozen
  })

  it("C1 chainlinkWorking: Chainlink times out, Tellor broken by 0 price: switch to usingChainlinkTellorUntrusted", async () => {
    
    const statusBefore = await priceFeed.status()
    assert.equal(statusBefore, '0') // status 0: Chainlink working

    await mockChainlink.setPrevPrice(dec(999, 8))
    await mockChainlink.setPrice(dec(999, 8))
    await priceFeed.setLastGoodPrice(dec(999, 18))

    await th.fastForwardTime(14400, web3.currentProvider) // Fast forward 4 hours

    // Tellor breaks by 0 price
    await mockTellor.setPrice(0)

    await priceFeed.fetchPrice()
    const statusAfter = await priceFeed.status()
    assert.equal(statusAfter, '4') // status 4: using Chainlink, Tellor untrusted
  })

  it("C1 chainlinkWorking: Chainlink times out, Tellor broken by 0 price: return last good price", async () => {
    
    const statusBefore = await priceFeed.status()
    assert.equal(statusBefore, '0') // status 0: Chainlink working

    await mockChainlink.setPrevPrice(dec(999, 8))
    await mockChainlink.setPrice(dec(999, 8))
    await priceFeed.setLastGoodPrice(dec(999, 18))

    await th.fastForwardTime(14400, web3.currentProvider) // Fast forward 4 hours

    await mockTellor.setPrice(dec(0))

    await priceFeed.fetchPrice()
    let price = await priceFeed.lastGoodPrice()

    // Expect lastGoodPrice has not updated
    assert.equal(price, dec(999, 18))
    const statusAfter = await priceFeed.status()
    assert.equal(statusAfter, '4') // status 3: using chainlink; tellor untrusted
  })

  it("C1 chainlinkWorking: Chainlink is out of date by <3hrs: remain chainlinkWorking", async () => {
    
    const statusBefore = await priceFeed.status()
    assert.equal(statusBefore, '0') // status 0: Chainlink working

    await mockChainlink.setPrevPrice(dec(1234, 8))
    await mockChainlink.setPrice(dec(1234, 8))
    await th.fastForwardTime(10740, web3.currentProvider) // fast forward 2hrs 59 minutes 

    await priceFeed.fetchPrice()
    const statusAfter = await priceFeed.status()
    assert.equal(statusAfter, '0') // status 0: Chainlink working
  })

  it("C1 chainlinkWorking: Chainlink is out of date by <3hrs: return Chainklink price", async () => {
    
    const statusBefore = await priceFeed.status()
    assert.equal(statusBefore, '0') // status 0: Chainlink working

    const decimals = await mockChainlink.decimals()

    await mockChainlink.setPrevPrice(dec(1234, 8))
    await mockChainlink.setPrice(dec(1234, 8))
    await th.fastForwardTime(10740, web3.currentProvider) // fast forward 2hrs 59 minutes

    await priceFeed.fetchPrice()
    const price = await priceFeed.lastGoodPrice()
    assert.equal(price, dec(1234, 18))
  })

  // --- Chainlink price deviation ---

  it("C1 chainlinkWorking: Chainlink price drop of >50%, switch to usingTellorChainlinkUntrusted", async () => {
    
    priceFeed.setLastGoodPrice(normalEbtcPrice)

    const statusBefore = await priceFeed.status()
    assert.equal(statusBefore, '0') // status 0: Chainlink working

    await mockTellor.setPrice(normalEbtcPrice)
    await mockChainlink.setPrevPrice(dec(2, 8))  // price = 2
    await mockChainlink.setPrice(99999999)  // price drops to 0.99999999: a drop of > 50% from previous

    await priceFeed.fetchPrice()
    const statusAfter = await priceFeed.status()
    assert.equal(statusAfter, '1') // status 1: using Tellor, Chainlink untrusted
  })

  it("C1 chainlinkWorking: Chainlink price drop of >50%, return the Tellor price", async () => {
    
    priceFeed.setLastGoodPrice(normalEbtcPrice)

    const statusBefore = await priceFeed.status()
    assert.equal(statusBefore, '0') // status 0: Chainlink working

    await mockTellor.setPrice(normalEbtcPrice)
    await mockChainlink.setPrevPrice(dec(2, 8))  // price = 2
    await mockChainlink.setPrice(99999999)  // price drops to 0.99999999: a drop of > 50% from previous

    const priceFetchTx = await priceFeed.fetchPrice()

    let price = await priceFeed.lastGoodPrice()
    assert.equal(price, normalEbtcPrice)
  })

  it("C1 chainlinkWorking: Chainlink price drop of 50%, remain chainlinkWorking", async () => {
    
    priceFeed.setLastGoodPrice(dec(2, 18))

    const statusBefore = await priceFeed.status()
    assert.equal(statusBefore, '0') // status 0: Chainlink working

    await mockTellor.setPrice(normalEbtcPrice)
    await mockChainlink.setPrevPrice(dec(2, 8))  // price = 2
    await mockChainlink.setPrice(dec(1, 8))  // price drops to 1

    const priceFetchTx = await priceFeed.fetchPrice()
    const statusAfter = await priceFeed.status()
    assert.equal(statusAfter, '0') // status 0: Chainlink working
  })

  it("C1 chainlinkWorking: Chainlink price drop of 50%, return the Chainlink price", async () => {
    
    priceFeed.setLastGoodPrice(dec(2, 18))

    const statusBefore = await priceFeed.status()
    assert.equal(statusBefore, '0') // status 0: Chainlink working

    await mockTellor.setPrice(normalEbtcPrice)
    await mockChainlink.setPrevPrice(dec(2, 8))  // price = 2
    await mockChainlink.setPrice(dec(1, 8))  // price drops to 1

    const priceFetchTx = await priceFeed.fetchPrice()

    let price = await priceFeed.lastGoodPrice()
    assert.equal(price, dec(1, 18))
  })

  it("C1 chainlinkWorking: Chainlink price drop of <50%, remain chainlinkWorking", async () => {
    
    priceFeed.setLastGoodPrice(dec(2, 18))

    const statusBefore = await priceFeed.status()
    assert.equal(statusBefore, '0') // status 0: Chainlink working

    await mockTellor.setPrice(normalEbtcPrice)
    await mockChainlink.setPrevPrice(dec(2, 8))  // price = 2
    await mockChainlink.setPrice(dec(100000001))   // price drops to 1.00000001:  a drop of < 50% from previous

    const priceFetchTx = await priceFeed.fetchPrice()
    const statusAfter = await priceFeed.status()
    assert.equal(statusAfter, '0') // status 0: Chainlink working
  })

  it("C1 chainlinkWorking: Chainlink price drop of <50%, return Chainlink price", async () => {
    
    priceFeed.setLastGoodPrice(dec(2, 18))

    const statusBefore = await priceFeed.status()
    assert.equal(statusBefore, '0') // status 0: Chainlink working

    await mockTellor.setPrice(normalEbtcPrice)
    await mockChainlink.setPrevPrice(dec(2, 8))  // price = 2
    await mockChainlink.setPrice(100000001)   // price drops to 1.00000001:  a drop of < 50% from previous

    const priceFetchTx = await priceFeed.fetchPrice()

    let price = await priceFeed.lastGoodPrice()
    assert.equal(price, dec(100000001, 10))
  })

  // Price increase
  it("C1 chainlinkWorking: Chainlink price increase of >100%, switch to usingTellorChainlinkUntrusted", async () => {
    
    priceFeed.setLastGoodPrice(dec(2, 18))

    const statusBefore = await priceFeed.status()
    assert.equal(statusBefore, '0') // status 0: Chainlink working

    await mockTellor.setPrice(normalEbtcPrice)
    await mockChainlink.setPrevPrice(dec(2, 8))  // price = 2
    await mockChainlink.setPrice(400000001)  // price increases to 4.000000001: an increase of > 100% from previous

    const priceFetchTx = await priceFeed.fetchPrice()
    const statusAfter = await priceFeed.status()
    assert.equal(statusAfter, '1') // status 1: using Tellor, Chainlink untrusted
  })

  it("C1 chainlinkWorking: Chainlink price increase of >100%, return Tellor price", async () => {
    
    priceFeed.setLastGoodPrice(dec(2, 18))

    const statusBefore = await priceFeed.status()
    assert.equal(statusBefore, '0') // status 0: Chainlink working

    await mockTellor.setPrice(normalEbtcPrice)
    await mockChainlink.setPrevPrice(dec(2, 8))  // price = 2
    await mockChainlink.setPrice(400000001)  // price increases to 4.000000001: an increase of > 100% from previous

    const priceFetchTx = await priceFeed.fetchPrice()
    let price = await priceFeed.lastGoodPrice()
    assert.equal(price, normalEbtcPrice)
  })

  it("C1 chainlinkWorking: Chainlink price increase of 100%, remain chainlinkWorking", async () => {
    
    priceFeed.setLastGoodPrice(dec(2, 18))

    const statusBefore = await priceFeed.status()
    assert.equal(statusBefore, '0') // status 0: Chainlink working

    await mockTellor.setPrice(normalEbtcPrice)
    await mockChainlink.setPrevPrice(dec(2, 8))  // price = 2
    await mockChainlink.setPrice(dec(4, 8))  // price increases to 4: an increase of 100% from previous

    const priceFetchTx = await priceFeed.fetchPrice()
    const statusAfter = await priceFeed.status()
    assert.equal(statusAfter, '0') // status 0: Chainlink working
  })

  it("C1 chainlinkWorking: Chainlink price increase of 100%, return Chainlink price", async () => {
    
    priceFeed.setLastGoodPrice(dec(2, 18))

    const statusBefore = await priceFeed.status()
    assert.equal(statusBefore, '0') // status 0: Chainlink working

    await mockTellor.setPrice(normalEbtcPrice)
    await mockChainlink.setPrevPrice(dec(2, 8))  // price = 2
    await mockChainlink.setPrice(dec(4, 8))  // price increases to 4: an increase of 100% from previous

    const priceFetchTx = await priceFeed.fetchPrice()
    let price = await priceFeed.lastGoodPrice()
    assert.equal(price, dec(4, 18))
  })

  it("C1 chainlinkWorking: Chainlink price increase of <100%, remain chainlinkWorking", async () => {
    
    priceFeed.setLastGoodPrice(dec(2, 18))

    const statusBefore = await priceFeed.status()
    assert.equal(statusBefore, '0') // status 0: Chainlink working

    await mockTellor.setPrice(normalEbtcPrice)
    await mockChainlink.setPrevPrice(dec(2, 8))  // price = 2
    await mockChainlink.setPrice(399999999)  // price increases to 3.99999999: an increase of < 100% from previous

    await priceFeed.fetchPrice()
    const statusAfter = await priceFeed.status()
    assert.equal(statusAfter, '0') // status 0: Chainlink working
  })

  it("C1 chainlinkWorking: Chainlink price increase of <100%,  return Chainlink price", async () => {
    
    priceFeed.setLastGoodPrice(dec(2, 18))

    const statusBefore = await priceFeed.status()
    assert.equal(statusBefore, '0') // status 0: Chainlink working

    await mockTellor.setPrice(normalEbtcPrice)
    await mockChainlink.setPrevPrice(dec(2, 8))  // price = 2
    await mockChainlink.setPrice(399999999)  // price increases to 3.99999999: an increase of < 100% from previous

    const priceFetchTx = await priceFeed.fetchPrice()
    let price = await priceFeed.lastGoodPrice()
    assert.equal(price, dec(399999999, 10))
  })

  it("C1 chainlinkWorking: Chainlink price drop of >50% and Tellor price matches: remain chainlinkWorking", async () => {
    
    priceFeed.setLastGoodPrice(normalEbtcPrice)

    const statusBefore = await priceFeed.status()
    assert.equal(statusBefore, '0') // status 0: Chainlink working

    await mockChainlink.setPrevPrice(normalEbtcPrice)
    await mockChainlink.setPrice(normalEbtcPrice)
    await mockTellor.setPrice(normalEbtcPrice)

    const priceFetchTx = await priceFeed.fetchPrice()
    const statusAfter = await priceFeed.status()
    assert.equal(statusAfter, '0') // status 0: Chainlink working
  })

  it("C1 chainlinkWorking: Chainlink price drop of >50% and Tellor price matches: return Chainlink price", async () => {
    
    priceFeed.setLastGoodPrice(dec(2, 18))

    const statusBefore = await priceFeed.status()
    assert.equal(statusBefore, '0') // status 0: Chainlink working

    await mockChainlink.setPrevPrice(dec(2, 8))  // price = 2
    await mockChainlink.setPrice(7018000)  // price drops to 0.99999999: a drop of > 50% from previous
    await mockTellor.setPrice(normalEbtcPrice)

    const priceFetchTx = await priceFeed.fetchPrice()
    let price = await priceFeed.lastGoodPrice()
    assert.equal(price, normalEbtcPrice)
  })

  xit("C1 chainlinkWorking: Chainlink price drop of >50% and Tellor price within 5% of Chainlink: remain chainlinkWorking", async () => {
    
    priceFeed.setLastGoodPrice(dec(2, 18))
   
    const statusBefore = await priceFeed.status()
    assert.equal(statusBefore, '0') // status 0: Chainlink working

    await mockChainlink.setPrevPrice(dec(1000, 8))  // prev price = 1000
    await mockChainlink.setPrice(dec(100, 8))  // price drops to 100: a drop of > 50% from previous
    await mockTellor.setPrice(104999999) // Tellor price drops to 104.99: price difference with new Chainlink price is now just under 5%

    const priceFetchTx = await priceFeed.fetchPrice()
    const statusAfter = await priceFeed.status()
    assert.equal(statusAfter, '0') // status 0: Chainlink working
  })

  it("C1 chainlinkWorking: Chainlink price drop of >50% and Tellor price within 5% of Chainlink: return Chainlink price", async () => {
    
    priceFeed.setLastGoodPrice(dec(2, 18))

    const statusBefore = await priceFeed.status()
    assert.equal(statusBefore, '0') // status 0: Chainlink working

    await mockChainlink.setPrevPrice(dec(1000, 8))  // prev price = 1000
    await mockChainlink.setPrice(dec(100, 8))  // price drops to 100: a drop of > 50% from previous
    await mockTellor.setPrice(normalEbtcPrice)

    const priceFetchTx = await priceFeed.fetchPrice()
    let price = await priceFeed.lastGoodPrice()
    assert.equal(price, normalEbtcPrice)
  })

  it("C1 chainlinkWorking: Chainlink price drop of >50% and Tellor live but not within 5% of Chainlink: switch to usingTellorChainlinkUntrusted", async () => {
    
    priceFeed.setLastGoodPrice(normalEbtcPrice)

    const statusBefore = await priceFeed.status()
    assert.equal(statusBefore, '0') // status 0: Chainlink working

    await mockChainlink.setPrevPrice(dec(1000, 8))  // prev price = 1000
    await mockChainlink.setPrice(dec(100, 8))  // price drops to 100: a drop of > 50% from previous
    // Tellor price drops to 105.000001: price difference with new Chainlink price is now > 5%
    await mockTellor.setPrice(decreasedEbtcPrice)

    await priceFeed.fetchPrice()
    const statusAfter = await priceFeed.status()
    assert.equal(statusAfter, '1') // status 1: using Tellor, Chainlink untrusted
  })

  it("C1 chainlinkWorking: Chainlink price drop of >50% and Tellor live but not within 5% of Chainlink: return Tellor price", async () => {
    
    priceFeed.setLastGoodPrice(normalEbtcPrice)

    const statusBefore = await priceFeed.status()
    assert.equal(statusBefore, '0') // status 0: Chainlink working

    await mockChainlink.setPrevPrice(dec(1000, 8))  // prev price = 1000
    await mockChainlink.setPrice(dec(100, 8))  // price drops to 100: a drop of > 50% from previous
    await mockTellor.setPrice(decreasedEbtcPrice)

    const priceFetchTx = await priceFeed.fetchPrice()
    let price = await priceFeed.lastGoodPrice()
    assert.equal(price, decreasedEbtcPrice)
  })

  it("C1 chainlinkWorking: Chainlink price drop of >50% and Tellor frozen: switch to usingTellorChainlinkUntrusted", async () => {
    
    const statusBefore = await priceFeed.status()
    assert.equal(statusBefore, '0') // status 0: Chainlink working

    await mockChainlink.setPrevPrice(dec(1000, 8))  // prev price = 1000
    await mockChainlink.setPrice(dec(100, 8))  // price drops to 100: a drop of > 50% from previous
    await mockTellor.setPrice(decreasedEbtcPrice)

    // 4 hours pass with no Tellor updates
    await th.fastForwardTime(14400, web3.currentProvider)

     // check Tellor price timestamp is out of date by > 4 hours
     const now = await th.getLatestBlockTimestamp(web3)
     const tellorUpdateTime = await mockTellor.getUpdateTime()
     assert.isTrue(tellorUpdateTime.lt(toBN(now).sub(toBN(14400))))

     await mockChainlink.setUpdateTime(now)

    await priceFeed.fetchPrice()

    const statusAfter = await priceFeed.status()
    assert.equal(statusAfter, '1') // status 1: using Tellor, Chainlink untrusted
  })

  it("C1 chainlinkWorking: Chainlink price drop of >50% and Tellor frozen: return last good price", async () => {
    
    priceFeed.setLastGoodPrice(dec(1200, 18)) // establish a "last good price" from the previous price fetch

    const statusBefore = await priceFeed.status()
    assert.equal(statusBefore, '0') // status 0: Chainlink working

    await mockChainlink.setPrevPrice(dec(1000, 8))  // prev price = 1000
    await mockChainlink.setPrice(dec(100, 8))  // price drops to 100: a drop of > 50% from previous
    await mockTellor.setPrice(decreasedEbtcPrice)

    // 4 hours pass with no Tellor updates
    await th.fastForwardTime(14400, web3.currentProvider)

     // check Tellor price timestamp is out of date by > 4 hours
     const now = await th.getLatestBlockTimestamp(web3)
     const tellorUpdateTime = await mockTellor.getUpdateTime()
     assert.isTrue(tellorUpdateTime.lt(toBN(now).sub(toBN(14400))))

     await mockChainlink.setUpdateTime(now)
     await priceFeed.fetchPrice()
     let price = await priceFeed.lastGoodPrice()

     // Check that the returned price is the last good price
     assert.equal(price, dec(1200, 18))
  })

  // --- Chainlink fails and Tellor is broken ---

  it("C1 chainlinkWorking: Chainlink price drop of >50% and Tellor is broken by 0 price: switch to bothOracleSuspect", async () => {
    
    const statusBefore = await priceFeed.status()
    assert.equal(statusBefore, '0') // status 0: Chainlink working

    await mockChainlink.setPrevPrice(dec(2, 8))  // price = 2
    await mockChainlink.setPrice(99999999)  // price drops to 0.99999999: a drop of > 50% from previous

    await mockTellor.setPrice(0)  // Tellor price drops to 0

    const priceFetchTx = await priceFeed.fetchPrice()

    const statusAfter = await priceFeed.status()
    assert.equal(statusAfter, '2') // status 2: both oracles untrusted
  })

  it("C1 chainlinkWorking: Chainlink price drop of >50% and Tellor is broken by 0 price: return last good price", async () => {
    
    priceFeed.setLastGoodPrice(dec(1200, 18)) // establish a "last good price" from the previous price fetch

    const statusBefore = await priceFeed.status()
    assert.equal(statusBefore, '0') // status 0: Chainlink working

    // Make mock Chainlink price deviate too much
    await mockChainlink.setPrevPrice(dec(2, 8))  // price = 2
    await mockChainlink.setPrice(99999999)  // price drops to 0.99999999: a drop of > 50% from previous

    // Make mock Tellor return 0 price
    await mockTellor.setPrice(0)

    const priceFetchTx = await priceFeed.fetchPrice()
    let price = await priceFeed.lastGoodPrice()

    // Check that the returned price is in fact the previous price
    assert.equal(price, dec(1200, 18))
    const statusAfter = await priceFeed.status()
    assert.equal(statusAfter, '2') // status 2: both oracles untrusted
  })

  it("C1 chainlinkWorking: Chainlink price drop of >50% and Tellor is broken by 0 timestamp: switch to bothOracleSuspect", async () => {
    
    const statusBefore = await priceFeed.status()
    assert.equal(statusBefore, '0') // status 0: Chainlink working

    // Make mock Chainlink price deviate too much
    await mockChainlink.setPrevPrice(dec(2, 8))  // price = 2
    await mockChainlink.setPrice(99999999)  // price drops to 0.99999999: a drop of > 50% from previous

    // Make mock Tellor return 0 timestamp
    await mockTellor.setUpdateTime(0)
    const priceFetchTx = await priceFeed.fetchPrice()

    const statusAfter = await priceFeed.status()
    assert.equal(statusAfter, '2') // status 2: both oracles untrusted
  })

  it("C1 chainlinkWorking: Chainlink price drop of >50% and Tellor is broken by 0 timestamp: return last good price", async () => {
    
    priceFeed.setLastGoodPrice(dec(1200, 18)) // establish a "last good price" from the previous price fetch

    const statusBefore = await priceFeed.status()
    assert.equal(statusBefore, '0') // status 0: Chainlink working

    await mockTellor.setPrice(decreasedEbtcPrice)

    // Make mock Chainlink price deviate too much
    await mockChainlink.setPrevPrice(dec(2, 8))  // price = 2
    await mockChainlink.setPrice(99999999)  // price drops to 0.99999999: a drop of > 50% from previous

    // Make mock Tellor return 0 timestamp
    await mockTellor.setUpdateTime(0)

    const priceFetchTx = await priceFeed.fetchPrice()
    let price = await priceFeed.lastGoodPrice()

    // Check that the returned price is in fact the previous price
    assert.equal(price, dec(1200, 18))
    const statusAfter = await priceFeed.status()
    assert.equal(statusAfter, '2')  // status 2: both oracles untrusted
  })

  it("C1 chainlinkWorking: Chainlink price drop of >50% and Tellor is broken by future timestamp: Pricefeed switches to bothOracleSuspect", async () => {
    
    const statusBefore = await priceFeed.status()
    assert.equal(statusBefore, '0') // status 0: Chainlink working

    // Make mock Chainlink price deviate too much
    await mockChainlink.setPrevPrice(dec(2, 8))  // price = 2
    await mockChainlink.setPrice(99999999)  // price drops to 0.99999999: a drop of > 50% from previous

    // Make mock Tellor return 0 timestamp
    await mockTellor.setUpdateTime(0)

    const priceFetchTx = await priceFeed.fetchPrice()

    const statusAfter = await priceFeed.status()
    assert.equal(statusAfter, '2') // status 2: both oracles untrusted
  })

  it("C1 chainlinkWorking: Chainlink price drop of >50% and Tellor is broken by future timestamp: return last good price", async () => {
    
    priceFeed.setLastGoodPrice(dec(1200, 18)) // establish a "last good price" from the previous price fetch

    const statusBefore = await priceFeed.status()
    assert.equal(statusBefore, '0') // status 0: Chainlink working

    await mockTellor.setPrice(decreasedEbtcPrice)

    // Make mock Chainlink price deviate too much
    await mockChainlink.setPrevPrice(dec(2, 8))  // price = 2
    await mockChainlink.setPrice(99999999)  // price drops to 0.99999999: a drop of > 50% from previous

    // Make mock Tellor return a future timestamp
    const now = await th.getLatestBlockTimestamp(web3)
    const future = toBN(now).add(toBN("10000"))
    await mockTellor.setUpdateTime(future)

    await priceFeed.fetchPrice()
    let price = await priceFeed.lastGoodPrice()

    // Check that the returned price is in fact the previous price
    assert.equal(price, dec(1200, 18))
    const statusAfter = await priceFeed.status()
    assert.equal(statusAfter, '2') // status 2: both oracles untrusted
  })

  // -- Chainlink is working
  it("C1 chainlinkWorking: Chainlink is working and Tellor is working - remain on chainlinkWorking", async () => {
    
    priceFeed.setLastGoodPrice(dec(1200, 18))

    const statusBefore = await priceFeed.status()
    assert.equal(statusBefore, '0') // status 0: Chainlink working

    await mockChainlink.setPrevPrice(dec(101, 8))
    await mockChainlink.setPrice(dec(102, 8))

    await mockTellor.setPrice(decreasedEbtcPrice)

    const priceFetchTx = await priceFeed.fetchPrice()

    const statusAfter = await priceFeed.status()
    assert.equal(statusAfter, '0') // status 0: Chainlink working
  })

  it("C1 chainlinkWorking: Chainlink is working and Tellor is working - return Chainlink price", async () => {
    
    priceFeed.setLastGoodPrice(dec(1200, 18))

    const statusBefore = await priceFeed.status()
    assert.equal(statusBefore, '0') // status 0: Chainlink working

    await mockChainlink.setPrevPrice(dec(101, 8))
    await mockChainlink.setPrice(dec(102, 8))

    await mockTellor.setPrice(decreasedEbtcPrice)

    const priceFetchTx = await priceFeed.fetchPrice()
    let price = await priceFeed.lastGoodPrice()

    // Check that the returned price is current Chainlink price
    assert.equal(price, dec(102, 18))
  })

  it("C1 chainlinkWorking: Chainlink is working and Tellor freezes - remain on chainlinkWorking", async () => {
    
    priceFeed.setLastGoodPrice(dec(1200, 18))

    const statusBefore = await priceFeed.status()
    assert.equal(statusBefore, '0') // status 0: Chainlink working

    await mockChainlink.setPrevPrice(dec(101, 8))
    await mockChainlink.setPrice(dec(102, 8))

    await mockTellor.setPrice(decreasedEbtcPrice)

    // 4 hours pass with no Tellor updates
    await th.fastForwardTime(14400, web3.currentProvider)

    // check Tellor price timestamp is out of date by > 4 hours
    const now = await th.getLatestBlockTimestamp(web3)
    const tellorUpdateTime = await mockTellor.getUpdateTime()
    assert.isTrue(tellorUpdateTime.lt(toBN(now).sub(toBN(14400))))

    await mockChainlink.setUpdateTime(now) // Chainlink's price is current

    const priceFetchTx = await priceFeed.fetchPrice()

    const statusAfter = await priceFeed.status()
    assert.equal(statusAfter, '0') // status 0: Chainlink working
  })

  it("C1 chainlinkWorking: Chainlink is working and Tellor freezes - return Chainlink price", async () => {
    
    priceFeed.setLastGoodPrice(dec(1200, 18))

    const statusBefore = await priceFeed.status()
    assert.equal(statusBefore, '0') // status 0: Chainlink working

    await mockChainlink.setPrevPrice(dec(101, 8))
    await mockChainlink.setPrice(dec(102, 8))

    await mockTellor.setPrice(decreasedEbtcPrice)

    // 4 hours pass with no Tellor updates
    await th.fastForwardTime(14400, web3.currentProvider)

    // check Tellor price timestamp is out of date by > 4 hours
    const now = await th.getLatestBlockTimestamp(web3)
    const tellorUpdateTime = await mockTellor.getUpdateTime()
    assert.isTrue(tellorUpdateTime.lt(toBN(now).sub(toBN(14400))))

    await mockChainlink.setUpdateTime(now) // Chainlink's price is current

    const priceFetchTx = await priceFeed.fetchPrice()
    let price = await priceFeed.lastGoodPrice()

    // Check that the returned price is current Chainlink price
    assert.equal(price, dec(102, 18))
  })

  it("C1 chainlinkWorking: Chainlink is working and Tellor breaks: switch to usingChainlinkTellorUntrusted", async () => {
    
    priceFeed.setLastGoodPrice(dec(1200, 18)) // establish a "last good price" from the previous price fetch

    const statusBefore = await priceFeed.status()
    assert.equal(statusBefore, '0') // status 0: Chainlink working

    await mockChainlink.setPrevPrice(dec(101, 8))
    await mockChainlink.setPrice(dec(102, 8))

    await mockTellor.setPrice(0)

    await priceFeed.fetchPrice()

    const statusAfter = await priceFeed.status()
    assert.equal(statusAfter, '4') // status 4: Using Chainlink, Tellor untrusted
  })

  it("C1 chainlinkWorking: Chainlink is working and Tellor breaks with ifRetrieve = false: switch to usingChainlinkTellorUntrusted", async () => {
    
    priceFeed.setLastGoodPrice(dec(1200, 18)) // establish a "last good price" from the previous price fetch

    const statusBefore = await priceFeed.status()
    assert.equal(statusBefore, '0') // status 0: Chainlink working

    await mockChainlink.setPrevPrice(dec(7413, 13))
    await mockChainlink.setPrice(dec(7413, 13))

    await mockTellor.setPrice(decreasedEbtcPrice)
    await mockTellor.setRevertRequest()
    await priceFeed.fetchPrice()

    const statusAfter = await priceFeed.status()
    assert.equal(statusAfter, '4') // status 4: // status 4: Using Chainlink, Tellor untrusted
  })

  it("C1 chainlinkWorking: Chainlink is working and Tellor breaks: return Chainlink price", async () => {
    
    priceFeed.setLastGoodPrice(dec(1200, 18)) // establish a "last good price" from the previous price fetch

    const statusBefore = await priceFeed.status()
    assert.equal(statusBefore, '0') // status 0: Chainlink working

    await mockChainlink.setPrevPrice(dec(101, 8))
    await mockChainlink.setPrice(dec(102, 8))

    await mockTellor.setPrice(0)

    const priceFetchTx = await priceFeed.fetchPrice()
    let price = await priceFeed.lastGoodPrice()

    // Check that the returned price is current Chainlink price
    assert.equal(price, dec(102, 18))
  })

  // --- Case 2: Using Tellor ---

  // Using Tellor, Tellor breaks
  it("C2 usingTellorChainlinkUntrusted: Tellor breaks by zero price: switch to bothOraclesSuspect", async () => {
    
    priceFeed.setStatus(1) // status 1: using Tellor, Chainlink untrusted

    await mockChainlink.setPrevPrice(dec(999, 8))
    await mockChainlink.setPrice(dec(999, 8))

    await priceFeed.setLastGoodPrice(dec(123, 18))

    const now = await th.getLatestBlockTimestamp(web3)
    await mockTellor.setUpdateTime(now)
    await mockTellor.setPrice(0)

    await priceFeed.fetchPrice()

    const status = await priceFeed.status()
    assert.equal(status, 2)  // status 2: both oracles untrusted
  })

  it("C2 usingTellorChainlinkUntrusted: Tellor breaks by zero price: return last good price", async () => {
    
    priceFeed.setStatus(1) // status 1: using Tellor, Chainlink untrusted

    await mockChainlink.setPrevPrice(dec(999, 8))
    await mockChainlink.setPrice(dec(999, 8))

    await priceFeed.setLastGoodPrice(dec(123, 18))

    const now = await th.getLatestBlockTimestamp(web3)
    await mockTellor.setUpdateTime(now)
    await mockTellor.setPrice(0)

    await priceFeed.fetchPrice()
    const price = await priceFeed.lastGoodPrice()
    assert.equal(price, '123000000000000000000')
    const statusAfter = await priceFeed.status()
    assert.equal(statusAfter, '2') // status 2: both oracles untrusted
  })

  // Using Tellor, Tellor breaks
  it("C2 usingTellorChainlinkUntrusted: Tellor breaks by call reverted: switch to bothOraclesSuspect", async () => {
    
    priceFeed.setStatus(1) // status 1: using Tellor, Chainlink untrusted

    await priceFeed.setLastGoodPrice(dec(123, 18))

    await mockChainlink.setPrevPrice(dec(999, 8))
    await mockChainlink.setPrice(dec(999, 8))
    await mockTellor.setPrice(decreasedEbtcPrice)

    await mockTellor.setRevertRequest()

    await priceFeed.fetchPrice()

    const status = await priceFeed.status()
    assert.equal(status, 2)  // status 2: both oracles untrusted
  })

  it("C2 usingTellorChainlinkUntrusted: Tellor breaks by call reverted: return last good price", async () => {
    
    priceFeed.setStatus(1) // status 1: using Tellor, Chainlink untrusted

    await priceFeed.setLastGoodPrice(dec(123, 18))

    await mockChainlink.setPrevPrice(dec(999, 8))
    await mockChainlink.setPrice(dec(999, 8))
    await mockTellor.setPrice(decreasedEbtcPrice)

    await mockTellor.setRevertRequest()

    await priceFeed.fetchPrice()
    const price = await priceFeed.lastGoodPrice()

    assert.equal(price, '123000000000000000000')
    const statusAfter = await priceFeed.status()
    assert.equal(statusAfter, '2') // status 2: both oracles untrusted
  })

  // Using Tellor, Tellor breaks
  it("C2 usingTellorChainlinkUntrusted: Tellor breaks by zero timestamp: switch to bothOraclesSuspect", async () => {
    
    priceFeed.setStatus(1) // status 1: using Tellor, Chainlink untrusted

    await priceFeed.setLastGoodPrice(dec(123, 18))

    await mockChainlink.setPrevPrice(dec(999, 8))
    await mockChainlink.setPrice(dec(999, 8))
    await mockTellor.setPrice(decreasedEbtcPrice)

    await mockTellor.setUpdateTime(0)

    await priceFeed.fetchPrice()

    const status = await priceFeed.status()
    assert.equal(status, 2)  // status 2: both oracles untrusted
  })

  it("C2 usingTellorChainlinkUntrusted: Tellor breaks by zero timestamp: return last good price", async () => {
    
    priceFeed.setStatus(1) // status 1: using Tellor, Chainlink untrusted

    await priceFeed.setLastGoodPrice(dec(123, 18))

    await mockChainlink.setPrevPrice(dec(999, 8))
    await mockChainlink.setPrice(dec(999, 8))
    await mockTellor.setPrice(decreasedEbtcPrice)

    await mockTellor.setUpdateTime(0)

    await priceFeed.fetchPrice()
    const price = await priceFeed.lastGoodPrice()

    assert.equal(price, '123000000000000000000')
    const statusAfter = await priceFeed.status()
    assert.equal(statusAfter, '2') // status 2: both oracles untrusted
  })

  // Using Tellor, Tellor freezes
  it("C2 usingTellorChainlinkUntrusted: Tellor freezes - remain usingTellorChainlinkUntrusted", async () => {
    
    priceFeed.setStatus(1) // status 1: using Tellor, Chainlink untrusted

    await mockChainlink.setPrevPrice(dec(999, 8))
    await mockChainlink.setPrice(dec(999, 8))

    await priceFeed.setLastGoodPrice(dec(246, 18))

    await mockTellor.setPrice(decreasedEbtcPrice)

    await th.fastForwardTime(14400, web3.currentProvider) // Fast forward 4 hours

    // check Tellor price timestamp is out of date by > 4 hours
    const now = await th.getLatestBlockTimestamp(web3)
    const tellorUpdateTime = await mockTellor.getUpdateTime()
    assert.isTrue(tellorUpdateTime.lt(toBN(now).sub(toBN(14400))))

    await mockChainlink.setUpdateTime(now)

    await priceFeed.fetchPrice()

    const status = await priceFeed.status()
    assert.equal(status, 1)  // status 1: using Tellor, Chainlink untrusted
  })

  it("C2 usingTellorChainlinkUntrusted: Tellor freezes - return last good price", async () => {
    
    priceFeed.setStatus(1) // status 1: using Tellor, Chainlink untrusted

    await mockChainlink.setPrevPrice(dec(999, 8))
    await mockChainlink.setPrice(dec(999, 8))

    await priceFeed.setLastGoodPrice(dec(246, 18))

    await mockTellor.setPrice(decreasedEbtcPrice)

    await th.fastForwardTime(14400, web3.currentProvider) // Fast forward 4 hours

    // check Tellor price timestamp is out of date by > 4 hours
    const now = await th.getLatestBlockTimestamp(web3)
    const tellorUpdateTime = await mockTellor.getUpdateTime()
    assert.isTrue(tellorUpdateTime.lt(toBN(now).sub(toBN(14400))))

    await mockChainlink.setUpdateTime(now)

    await priceFeed.fetchPrice()
    const price = await priceFeed.lastGoodPrice()

    assert.equal(price, dec(246, 18))
    const statusAfter = await priceFeed.status()
    assert.equal(statusAfter, '1') // status 1: using Tellor, Chainlink untrusted
  })

  // Using Tellor, both Chainlink & Tellor go live

  it("C2 usingTellorChainlinkUntrusted: both Tellor and Chainlink are live and <= 5% price difference - switch to chainlinkWorking", async () => {
    
    priceFeed.setStatus(1) // status 1: using Tellor, Chainlink untrusted

    await mockTellor.setPrice(dec(7000, 13))
    await mockChainlink.setPrice('7022067') // price = 105: 5% difference from Chainlink

    await priceFeed.fetchPrice()

    const status = await priceFeed.status()
    assert.equal(status, 0)  // status 0: Chainlink working
  })

  it("C2 usingTellorChainlinkUntrusted: both Tellor and Chainlink are live and <= 5% price difference - return Chainlink price", async () => {
    
    priceFeed.setStatus(1) // status 1: using Tellor, Chainlink untrusted

    await mockTellor.setPrice(dec(7000, 13))
    await mockChainlink.setPrice('7022067') // price = 105: 5% difference from Chainlink

    await priceFeed.fetchPrice()

    const price = await priceFeed.lastGoodPrice()
    assert.equal(price, '70220670000000000')
  })

  it("C2 usingTellorChainlinkUntrusted: both Tellor and Chainlink are live and > 5% price difference - remain usingTellorChainlinkUntrusted", async () => {
    
    priceFeed.setStatus(1) // status 1: using Tellor, Chainlink untrusted

    await mockTellor.setPrice(decreasedEbtcPrice)
    await mockChainlink.setPrice('7522067')

    await priceFeed.fetchPrice()

    const status = await priceFeed.status()
    assert.equal(status, 1)  // status 1: using Tellor, Chainlink untrusted
  })

  it("C2 usingTellorChainlinkUntrusted: both Tellor and Chainlink are live and > 5% price difference - return Tellor price", async () => {
    
    priceFeed.setStatus(1) // status 1: using Tellor, Chainlink untrusted

    await mockTellor.setPrice(decreasedEbtcPrice)
    await mockChainlink.setPrice('7522067')

    await priceFeed.fetchPrice()

    const price = await priceFeed.lastGoodPrice()
    // Tellor price
    assert.equal(price, decreasedEbtcPrice)
  })

  it("C2 usingTellorChainlinkUntrusted: Tellor frozen with stale data while chainlink break", async () => {
    
    priceFeed.setStatus(0) // status 0: Chainlink working

    await priceFeed.setLastGoodPrice(dec(999, 18))
    let _p = await priceFeed.lastGoodPrice()

    await mockChainlink.setPrice(0)

    await mockTellor.setUpdateTime(1)
    await mockTellor.setPrice(decreasedEbtcPrice)

    await priceFeed.fetchPrice()

    const status = await priceFeed.status()
    assert.equal(status, 1)  // status 1: using Tellor, Chainlink untrusted
  })


  // --- Case 3: Both Oracles suspect

  it("C3 bothOraclesUntrusted: both Tellor and Chainlink are live and > 5% price difference remain bothOraclesSuspect", async () => {
    
    priceFeed.setStatus(2) // status 2: both oracles untrusted

    await priceFeed.setLastGoodPrice(dec(50, 18))

    await mockTellor.setPrice(decreasedEbtcPrice)
    await mockChainlink.setPrice('7522067')

    const status = await priceFeed.status()
    assert.equal(status, 2)  // status 2: both oracles untrusted
  })

  it("C3 bothOraclesUntrusted: both Tellor and Chainlink are live and > 5% price difference, return last good price", async () => {
    
    priceFeed.setStatus(2) // status 2: both oracles untrusted

    await priceFeed.setLastGoodPrice(dec(50, 18))

    await mockTellor.setPrice(decreasedEbtcPrice)
    await mockChainlink.setPrice('7522067')

    await priceFeed.fetchPrice()
    const price = await priceFeed.lastGoodPrice()
    assert.equal(price, dec(50, 18))
    const statusAfter = await priceFeed.status()
    assert.equal(statusAfter, '2') // status 2: both oracles untrusted
  })

  it("C3 bothOraclesUntrusted: both Tellor and Chainlink are live and <= 5% price difference, switch to chainlinkWorking", async () => {
    
    priceFeed.setStatus(2) // status 2: both oracles untrusted

    await mockTellor.setPrice(dec(7000, 13))
    await mockChainlink.setPrice('7022067')

    await priceFeed.fetchPrice()

    const status = await priceFeed.status()
    assert.equal(status, 0)  // status 0: Chainlink working
  })

  it("C3 bothOraclesUntrusted: both Tellor and Chainlink are live and <= 5% price difference, return Chainlink price", async () => {
    
    priceFeed.setStatus(2) // status 2: both oracles untrusted

    await mockTellor.setPrice(dec(7000, 13))
    await mockChainlink.setPrice('7022067')

    await priceFeed.fetchPrice()

    const price = await priceFeed.lastGoodPrice()
    assert.equal(price, '70220670000000000')
  })

  // --- Case 4 ---
  it("C4 usingTellorChainlinkFrozen: when both Chainlink and Tellor break, switch to bothOraclesSuspect", async () => {
    
    priceFeed.setStatus(3) // status 3: using Tellor, Chainlink frozen

    await mockChainlink.setPrevPrice(dec(999, 8))

    // Both Chainlink and Tellor break with 0 price
    await mockChainlink.setPrice(0)
    await mockTellor.setPrice(0)

    await priceFeed.fetchPrice()

    const status = await priceFeed.status()
    assert.equal(status, 2)  // status 2: both oracles untrusted
  })

  it("C4 usingTellorChainlinkFrozen: when both Chainlink and Tellor break, return last good price", async () => {
    
    priceFeed.setStatus(2) // status 2: using tellor, chainlink frozen

    await priceFeed.setLastGoodPrice(dec(50, 18))

    await mockChainlink.setPrevPrice(dec(999, 8))

    // Both Chainlink and Tellor break with 0 price
    await mockChainlink.setPrice(dec(0))
    await mockTellor.setPrice(0)

    await priceFeed.fetchPrice()

    const price = await priceFeed.lastGoodPrice()
    assert.equal(price, dec(50, 18))
    const statusAfter = await priceFeed.status()
    assert.equal(statusAfter, '2') // status 2: both oracles untrusted
  })

  it("C4 usingTellorChainlinkFrozen: when Chainlink breaks and Tellor freezes, switch to usingTellorChainlinkUntrusted", async () => {
    
    priceFeed.setStatus(3) // status 3: using Tellor, Chainlink frozen

    await priceFeed.setLastGoodPrice(dec(50, 18))

    await mockChainlink.setPrevPrice(dec(999, 8))

    // Chainlink breaks
    await mockChainlink.setPrice(dec(0))

    await mockTellor.setPrice(decreasedEbtcPrice)

    await th.fastForwardTime(14400, web3.currentProvider) // Fast forward 4 hours

    // check Tellor price timestamp is out of date by > 4 hours
    const now = await th.getLatestBlockTimestamp(web3)
    const tellorUpdateTime = await mockTellor.getUpdateTime()
    assert.isTrue(tellorUpdateTime.lt(toBN(now).sub(toBN(14400))))

    await priceFeed.fetchPrice()

    const status = await priceFeed.status()
    assert.equal(status, 1)  // status 1: using Tellor, Chainlink untrusted
  })

  it("C4 usingTellorChainlinkFrozen: when Chainlink breaks and Tellor freezes, return last good price", async () => {
    
    priceFeed.setStatus(3) // status 3: using Tellor, Chainlink frozen

    await priceFeed.setLastGoodPrice(dec(50, 18))

    await mockChainlink.setPrevPrice(dec(999, 8))

    // Chainlink breaks
    await mockChainlink.setPrice(dec(0))

    await mockTellor.setPrice(dec(7000, 13))

    await th.fastForwardTime(14400, web3.currentProvider) // Fast forward 4 hours

    // check Tellor price timestamp is out of date by > 4 hours
    const now = await th.getLatestBlockTimestamp(web3)
    const tellorUpdateTime = await mockTellor.getUpdateTime()
    assert.isTrue(tellorUpdateTime.lt(toBN(now).sub(toBN(14400))))

    await priceFeed.fetchPrice()

    const price = await priceFeed.lastGoodPrice()
    assert.equal(price, dec(50, 18))
    const statusAfter = await priceFeed.status()
    assert.equal(statusAfter, '1') // status 1: using Tellor, Chainlink untrusted
  })

  it("C4 usingTellorChainlinkFrozen: when Chainlink breaks and Tellor live, switch to usingTellorChainlinkUntrusted", async () => {
    
    priceFeed.setStatus(3) // status 3: using Tellor, Chainlink frozen

    await priceFeed.setLastGoodPrice(dec(50, 18))

    await mockChainlink.setPrevPrice(dec(999, 8))

    // Chainlink breaks
    await mockChainlink.setPrice(dec(0))

    await mockTellor.setPrice(dec(7000, 13))

    await th.fastForwardTime(14400, web3.currentProvider) // Fast forward 4 hours

    await priceFeed.fetchPrice()

    const status = await priceFeed.status()
    assert.equal(status, 1)  // status 1: using Tellor, Chainlink untrusted
  })

  it("C4 usingTellorChainlinkFrozen: when Chainlink breaks and Tellor live, return Tellor price", async () => {
    
    priceFeed.setStatus(3) // status 3: using Tellor, Chainlink frozen

    await priceFeed.setLastGoodPrice(dec(50, 18))

    await mockChainlink.setPrevPrice(dec(999, 8))

    // Chainlink breaks
    await mockChainlink.setPrice(dec(0))

    await mockTellor.setPrice(dec(7000, 13))

    await priceFeed.fetchPrice()

    const price = await priceFeed.lastGoodPrice()
    assert.equal(price, dec(7000, 13))
  })

  it("C4 usingTellorChainlinkFrozen: when Chainlink is live and Tellor is live with <5% price difference, switch back to chainlinkWorking", async () => {
    
    priceFeed.setStatus(3) // status 3: using Tellor, Chainlink frozen

    await priceFeed.setLastGoodPrice(dec(50, 18))

    await mockChainlink.setPrice('7022067')

    await mockTellor.setPrice(dec(7000, 13))

    await priceFeed.fetchPrice()

    const status = await priceFeed.status()
    assert.equal(status, 0)  // status 0: Chainlink working
  })

  it("C4 usingTellorChainlinkFrozen: when Chainlink is live and Tellor is live with <5% price difference, return Chainlink current price", async () => {
    
    priceFeed.setStatus(3) // status 3: using Tellor, Chainlink frozen

    await priceFeed.setLastGoodPrice(dec(50, 18))

    await mockChainlink.setPrevPrice(dec('7032067'))
    await mockChainlink.setPrice('7022067')

    await mockTellor.setPrice(dec(7000, 13))

    await priceFeed.fetchPrice()

    const price = await priceFeed.lastGoodPrice()
    assert.equal(price, '70220670000000000')  // Chainlink price
  })

  it("C4 usingTellorChainlinkFrozen: when Chainlink is live and Tellor is live with >5% price difference, switch back to usingTellorChainlinkUntrusted", async () => {
    
    priceFeed.setStatus(3) // status 3: using Tellor, Chainlink frozen

    await priceFeed.setLastGoodPrice(dec(50, 18))

    await mockChainlink.setPrevPrice(dec('7432067'))
    await mockChainlink.setPrice('7522067')

    await mockTellor.setPrice(dec(7000, 13))

    await priceFeed.fetchPrice()

    const status = await priceFeed.status()
    assert.equal(status, 1)  // status 1: Using Tellor, Chainlink untrusted
  })

  it("C4 usingTellorChainlinkFrozen: when Chainlink is live and Tellor is live with >5% price difference, return Chainlink current price", async () => {
    
    priceFeed.setStatus(3) // status 3: using Tellor, Chainlink frozen

    await priceFeed.setLastGoodPrice(dec(50, 18))

    await mockChainlink.setPrevPrice(dec('7432067'))
    await mockChainlink.setPrice('7522067')

    await mockTellor.setPrice(dec(7000, 13))

    await priceFeed.fetchPrice()

    const price = await priceFeed.lastGoodPrice()
    assert.equal(price, dec(7000, 13))  // Tellor price
  })

  it("C4 usingTellorChainlinkFrozen: when Chainlink is live and Tellor is live with similar price, switch back to chainlinkWorking", async () => {
    
    priceFeed.setStatus(3) // status 3: using Tellor, Chainlink frozen

    await priceFeed.setLastGoodPrice(dec(50, 18))

    await mockChainlink.setPrevPrice(dec('7032067'))
    await mockChainlink.setPrice('7022067')

    await mockTellor.setPrice(dec(7000, 13))

    await priceFeed.fetchPrice()

    const status = await priceFeed.status()
    assert.equal(status, 0)  // status 0: Chainlink working
  })

  it("C4 usingTellorChainlinkFrozen: when Chainlink is live and Tellor is live with similar price, return Chainlink current price", async () => {
    
    priceFeed.setStatus(3) // status 3: using Tellor, Chainlink frozen

    await priceFeed.setLastGoodPrice(dec(50, 18))

    await mockChainlink.setPrevPrice(dec('7032067'))
    await mockChainlink.setPrice('7022067')

    await mockTellor.setPrice(dec(7000, 13))

    await priceFeed.fetchPrice()

    const price = await priceFeed.lastGoodPrice()
    assert.equal(price, '70220670000000000')  // Chainlink price
  })

  it("C4 usingTellorChainlinkFrozen: when Chainlink is live and Tellor breaks, switch to usingChainlinkTellorUntrusted", async () => {
    
    priceFeed.setStatus(3) // status 3: using Tellor, Chainlink frozen

    await priceFeed.setLastGoodPrice(dec(50, 18))

    await mockChainlink.setPrevPrice(dec('7032067'))
    await mockChainlink.setPrice('7022067')

    await mockTellor.setPrice(0)

    await priceFeed.fetchPrice()

    const status = await priceFeed.status()
    assert.equal(status, 4)  // status 4: Using Chainlink, Tellor untrusted
  })

  it("C4 usingTellorChainlinkFrozen: when Chainlink is live and Tellor breaks, return Chainlink current price", async () => {
    
    priceFeed.setStatus(3) // status 3: using Tellor, Chainlink frozen

    await priceFeed.setLastGoodPrice(dec(50, 18))

    await mockChainlink.setPrevPrice(dec('7032067'))
    await mockChainlink.setPrice('7022067')

    await mockTellor.setPrice(0)

    await priceFeed.fetchPrice()

    const price = await priceFeed.lastGoodPrice()
    assert.equal(price, '70220670000000000')
  })

  it("C4 usingTellorChainlinkFrozen: when Chainlink still frozen and Tellor breaks, switch to usingChainlinkTellorUntrusted", async () => {
    
    priceFeed.setStatus(3) // status 3: using Tellor, Chainlink frozen

    await priceFeed.setLastGoodPrice(dec(50, 18))

    await mockChainlink.setPrevPrice(dec('7032067'))
    await mockChainlink.setPrice('7022067')

    await th.fastForwardTime(14400, web3.currentProvider) // Fast forward 4 hours

    // check Chainlink price timestamp is out of date by > 4 hours
    const now = await th.getLatestBlockTimestamp(web3)
    const chainlinkUpdateTime = (await mockChainlink.latestRoundData())[3]
    assert.isTrue(chainlinkUpdateTime.lt(toBN(now).sub(toBN(14400))))

    // set tellor broken
    await mockTellor.setPrice(0)

    await priceFeed.fetchPrice()

    const status = await priceFeed.status()
    assert.equal(status, 4)  // status 4: using Chainlink, Tellor untrusted
  })

  it("C4 usingTellorChainlinkFrozen: when Chainlink still frozen and Tellor broken, return last good price", async () => {
    
    priceFeed.setStatus(3) // status 3: using Tellor, Chainlink frozen

    await priceFeed.setLastGoodPrice(dec(50, 18))

    await mockChainlink.setPrevPrice(dec('7032067'))
    await mockChainlink.setPrice('7022067')

    await th.fastForwardTime(14400, web3.currentProvider) // Fast forward 4 hours

    // check Chainlink price timestamp is out of date by > 4 hours
    const now = await th.getLatestBlockTimestamp(web3)
    const chainlinkUpdateTime = (await mockChainlink.latestRoundData())[3]
    assert.isTrue(chainlinkUpdateTime.lt(toBN(now).sub(toBN(14400))))

    // set tellor broken
    await mockTellor.setPrice(0)

    await priceFeed.fetchPrice()

    const price = await priceFeed.lastGoodPrice()
    assert.equal(price, dec(50, 18))
    const statusAfter = await priceFeed.status()
    assert.equal(statusAfter, '4') // status 4: using Chainlink, Tellor untrusted
  })

  it("C4 usingTellorChainlinkFrozen: when Chainlink still frozen and Tellor live, remain usingTellorChainlinkFrozen", async () => {
    
    priceFeed.setStatus(3) // status 3: using Tellor, Chainlink frozen

    await priceFeed.setLastGoodPrice(dec(50, 18))

    await mockChainlink.setPrevPrice(dec('7032067'))
    await mockChainlink.setPrice('7022067')

    await mockTellor.setPrice(dec(7000, 13))

    await th.fastForwardTime(14400, web3.currentProvider) // Fast forward 4 hours

    // check Chainlink price timestamp is out of date by > 4 hours
    const now = await th.getLatestBlockTimestamp(web3)
    const chainlinkUpdateTime = (await mockChainlink.latestRoundData())[3]
    assert.isTrue(chainlinkUpdateTime.lt(toBN(now).sub(toBN(14400))))

    // set Tellor to current time
    await mockTellor.setUpdateTime(now)

    await priceFeed.fetchPrice()

    const status = await priceFeed.status()
    assert.equal(status, 3)  // status 3: using Tellor, Chainlink frozen
  })

  it("C4 usingTellorChainlinkFrozen: when Chainlink still frozen and Tellor live, return Tellor price", async () => {
    
    priceFeed.setStatus(3) // status 3: using Tellor, Chainlink frozen

    await priceFeed.setLastGoodPrice(dec(50, 18))

    await mockChainlink.setPrevPrice(dec('7032067'))
    await mockChainlink.setPrice('7022067')

    await mockTellor.setPrice(dec(7000, 13))

    await th.fastForwardTime(14400, web3.currentProvider) // Fast forward 4 hours

    // check Chainlink price timestamp is out of date by > 4 hours
    const now = await th.getLatestBlockTimestamp(web3)
    const chainlinkUpdateTime = (await mockChainlink.latestRoundData())[3]
    assert.isTrue(chainlinkUpdateTime.lt(toBN(now).sub(toBN(14400))))

    // set Tellor to current time
    await mockTellor.setUpdateTime(now)

    await priceFeed.fetchPrice()

    const price = await priceFeed.lastGoodPrice()
    assert.equal(price, dec(7000, 13))
  })

  it("C4 usingTellorChainlinkFrozen: when Chainlink still frozen and Tellor freezes, remain usingTellorChainlinkFrozen", async () => {
    
    priceFeed.setStatus(3) // status 3: using Tellor, Chainlink frozen

    await priceFeed.setLastGoodPrice(dec(50, 18))

    await mockChainlink.setPrevPrice(dec(999, 8))
    await mockChainlink.setPrice(dec(999, 8))

    await mockTellor.setPrice(dec(7000, 13))

    await th.fastForwardTime(14400, web3.currentProvider) // Fast forward 4 hours

    // check Chainlink price timestamp is out of date by > 4 hours
    const now = await th.getLatestBlockTimestamp(web3)
    const chainlinkUpdateTime = (await mockChainlink.latestRoundData())[3]
    assert.isTrue(chainlinkUpdateTime.lt(toBN(now).sub(toBN(14400))))

     // check Tellor price timestamp is out of date by > 4 hours
    const tellorUpdateTime = await mockTellor.getUpdateTime()
    assert.isTrue(tellorUpdateTime.lt(toBN(now).sub(toBN(14400))))

    await priceFeed.fetchPrice()

    const status = await priceFeed.status()
    assert.equal(status, 3)  // status 3: using Tellor, Chainlink frozen
  })

  it("C4 usingTellorChainlinkFrozen: when Chainlink still frozen and Tellor freezes, return last good price", async () => {
    
    priceFeed.setStatus(3) // status 3: using Tellor, Chainlink frozen

    await priceFeed.setLastGoodPrice(dec(50, 18))

    await mockChainlink.setPrevPrice(dec(999, 8))
    await mockChainlink.setPrice(dec(999, 8))

    await mockTellor.setPrice(dec(7000, 13))

    await th.fastForwardTime(14400, web3.currentProvider) // Fast forward 4 hours

    // check Chainlink price timestamp is out of date by > 4 hours
    const now = await th.getLatestBlockTimestamp(web3)
    const chainlinkUpdateTime = (await mockChainlink.latestRoundData())[3]
    assert.isTrue(chainlinkUpdateTime.lt(toBN(now).sub(toBN(14400))))

     // check Tellor price timestamp is out of date by > 4 hours
    const tellorUpdateTime = await mockTellor.getUpdateTime()
    assert.isTrue(tellorUpdateTime.lt(toBN(now).sub(toBN(14400))))

    await priceFeed.fetchPrice()

    const price = await priceFeed.lastGoodPrice()
    assert.equal(price, dec(50, 18))
    const statusAfter = await priceFeed.status()
    assert.equal(statusAfter, '3') // status 3: using Tellor, Chainlink frozen
  })

  it("C4 usingTellorChainlinkFrozen: Tellor frozen with stale data while chainlink is live, return last good price", async () => {
    
    priceFeed.setStatus(3) // status 3: using Tellor, Chainlink frozen

    const now = await th.getLatestBlockTimestamp(web3)
    await mockChainlink.setUpdateTime(now) // Chainlink is current
    await mockChainlink.setPrevPrice(dec(1234, 8))
    await mockChainlink.setPrice(dec(1234, 8))
    await priceFeed.setLastGoodPrice(dec(1234, 18))
    let _p = await priceFeed.lastGoodPrice()

    await mockTellor.setUpdateTime(1)
    await mockTellor.setPrice(dec(7000, 13))

    await priceFeed.fetchPrice()

    const status = await priceFeed.status()
    assert.equal(status, 3)  // status 3: no change
    assert.equal(toBN((await priceFeed.lastGoodPrice()).toString()).toString(), toBN(_p.toString()).toString());
  })

  // --- Case 5 ---
  it("C5 usingChainlinkTellorUntrusted: when Chainlink is live and Tellor price >5% - no status change", async () => {
    
    priceFeed.setStatus(4) // status 4: using chainlink, Tellor untrusted

    await priceFeed.setLastGoodPrice(dec(246, 18))

    await mockChainlink.setPrevPrice(dec('7432067'))
    await mockChainlink.setPrice('7422067')

    await mockTellor.setPrice(decreasedEbtcPrice)

    await priceFeed.fetchPrice()

    const status = await priceFeed.status()
    assert.equal(status, 4)  // status 4: using Chainlink, Tellor untrusted
  })

  it("C5 usingChainlinkTellorUntrusted: when Chainlink is live and Tellor price >5% - return Chainlink price", async () => {
    
    priceFeed.setStatus(4) // status 4: using chainlink, Tellor untrusted

    await priceFeed.setLastGoodPrice(dec(246, 18))

    await mockChainlink.setPrevPrice(dec('7432067'))
    await mockChainlink.setPrice('7422067')

    await mockTellor.setPrice(decreasedEbtcPrice)

    await priceFeed.fetchPrice()

    const price = await priceFeed.lastGoodPrice()
    assert.equal(price, '74220670000000000')
  })

  it("C5 usingChainlinkTellorUntrusted: when Chainlink is live and Tellor price within <5%, switch to chainlinkWorking", async () => {
    
    priceFeed.setStatus(4) // status 4:  using chainlink, Tellor untrusted

    await priceFeed.setLastGoodPrice(dec(246, 18))

    await mockChainlink.setPrevPrice(dec('7432067'))
    await mockChainlink.setPrice('7422067')

    await mockTellor.setPrice(dec(7500, 13))

    await priceFeed.fetchPrice()

    const status = await priceFeed.status()
    assert.equal(status, 0)  // status 0: Chainlink working
  })

  it("C5 usingChainlinkTellorUntrusted: when Chainlink is live, Tellor price not within 5%, return Chainlink price", async () => {
    
    priceFeed.setStatus(4) // status 4:  using chainlink, Tellor untrusted

    await priceFeed.setLastGoodPrice(dec(246, 18))

    await mockChainlink.setPrevPrice(dec('7432067'))
    await mockChainlink.setPrice('7422067')

    await mockTellor.setPrice(dec(7000, 13))

    await priceFeed.fetchPrice()

    const price = await priceFeed.lastGoodPrice()
    assert.equal(price, '74220670000000000')
  })

  // ---------

  it("C5 usingChainlinkTellorUntrusted: when Chainlink is live, <50% price deviation from previous, Tellor price not within 5%, remain on usingChainlinkTellorUntrusted", async () => {
    
    priceFeed.setStatus(4) // status 4:  using chainlink, Tellor untrusted

    await priceFeed.setLastGoodPrice(dec(246, 18))

    await mockChainlink.setPrevPrice(dec('7432067'))
    await mockChainlink.setPrice('7422067')

    await mockTellor.setPrice(dec(1000, 13))

    await priceFeed.fetchPrice()

    const status = await priceFeed.status()
    assert.equal(status, 4)  // status 4: using Chainlink, Tellor untrusted
  })

  it("C5 usingChainlinkTellorUntrusted: when Chainlink is live, <50% price deviation from previous, Tellor price not within 5%, return Chainlink price", async () => {
    
    priceFeed.setStatus(4) // status 4:  using chainlink, Tellor untrusted

    await priceFeed.setLastGoodPrice(dec(246, 18))

    await mockChainlink.setPrevPrice(dec('7432067'))
    await mockChainlink.setPrice('7422067')

    await mockTellor.setPrice(dec(1000, 13))

    await priceFeed.fetchPrice()

    const price = await priceFeed.lastGoodPrice()
    assert.equal(price, '74220670000000000')
  })

  it("C5 usingChainlinkTellorUntrusted: when Chainlink is live, >50% price deviation from previous, Tellor price not within 5%, remain on usingChainlinkTellorUntrusted", async () => {
    
    priceFeed.setStatus(4) // status 4:  using chainlink, Tellor untrusted

    await priceFeed.setLastGoodPrice(normalEbtcPrice)

    await mockChainlink.setPrevPrice(dec('7432067'))
    await mockChainlink.setPrice('5022067')
    await mockTellor.setPrice(dec(10000, 13))

    await priceFeed.fetchPrice()

    const status = await priceFeed.status()
    assert.equal(status, 4)
  })

  it("C5 usingChainlinkTellorUntrusted: when Chainlink is live, >50% price deviation from previous,  Tellor price not within 5%, return Chainlink price", async () => {
    
    priceFeed.setStatus(4) // status 4:  using chainlink, Tellor untrusted

    await priceFeed.setLastGoodPrice(dec(246, 18))

    await mockChainlink.setPrevPrice(dec('7432067'))
    await mockChainlink.setPrice('5032067')
    await mockTellor.setPrice(dec(7000, 13))

    await priceFeed.fetchPrice()

    const price = await priceFeed.lastGoodPrice()
    console.log(price.toString())
    assert.equal(price, '50320670000000000') // last good price
  })

  // -------

  it("C5 usingChainlinkTellorUntrusted: when Chainlink is live, <50% price deviation from previous, and Tellor is frozen, remain on usingChainlinkTellorUntrusted", async () => {
    
    priceFeed.setStatus(4) // status 4:  using chainlink, Tellor untrusted

    await priceFeed.setLastGoodPrice('74320670000000000')

    await mockChainlink.setPrevPrice(dec('7432067'))
    await mockChainlink.setPrice('5032067')

    await mockTellor.setPrice(dec(7000, 13))

    await th.fastForwardTime(14400, web3.currentProvider) // fast forward 4 hours

    // check Tellor price timestamp is out of date by > 4 hours
    const now = await th.getLatestBlockTimestamp(web3)
    const tellorUpdateTime = await mockTellor.getUpdateTime()
    assert.isTrue(tellorUpdateTime.lt(toBN(now).sub(toBN(14400))))

    await mockChainlink.setUpdateTime(now) // Chainlink is current

    await priceFeed.fetchPrice()

    const status = await priceFeed.status()
    assert.equal(status, 4)  // status 4: using Chainlink, Tellor untrusted
  })

  it("C5 usingChainlinkTellorUntrusted: when Chainlink is live, <50% price deviation from previous, Tellor is frozen, return Chainlink price", async () => {
    
    priceFeed.setStatus(4) // status 4:  using chainlink, Tellor untrusted

    await priceFeed.setLastGoodPrice(dec(246, 18))

    await mockChainlink.setPrevPrice(dec('7432067'))
    await mockChainlink.setPrice('5032067')

    await mockTellor.setPrice(dec(7000, 13))

    await th.fastForwardTime(14400, web3.currentProvider) // fast forward 4 hours

    // check Tellor price timestamp is out of date by > 4 hours
    const now = await th.getLatestBlockTimestamp(web3)
    const tellorUpdateTime = await mockTellor.getUpdateTime()
    assert.isTrue(tellorUpdateTime.lt(toBN(now).sub(toBN(14400))))

    await mockChainlink.setPrice(dec('7432067'))
    await mockChainlink.setUpdateTime(now) // Chainlink is current

    await priceFeed.fetchPrice()

    const price = await priceFeed.lastGoodPrice()
    assert.equal(price, '74320670000000000')
  })

  it("C5 usingChainlinkTellorUntrusted: when Chainlink is live, >50% price deviation from previous, Tellor is frozen, remain on usingChainlinkTellorUntrusted", async () => {
    
    priceFeed.setStatus(4) // status 4:  using chainlink, Tellor untrusted

    await priceFeed.setLastGoodPrice(dec(246, 18))

    await mockChainlink.setPrevPrice(dec('7432067'))
    await mockChainlink.setPrice('5032067')

    await mockTellor.setPrice(dec(7000, 13))

    await th.fastForwardTime(14400, web3.currentProvider) // fast forward 4 hours

    // check Tellor price timestamp is out of date by > 4 hours
    const now = await th.getLatestBlockTimestamp(web3)
    const tellorUpdateTime = await mockTellor.getUpdateTime()
    assert.isTrue(tellorUpdateTime.lt(toBN(now).sub(toBN(14400))))

    await mockChainlink.setPrice('3032067') // >50% price drop from previous Chainlink price
    await mockChainlink.setUpdateTime(now) // Chainlink is current

    await priceFeed.fetchPrice()

    const status = await priceFeed.status()
    assert.equal(status, 2)  // status 2: both Oracles untrusted
  })

  it("C5 usingChainlinkTellorUntrusted: when Chainlink is live, >50% price deviation from previous, Tellor is frozen, return Chainlink price", async () => {
    
    priceFeed.setStatus(4) // status 4:  using chainlink, Tellor untrusted

    await priceFeed.setLastGoodPrice(dec(246, 18))

    await mockChainlink.setPrevPrice(dec('7432067'))
    await mockChainlink.setPrice('5032067')

    await mockTellor.setPrice(dec(5500, 13))

    await th.fastForwardTime(14400, web3.currentProvider) // fast forward 4 hours

    // check Tellor price timestamp is out of date by > 4 hours
    const now = await th.getLatestBlockTimestamp(web3)
    const tellorUpdateTime = await mockTellor.getUpdateTime()
    assert.isTrue(tellorUpdateTime.lt(toBN(now).sub(toBN(14400))))

    await mockChainlink.setPrice('3032067')
    await mockChainlink.setUpdateTime(now) // Chainlink is current

    await priceFeed.fetchPrice()

    const price = await priceFeed.lastGoodPrice()
    assert.equal(price, dec(246, 18)) // last good price
  })

  it("C5 usingChainlinkTellorUntrusted: when Chainlink frozen, remain on usingChainlinkTellorUntrusted", async () => {
    
    priceFeed.setStatus(4) // status 4: using chainlink, Tellor untrusted

    await priceFeed.setLastGoodPrice(dec(246, 18))

    await mockChainlink.setPrevPrice(dec('7432067'))
    await mockChainlink.setPrice('5032067')

    await mockTellor.setPrice(dec(5500, 13))

    await th.fastForwardTime(14400, web3.currentProvider) // Fast forward 4 hours

    // check Chainlink price timestamp is out of date by > 4 hours
    const now = await th.getLatestBlockTimestamp(web3)
    const chainlinkUpdateTime = (await mockChainlink.latestRoundData())[3]
    assert.isTrue(chainlinkUpdateTime.lt(toBN(now).sub(toBN(14400))))

    await priceFeed.fetchPrice()

    const status = await priceFeed.status()
    assert.equal(status, 4) // status 4: using Chainlink, Tellor untrusted
  })

  it("C5 usingChainlinkTellorUntrusted: when Chainlink frozen, return last good price", async () => {
    
    priceFeed.setStatus(4) // status 4: using Chainlink, Tellor untrusted

    await priceFeed.setLastGoodPrice(dec(246, 18))

    await mockChainlink.setPrevPrice(dec('7432067'))
    await mockChainlink.setPrice('5032067')

    await mockTellor.setPrice(dec(5500, 13))

    await th.fastForwardTime(14400, web3.currentProvider) // Fast forward 4 hours

    // check Chainlink price timestamp is out of date by > 4 hours
    const now = await th.getLatestBlockTimestamp(web3)
    const chainlinkUpdateTime = (await mockChainlink.latestRoundData())[3]
    assert.isTrue(chainlinkUpdateTime.lt(toBN(now).sub(toBN(14400))))

    await priceFeed.fetchPrice()

    const price = await priceFeed.lastGoodPrice()
    assert.equal(price, dec(246, 18))
    const statusAfter = await priceFeed.status()
    assert.equal(statusAfter, '4') // status 4: using Chainlink, Tellor untrusted
  })

  it("C5 usingChainlinkTellorUntrusted: when Chainlink breaks too, switch to bothOraclesSuspect", async () => {
    
    priceFeed.setStatus(4) // status 4: using chainlink, Tellor untrusted

    await priceFeed.setLastGoodPrice(dec(246, 18))

    await mockChainlink.setPrevPrice(dec('7432067'))
    await mockChainlink.setPrice('5032067')
    await mockChainlink.setUpdateTime(0)  // Chainlink breaks by 0 timestamp

    await mockTellor.setPrice(dec(5500, 13))

    await priceFeed.fetchPrice()

    const status = await priceFeed.status()
    assert.equal(status, 2)  // status 2: both oracles untrusted
  })

  it("C5 usingChainlinkTellorUntrusted: Chainlink breaks too, return last good price", async () => {
    
    priceFeed.setStatus(4) // status 4: using chainlink, Tellor untrusted

    await priceFeed.setLastGoodPrice(dec(246, 18))

    await mockChainlink.setPrevPrice(dec('7432067'))
    await mockChainlink.setPrice('7432067')
    await mockChainlink.setUpdateTime(0)  // Chainlink breaks by 0 timestamp

    await mockTellor.setPrice(dec(5500, 13))

    await priceFeed.fetchPrice()

    const price = await priceFeed.lastGoodPrice()
    assert.equal(price, dec(246, 18))
    const statusAfter = await priceFeed.status()
    assert.equal(statusAfter, '2') // status 2: both oracles untrusted
  })
  
  it("SetTellorCaller() should only allow authorized caller", async() => {
    let _newAuthority = await GovernorTester.new(alice);    
    let myPriceFeed = await PriceFeed.new(mockChainlink.address, tellorCaller.address, _newAuthority.address)
	  
    await assertRevert(myPriceFeed.setFallbackCaller(_newAuthority.address, {from: alice}), "PriceFeed: sender not authorized for setFallbackCaller(address)"); 
    assert.isTrue(tellorCaller.address == (await myPriceFeed.fallbackCaller())); 
	  	  
    assert.isTrue(_newAuthority.address == (await myPriceFeed.authority()));
    let _role123 = 123;
    let _setFallbackSig = "0xb6f0e8ce";//myPriceFeed#SET_FALLBACK_CALLER_SIG;
    await _newAuthority.setRoleCapability(_role123, myPriceFeed.address, _setFallbackSig, true, {from: alice});	  
    await _newAuthority.setUserRole(alice, _role123, true, {from: alice});
    assert.isTrue((await _newAuthority.canCall(alice, myPriceFeed.address, _setFallbackSig)));
    await myPriceFeed.setFallbackCaller(_newAuthority.address, {from: alice}); 
    assert.isTrue(_newAuthority.address == (await myPriceFeed.fallbackCaller())); 
  })
})
<|MERGE_RESOLUTION|>--- conflicted
+++ resolved
@@ -68,7 +68,6 @@
     })
   })
 
-<<<<<<< HEAD
   describe('Mainnet PriceFeed setup', async accounts => {
     it("fetchPrice should fail on contract with no chainlink address set", async () => {
       try {
@@ -91,33 +90,8 @@
         assert.include(err.message, "function returned an unexpected amount of data")
       }
     })
-
-    it("setAddresses should fail whe called by nonOwner", async () => {
-      await assertRevert(
-        priceFeed.setAddresses(mockChainlink.address, mockTellor.address, mockTellor.address, { from: alice }),
-        "Ownable: caller is not the owner"
-      )
-    })
-
-    it("setAddresses should fail after address has already been set", async () => {
-      // Owner can successfully set any address
-      const txOwner = await priceFeed.setAddresses(mockChainlink.address, mockTellor.address, mockTellor.address, { from: owner })
-      assert.isTrue(txOwner.receipt.status)
-
-      await assertRevert(
-        priceFeed.setAddresses(mockChainlink.address, mockTellor.address, mockTellor.address, { from: owner }),
-        "Ownable: caller is not the owner"
-      )
-
-      await assertRevert(
-        priceFeed.setAddresses(mockChainlink.address, mockTellor.address, mockTellor.address, { from: alice }),
-        "Ownable: caller is not the owner"
-      )
-    })
-  })
-
-=======
->>>>>>> 819528a5
+  })
+
   it("C1 Chainlink working: fetchPrice should return the correct price, taking into account the number of decimal digits on the aggregator", async () => {
     
 
