const deploymentHelper = require("../utils/deploymentHelpers.js")
const testHelpers = require("../utils/testHelpers.js")
const CDPManagerTester = artifacts.require("./CDPManagerTester.sol")

const th = testHelpers.TestHelper
const timeValues = testHelpers.TimeValues
const dec = th.dec
const toBN = th.toBN
const getDifference = th.getDifference

contract('StabilityPool - LQTY Rewards', async accounts => {

  const [
    owner,
    whale,
    A, B, C, D, E, F, G, H,
    defaulter_1, defaulter_2, defaulter_3, defaulter_4, defaulter_5, defaulter_6,
    frontEnd_1, frontEnd_2, frontEnd_3
  ] = accounts;

  let contracts

  let priceFeed
  let clvToken
  let stabilityPool
  let sortedCDPs
  let cdpManager
  let borrowerOperations
  let growthToken
  let communityIssuanceTester

  let communityLQTYSupply
  let issuance_M1
  let issuance_M2
  let issuance_M3
  let issuance_M4
  let issuance_M5
  let issuance_M6

  const ZERO_ADDRESS = th.ZERO_ADDRESS

  describe("LQTY Rewards", async () => {

    beforeEach(async () => {
      contracts = await deploymentHelper.deployLiquityCore() 
      contracts.cdpManager = await CDPManagerTester.new()
      contracts = await deploymentHelper.deployCLVToken(contracts)
     
      priceFeed = contracts.priceFeed
      clvToken = contracts.clvToken
      stabilityPool = contracts.stabilityPool
      sortedCDPs = contracts.sortedCDPs
      cdpManager = contracts.cdpManager
      stabilityPool = contracts.stabilityPool
      borrowerOperations = contracts.borrowerOperations

<<<<<<< HEAD
      const LQTYContracts = await deploymentHelper.deployLQTYTesterContractsBuidler()
      
      lqtyStaking = LQTYContracts.lqtyStaking
      growthToken = LQTYContracts.growthToken
      communityIssuanceTester = LQTYContracts.communityIssuance
      lockupContractFactory = LQTYContracts.lockupContractFactory
=======
      growthToken = LQTYContracts.growthToken
>>>>>>> 45d34622

      await deploymentHelper.connectLQTYContracts(LQTYContracts)
      await deploymentHelper.connectCoreContracts(contracts, LQTYContracts)
      await deploymentHelper.connectLQTYContractsToCore(LQTYContracts, contracts)

      // Check community issuance starts with 33.333... million LQTY
      communityLQTYSupply = toBN(await growthToken.balanceOf(communityIssuanceTester.address))
      assert.isAtMost(getDifference(communityLQTYSupply, '33333333333333333333333333'), 1000)

      /* Monthly LQTY issuance
  
        Expected fraction of total supply issued per month, for a yearly halving schedule:
    
        Month 1: 0.055378538087966600
        Month 2: 0.052311755607206100
        Month 3: 0.049414807056864200
        Month 4: 0.046678287282156100
        Month 5: 0.044093311972020200
        Month 6: 0.041651488815552900
      */

      issuance_M1 = toBN('55378538087966600').mul(communityLQTYSupply).div(toBN(dec(1, 18)))
      issuance_M2 = toBN('52311755607206100').mul(communityLQTYSupply).div(toBN(dec(1, 18)))
      issuance_M3 = toBN('49414807056864200').mul(communityLQTYSupply).div(toBN(dec(1, 18)))
      issuance_M4 = toBN('46678287282156100').mul(communityLQTYSupply).div(toBN(dec(1, 18)))
      issuance_M5 = toBN('44093311972020200').mul(communityLQTYSupply).div(toBN(dec(1, 18)))
      issuance_M6 = toBN('41651488815552900').mul(communityLQTYSupply).div(toBN(dec(1, 18)))
    })

    // Simple case: 3 depositors, equal stake. No liquidations. No front-end.
    it("withdrawFromSP(): Depositors with equal initial deposit withdraw correct LQTY gain. No liquidations. No front end.", async () => {
      // Set the deployment time to now
      await communityIssuanceTester.setDeploymentTime()

      const initialIssuance = await communityIssuanceTester.totalLQTYIssued()
      assert.equal(initialIssuance, 0)

      // Whale opens CDP with 100 ETH
      await borrowerOperations.openLoan(0, whale, { from: whale, value: dec(100, 'ether') })

      await borrowerOperations.openLoan(dec(100, 18), A, { from: A, value: dec(1, 'ether') })
      await borrowerOperations.openLoan(dec(100, 18), B, { from: B, value: dec(1, 'ether') })
      await borrowerOperations.openLoan(dec(100, 18), C, { from: C, value: dec(1, 'ether') })
      await borrowerOperations.openLoan(dec(1, 18), D, { from: D, value: dec(1, 'ether') })

      // Check all LQTY balances are initially 0
      assert.equal(await growthToken.balanceOf(A), 0)
      assert.equal(await growthToken.balanceOf(B), 0)
      assert.equal(await growthToken.balanceOf(C), 0)

      // A, B, C deposit
      await stabilityPool.provideToSP(dec(100, 18), ZERO_ADDRESS, { from: A })
      await stabilityPool.provideToSP(dec(100, 18), ZERO_ADDRESS, { from: B })
      await stabilityPool.provideToSP(dec(100, 18), ZERO_ADDRESS, { from: C })

      // One year passes
      await th.fastForwardTime(timeValues.SECONDS_IN_ONE_YEAR, web3.currentProvider)

      // D deposits, triggering LQTY gains for A,B,C. Withdraws immediately after
      await stabilityPool.provideToSP(dec(1, 18), ZERO_ADDRESS, { from: D })
      await stabilityPool.withdrawFromSP(dec(1, 18), { from: D })

      // Expected gains for each depositor after 1 year (50% total issued).  Each deposit gets 1/3 of issuance.
      const expectedLQTYGain_1yr = communityLQTYSupply.div(toBN('2')).div(toBN('3'))

      // Check LQTY gain
      const A_LQTYGain_1yr = await stabilityPool.getDepositorLQTYGain(A)
      const B_LQTYGain_1yr = await stabilityPool.getDepositorLQTYGain(B)
      const C_LQTYGain_1yr = await stabilityPool.getDepositorLQTYGain(C)

      // Check gains are correct, error tolerance = 1e-6 of a token

      assert.isAtMost(getDifference(A_LQTYGain_1yr, expectedLQTYGain_1yr), 1e12)
      assert.isAtMost(getDifference(B_LQTYGain_1yr, expectedLQTYGain_1yr), 1e12)
      assert.isAtMost(getDifference(C_LQTYGain_1yr, expectedLQTYGain_1yr), 1e12)

      // Another year passes
      await th.fastForwardTime(timeValues.SECONDS_IN_ONE_YEAR, web3.currentProvider)

      // D deposits, triggering LQTY gains for A,B,C. Withdraws immediately after
      await stabilityPool.provideToSP(dec(1, 18), ZERO_ADDRESS, { from: D })
      await stabilityPool.withdrawFromSP(dec(1, 18), { from: D })

      // Expected gains for each depositor after 2 years (75% total issued).  Each deposit gets 1/3 of issuance.
      const expectedLQTYGain_2yr = communityLQTYSupply.mul(toBN('3')).div(toBN('4')).div(toBN('3'))

      // Check LQTY gain
      const A_LQTYGain_2yr = await stabilityPool.getDepositorLQTYGain(A)
      const B_LQTYGain_2yr = await stabilityPool.getDepositorLQTYGain(B)
      const C_LQTYGain_2yr = await stabilityPool.getDepositorLQTYGain(C)

      // Check gains are correct, error tolerance = 1e-6 of a token
      assert.isAtMost(getDifference(A_LQTYGain_2yr, expectedLQTYGain_2yr), 1e12)
      assert.isAtMost(getDifference(B_LQTYGain_2yr, expectedLQTYGain_2yr), 1e12)
      assert.isAtMost(getDifference(C_LQTYGain_2yr, expectedLQTYGain_2yr), 1e12)

      // Each depositor fully withdraws
      await stabilityPool.withdrawFromSP(dec(100, 18), { from: A })
      await stabilityPool.withdrawFromSP(dec(100, 18), { from: B })
      await stabilityPool.withdrawFromSP(dec(100, 18), { from: C })

      // Check LQTY balances increase by correct amount
      assert.isAtMost(getDifference((await growthToken.balanceOf(A)), expectedLQTYGain_2yr), 1e12)
      assert.isAtMost(getDifference((await growthToken.balanceOf(B)), expectedLQTYGain_2yr), 1e12)
      assert.isAtMost(getDifference((await growthToken.balanceOf(C)), expectedLQTYGain_2yr), 1e12)
    })

    // 3 depositors, varied stake. No liquidations. No front-end.
    it("withdrawFromSP(): Depositors with varying initial deposit withdraw correct LQTY gain. No liquidations. No front end.", async () => {
      // Set the deployment time to now
      await communityIssuanceTester.setDeploymentTime()

      const initialIssuance = await communityIssuanceTester.totalLQTYIssued()
      assert.equal(initialIssuance, 0)

      // Whale opens CDP with 100 ETH
      await borrowerOperations.openLoan(0, whale, { from: whale, value: dec(100, 'ether') })

      await borrowerOperations.openLoan(dec(100, 18), A, { from: A, value: dec(2, 'ether') })
      await borrowerOperations.openLoan(dec(200, 18), B, { from: B, value: dec(3, 'ether') })
      await borrowerOperations.openLoan(dec(300, 18), C, { from: C, value: dec(4, 'ether') })
      await borrowerOperations.openLoan(dec(1, 18), D, { from: D, value: dec(1, 'ether') })

      // Check all LQTY balances are initially 0
      assert.equal(await growthToken.balanceOf(A), 0)
      assert.equal(await growthToken.balanceOf(B), 0)
      assert.equal(await growthToken.balanceOf(C), 0)

      // A, B, C deposit
      await stabilityPool.provideToSP(dec(100, 18), ZERO_ADDRESS, { from: A })
      await stabilityPool.provideToSP(dec(200, 18), ZERO_ADDRESS, { from: B })
      await stabilityPool.provideToSP(dec(300, 18), ZERO_ADDRESS, { from: C })

      // One year passes
      await th.fastForwardTime(timeValues.SECONDS_IN_ONE_YEAR, web3.currentProvider)

      // D deposits, triggering LQTY gains for A,B,C. Withdraws immediately after
      await stabilityPool.provideToSP(dec(1, 18), ZERO_ADDRESS, { from: D })
      await stabilityPool.withdrawFromSP(dec(1, 18), { from: D })

      // Expected gains for each depositor after 1 year (50% total issued)
      const A_expectedLQTYGain_1yr = communityLQTYSupply
        .div(toBN('2')) // 50% of total issued after 1 year
        .div(toBN('6'))  // A gets 1/6 of the issuance

      const B_expectedLQTYGain_1yr = communityLQTYSupply
        .div(toBN('2')) // 50% of total issued after 1 year
        .div(toBN('3'))  // B gets 2/6 = 1/3 of the issuance

      const C_expectedLQTYGain_1yr = communityLQTYSupply
        .div(toBN('2')) // 50% of total issued after 1 year
        .div(toBN('2'))  // C gets 3/6 = 1/2 of the issuance

      // Check LQTY gain
      const A_LQTYGain_1yr = await stabilityPool.getDepositorLQTYGain(A)
      const B_LQTYGain_1yr = await stabilityPool.getDepositorLQTYGain(B)
      const C_LQTYGain_1yr = await stabilityPool.getDepositorLQTYGain(C)

      // Check gains are correct, error tolerance = 1e-6 of a toke
      assert.isAtMost(getDifference(A_LQTYGain_1yr, A_expectedLQTYGain_1yr), 1e12)
      assert.isAtMost(getDifference(B_LQTYGain_1yr, B_expectedLQTYGain_1yr), 1e12)
      assert.isAtMost(getDifference(C_LQTYGain_1yr, C_expectedLQTYGain_1yr), 1e12)

      // Another year passes
      await th.fastForwardTime(timeValues.SECONDS_IN_ONE_YEAR, web3.currentProvider)

      // D deposits, triggering LQTY gains for A,B,C. Withdraws immediately after
      await stabilityPool.provideToSP(dec(1, 18), ZERO_ADDRESS, { from: D })
      await stabilityPool.withdrawFromSP(dec(1, 18), { from: D })

      // Expected gains for each depositor after 2 years (75% total issued).
      const A_expectedLQTYGain_2yr = communityLQTYSupply
        .mul(toBN('3')).div(toBN('4')) // 75% of total issued after 1 year
        .div(toBN('6'))  // A gets 1/6 of the issuance

      const B_expectedLQTYGain_2yr = communityLQTYSupply
        .mul(toBN('3')).div(toBN('4')) // 75% of total issued after 1 year
        .div(toBN('3'))  // B gets 2/6 = 1/3 of the issuance

      const C_expectedLQTYGain_2yr = communityLQTYSupply
        .mul(toBN('3')).div(toBN('4')) // 75% of total issued after 1 year
        .div(toBN('2'))  // C gets 3/6 = 1/2 of the issuance

      // Check LQTY gain
      const A_LQTYGain_2yr = await stabilityPool.getDepositorLQTYGain(A)
      const B_LQTYGain_2yr = await stabilityPool.getDepositorLQTYGain(B)
      const C_LQTYGain_2yr = await stabilityPool.getDepositorLQTYGain(C)

      // Check gains are correct, error tolerance = 1e-6 of a token
      assert.isAtMost(getDifference(A_LQTYGain_2yr, A_expectedLQTYGain_2yr), 1e12)
      assert.isAtMost(getDifference(B_LQTYGain_2yr, B_expectedLQTYGain_2yr), 1e12)
      assert.isAtMost(getDifference(C_LQTYGain_2yr, C_expectedLQTYGain_2yr), 1e12)

      // Each depositor fully withdraws
      await stabilityPool.withdrawFromSP(dec(100, 18), { from: A })
      await stabilityPool.withdrawFromSP(dec(100, 18), { from: B })
      await stabilityPool.withdrawFromSP(dec(100, 18), { from: C })

      // Check LQTY balances increase by correct amount
      assert.isAtMost(getDifference((await growthToken.balanceOf(A)), A_expectedLQTYGain_2yr), 1e12)
      assert.isAtMost(getDifference((await growthToken.balanceOf(B)), B_expectedLQTYGain_2yr), 1e12)
      assert.isAtMost(getDifference((await growthToken.balanceOf(C)), C_expectedLQTYGain_2yr), 1e12)
    })

    // A, B, C deposit. Varied stake. 1 Liquidation. D joins.
    it("withdrawFromSP(): Depositors with varying initial deposit withdraw correct LQTY gain. No liquidations. No front end.", async () => {
      // Set the deployment time to now
      await communityIssuanceTester.setDeploymentTime()

      const initialIssuance = await communityIssuanceTester.totalLQTYIssued()
      assert.equal(initialIssuance, 0)

      // Whale opens CDP with 100 ETH
      await borrowerOperations.openLoan(0, whale, { from: whale, value: dec(100, 'ether') })

      await borrowerOperations.openLoan(dec(100, 18), A, { from: A, value: dec(2, 'ether') })
      await borrowerOperations.openLoan(dec(200, 18), B, { from: B, value: dec(3, 'ether') })
      await borrowerOperations.openLoan(dec(300, 18), C, { from: C, value: dec(4, 'ether') })
      await borrowerOperations.openLoan(dec(400, 18), D, { from: D, value: dec(5, 'ether') })
      await borrowerOperations.openLoan(dec(400, 18), E, { from: E, value: dec(6, 'ether') })

      await borrowerOperations.openLoan(dec(290, 18), defaulter_1, { from: defaulter_1, value: dec(3, 'ether') })

      // Check all LQTY balances are initially 0
      assert.equal(await growthToken.balanceOf(A), 0)
      assert.equal(await growthToken.balanceOf(B), 0)
      assert.equal(await growthToken.balanceOf(C), 0)
      assert.equal(await growthToken.balanceOf(D), 0)

      // A, B, C deposit
      await stabilityPool.provideToSP(dec(100, 18), ZERO_ADDRESS, { from: A })
      await stabilityPool.provideToSP(dec(200, 18), ZERO_ADDRESS, { from: B })
      await stabilityPool.provideToSP(dec(300, 18), ZERO_ADDRESS, { from: C })

      // Year 1 passes
      await th.fastForwardTime(timeValues.SECONDS_IN_ONE_YEAR, web3.currentProvider)

      assert.equal(await stabilityPool.getTotalCLVDeposits(), dec(600, 18))

      // Price Drops, defaulter1 liquidated. Stability Pool size drops by 50%
      await priceFeed.setPrice(dec(100, 18))
      assert.isFalse(await cdpManager.checkRecoveryMode())
      await cdpManager.liquidate(defaulter_1)
      assert.isFalse(await sortedCDPs.contains(defaulter_1))

      // Confirm SP dropped from 600 to 300
      assert.isAtMost(getDifference(await stabilityPool.getTotalCLVDeposits(), dec(300, 18)), 1000)

      // Expected gains for each depositor after 1 year (50% total issued)
      const A_expectedLQTYGain_Y1 = communityLQTYSupply
        .div(toBN('2')) // 50% of total issued in Y1
        .div(toBN('6'))  // A got 1/6 of the issuance

      const B_expectedLQTYGain_Y1 = communityLQTYSupply
        .div(toBN('2')) // 50% of total issued in Y1
        .div(toBN('3'))  // B gets 2/6 = 1/3 of the issuance

      const C_expectedLQTYGain_Y1 = communityLQTYSupply
        .div(toBN('2')) // 50% of total issued in Y1
        .div(toBN('2'))  // C gets 3/6 = 1/2 of the issuance

      // Check LQTY gain
      const A_LQTYGain_Y1 = await stabilityPool.getDepositorLQTYGain(A)
      const B_LQTYGain_Y1 = await stabilityPool.getDepositorLQTYGain(B)
      const C_LQTYGain_Y1 = await stabilityPool.getDepositorLQTYGain(C)

      // Check gains are correct, error tolerance = 1e-6 of a toke
      assert.isAtMost(getDifference(A_LQTYGain_Y1, A_expectedLQTYGain_Y1), 1e12)
      assert.isAtMost(getDifference(B_LQTYGain_Y1, B_expectedLQTYGain_Y1), 1e12)
      assert.isAtMost(getDifference(C_LQTYGain_Y1, C_expectedLQTYGain_Y1), 1e12)

      // D deposits 400
      await stabilityPool.provideToSP(dec(400, 18), ZERO_ADDRESS, { from: D })

      // Year 2 passes
      await th.fastForwardTime(timeValues.SECONDS_IN_ONE_YEAR, web3.currentProvider)

      // E deposits and withdraws, creating LQTY issuance
      await stabilityPool.provideToSP(dec(1, 18), ZERO_ADDRESS, { from: E })
      await stabilityPool.withdrawFromSP(dec(1, 18), { from: E })

      // Expected gains for each depositor during Y2:
      const A_expectedLQTYGain_Y2 = communityLQTYSupply
        .div(toBN('4')) // 25% of total issued in Y2
        .div(toBN('14'))  // A got 50/700 = 1/14 of the issuance

      const B_expectedLQTYGain_Y2 = communityLQTYSupply
        .div(toBN('4')) // 25% of total issued in Y2
        .div(toBN('7'))  // B got 100/700 = 1/7 of the issuance

      const C_expectedLQTYGain_Y2 = communityLQTYSupply
        .div(toBN('4')) // 25% of total issued in Y2
        .mul(toBN('3')).div(toBN('14'))  // C gets 150/700 = 3/14 of the issuance

      const D_expectedLQTYGain_Y2 = communityLQTYSupply
        .div(toBN('4')) // 25% of total issued in Y2
        .mul(toBN('4')).div(toBN('7'))  // D gets 400/700 = 4/7 of the issuance

      // Check LQTY gain
      const A_LQTYGain_AfterY2 = await stabilityPool.getDepositorLQTYGain(A)
      const B_LQTYGain_AfterY2 = await stabilityPool.getDepositorLQTYGain(B)
      const C_LQTYGain_AfterY2 = await stabilityPool.getDepositorLQTYGain(C)
      const D_LQTYGain_AfterY2 = await stabilityPool.getDepositorLQTYGain(D)

      const A_expectedTotalGain = A_expectedLQTYGain_Y1.add(A_expectedLQTYGain_Y2)
      const B_expectedTotalGain = B_expectedLQTYGain_Y1.add(B_expectedLQTYGain_Y2)
      const C_expectedTotalGain = C_expectedLQTYGain_Y1.add(C_expectedLQTYGain_Y2)
      const D_expectedTotalGain = D_expectedLQTYGain_Y2

      // Check gains are correct, error tolerance = 1e-6 of a token
      assert.isAtMost(getDifference(A_LQTYGain_AfterY2, A_expectedTotalGain), 1e12)
      assert.isAtMost(getDifference(B_LQTYGain_AfterY2, B_expectedTotalGain), 1e12)
      assert.isAtMost(getDifference(C_LQTYGain_AfterY2, C_expectedTotalGain), 1e12)
      assert.isAtMost(getDifference(D_LQTYGain_AfterY2, D_expectedTotalGain), 1e12)

      // Each depositor fully withdraws
      await stabilityPool.withdrawFromSP(dec(100, 18), { from: A })
      await stabilityPool.withdrawFromSP(dec(100, 18), { from: B })
      await stabilityPool.withdrawFromSP(dec(100, 18), { from: C })
      await stabilityPool.withdrawFromSP(dec(100, 18), { from: D })

      // Check LQTY balances increase by correct amount
      assert.isAtMost(getDifference((await growthToken.balanceOf(A)), A_expectedTotalGain), 1e12)
      assert.isAtMost(getDifference((await growthToken.balanceOf(B)), B_expectedTotalGain), 1e12)
      assert.isAtMost(getDifference((await growthToken.balanceOf(C)), C_expectedTotalGain), 1e12)
      assert.isAtMost(getDifference((await growthToken.balanceOf(D)), D_expectedTotalGain), 1e12)
    })

    //--- Serial pool-emptying liquidations ---

    /* A, B deposit 100C
    L1 cancels 200C
    B, C deposits 100C
    L2 cancels 200C
    E, F deposit 100C
    L3 cancels 200C
    G,H deposits 100C
    L4 cancels 200C

    Expect all depositors withdraw  1/2 of 1 month's LQTY issuance */
    it('withdrawFromSP(): Depositor withdraws correct LQTY gain after serial pool-emptying liquidations. No front-ends.', async () => {
      // Set the deployment time to now
      await communityIssuanceTester.setDeploymentTime()

      const initialIssuance = await communityIssuanceTester.totalLQTYIssued()
      assert.equal(initialIssuance, 0)

      // Whale opens CDP with 100 ETH
      await borrowerOperations.openLoan(0, whale, { from: whale, value: dec(100, 'ether') })

      const allDepositors = [A, B, C, D, E, F, G, H]
      // 4 Defaulters open loan with 200CLV debt, and 200% ICR
      await borrowerOperations.openLoan(0, defaulter_1, { from: defaulter_1, value: dec(2, 'ether') })
      await borrowerOperations.withdrawCLV(dec(190, 18), defaulter_1, { from: defaulter_1 })
      await borrowerOperations.openLoan(0, defaulter_2, { from: defaulter_2, value: dec(2, 'ether') })
      await borrowerOperations.withdrawCLV(dec(190, 18), defaulter_2, { from: defaulter_2 })
      await borrowerOperations.openLoan(0, defaulter_3, { from: defaulter_3, value: dec(2, 'ether') })
      await borrowerOperations.withdrawCLV(dec(190, 18), defaulter_3, { from: defaulter_3 })
      await borrowerOperations.openLoan(0, defaulter_4, { from: defaulter_4, value: dec(2, 'ether') })
      await borrowerOperations.withdrawCLV(dec(190, 18), defaulter_4, { from: defaulter_4 })

      // price drops by 50%: defaulter ICR falls to 100%
      await priceFeed.setPrice(dec(100, 18));

      // Check all would-be depositors have 0 LQTY balance
      for (depositor of allDepositors) {
        assert.equal(await growthToken.balanceOf(depositor), '0')
      }

      // A, B each deposit 100 CLV
      const depositors_1 = [A, B]
      for (account of depositors_1) {
        await borrowerOperations.openLoan(dec(100, 18), account, { from: account, value: dec(100, 'ether') })
        await stabilityPool.provideToSP(dec(100, 18), ZERO_ADDRESS, { from: account })
      }

      // 1 month passes
      await th.fastForwardTime(timeValues.SECONDS_IN_ONE_MONTH, web3.currentProvider)

      // Defaulter 1 liquidated. 200 CLV fully offset with pool.
      await cdpManager.liquidate(defaulter_1, { from: owner });

      // C, D each deposit 100 CLV
      const depositors_2 = [C, D]
      for (account of depositors_2) {
        await borrowerOperations.openLoan(dec(100, 18), account, { from: account, value: dec(100, 'ether') })
        await stabilityPool.provideToSP(dec(100, 18), ZERO_ADDRESS, { from: account })
      }

      // 1 month passes
      await th.fastForwardTime(timeValues.SECONDS_IN_ONE_MONTH, web3.currentProvider)

      // Defaulter 2 liquidated. 100 CLV offset
      await cdpManager.liquidate(defaulter_2, { from: owner });

      // Erin, Flyn each deposit 100 CLV
      const depositors_3 = [E, F]
      for (account of depositors_3) {
        await borrowerOperations.openLoan(dec(100, 18), account, { from: account, value: dec(100, 'ether') })
        await stabilityPool.provideToSP(dec(100, 18), ZERO_ADDRESS, { from: account })
      }

      // 1 month passes
      await th.fastForwardTime(timeValues.SECONDS_IN_ONE_MONTH, web3.currentProvider)

      // Defaulter 3 liquidated. 100 CLV offset
      await cdpManager.liquidate(defaulter_3, { from: owner });

      // Graham, Harriet each deposit 100 CLV
      const depositors_4 = [G, H]
      for (account of depositors_4) {
        await borrowerOperations.openLoan(dec(100, 18), account, { from: account, value: dec(100, 'ether') })
        await stabilityPool.provideToSP(dec(100, 18), ZERO_ADDRESS, { from: account })
      }

      // 1 month passes
      await th.fastForwardTime(timeValues.SECONDS_IN_ONE_MONTH, web3.currentProvider)

      // Defaulter 4 liquidated. 100 CLV offset
      await cdpManager.liquidate(defaulter_4, { from: owner });

      // All depositors withdraw from SP
      for (depositor of allDepositors) {
        await stabilityPool.withdrawFromSP(dec(100, 18), { from: depositor })
      }

      /* Each depositor constitutes 50% of the pool from the time they deposit, up until the liquidation.
      Therefore, divide monthly issuance by 2 to get the expected per-depositor LQTY gain.*/
      const expectedLQTYGain_M1 = issuance_M1.div(th.toBN('2'))
      const expectedLQTYGain_M2 = issuance_M2.div(th.toBN('2'))
      const expectedLQTYGain_M3 = issuance_M3.div(th.toBN('2'))
      const expectedLQTYGain_M4 = issuance_M4.div(th.toBN('2'))

      // Check A, B only earn issuance from month 1. Error tolerance = 1e-3 tokens
      for (depositor of [A, B]) {
        const LQTYBalance = await growthToken.balanceOf(depositor)
        assert.isAtMost(getDifference(LQTYBalance, expectedLQTYGain_M1), 1e15)
      }

      // Check C, D only earn issuance from month 2.  Error tolerance = 1e-3 tokens
      for (depositor of [C, D]) {
        const LQTYBalance = await growthToken.balanceOf(depositor)
        assert.isAtMost(getDifference(LQTYBalance, expectedLQTYGain_M2), 1e15)
      }

      // Check E, F only earn issuance from month 3.  Error tolerance = 1e-3 tokens
      for (depositor of [E, F]) {
        const LQTYBalance = await growthToken.balanceOf(depositor)
        assert.isAtMost(getDifference(LQTYBalance, expectedLQTYGain_M3), 1e15)
      }

      // Check G, H only earn issuance from month 4.  Error tolerance = 1e-3 tokens
      for (depositor of [G, H]) {
        const LQTYBalance = await growthToken.balanceOf(depositor)
        assert.isAtMost(getDifference(LQTYBalance, expectedLQTYGain_M4), 1e15)
      }

      const finalEpoch = (await stabilityPool.currentEpoch()).toString()
      assert.equal(finalEpoch, 4)
    })

    // --- Scale factor changes ---

    /* Serial scale changes

    A make deposit 100 CLV
    1 month passes. L1 brings P to (~1e-10)*P. L1:  99.999999999000000000 CLV, 1 ETH
    B makes deposit 100
    1 month passes. L2 decreases P by(~1e-10)P. L2:  99.999999999000000000 CLV, 1 ETH
    C makes deposit 100
    1 month passes. L3 decreases P by(~1e-10)P. L3:  99.999999999000000000 CLV, 1 ETH
    D makes deposit 100
    1 month passes. L4 decreases P by(~1e-10)P. L4:  99.999999999000000000 CLV, 1 ETH
    E makes deposit 100
    1 month passes. L5 decreases P by(~1e-10)P. L5:  99.999999999000000000 CLV, 1 ETH
    =========
    F makes deposit 100
    1 month passes. L6 empties the Pool. L6:  100 CLV, 1 ETH

    expect A, B, C, D each withdraw ~1 month's worth of LQTY */
    it("withdrawFromSP(): Several deposits of 100 CLV span one scale factor change. Depositors withdraw correct LQTY gains", async () => {
      // Whale opens CDP with 100 ETH
      await borrowerOperations.openLoan(0, whale, { from: whale, value: dec(100, 'ether') })

      const fiveDefaulters = [defaulter_1, defaulter_2, defaulter_3, defaulter_4, defaulter_5]

      for (const defaulter of fiveDefaulters) {
        // Defaulters 1-6 each withdraw to 99.999999999 debt (including gas comp)
        await borrowerOperations.openLoan(0, defaulter, { from: defaulter, value: dec(1, 'ether') })
        await borrowerOperations.withdrawCLV('89999999999000000000', defaulter, { from: defaulter })
      }

      // Defaulter 6 withdraws to 100 debt (inc. gas comp)
      await borrowerOperations.openLoan(0, defaulter_6, { from: defaulter_6, value: dec(1, 'ether') })
      await borrowerOperations.withdrawCLV(dec(90, 18), defaulter_6, { from: defaulter_6 })

      // Confirm all depositors have 0 LQTY
      for (const depositor of [A, B, C, D, E, F]) {
        assert.equal(await growthToken.balanceOf(depositor), '0')
      }
      // price drops by 50%
      await priceFeed.setPrice(dec(100, 18));

      // Check scale is 0
      assert.equal(await stabilityPool.currentScale(), '0')

      // A provides to SP
      await borrowerOperations.openLoan(dec(100, 18), A, { from: A, value: dec(100, 'ether') })
      await stabilityPool.provideToSP(dec(100, 18), ZERO_ADDRESS, { from: A })

      // 1 month passes
      await th.fastForwardTime(timeValues.SECONDS_IN_ONE_MONTH, web3.currentProvider)

      // Defaulter 1 liquidated.  Value of P updated to  to 9999999, i.e. in decimal, ~1e-10
      const txL1 = await cdpManager.liquidate(defaulter_1, { from: owner });
      assert.isFalse(await sortedCDPs.contains(defaulter_1))
      assert.isTrue(txL1.receipt.status)

      // Check scale is 0
      assert.equal(await stabilityPool.currentScale(), '0')

      // B provides to SP
      await borrowerOperations.openLoan(dec(100, 18), B, { from: B, value: dec(100, 'ether') })
      await stabilityPool.provideToSP(dec(100, 18), ZERO_ADDRESS, { from: B })

      // 1 month passes
      await th.fastForwardTime(timeValues.SECONDS_IN_ONE_MONTH, web3.currentProvider)

      // Defaulter 2 liquidated
      const txL2 = await cdpManager.liquidate(defaulter_2, { from: owner });
      assert.isFalse(await sortedCDPs.contains(defaulter_2))
      assert.isTrue(txL2.receipt.status)

      // Check scale is 1
      assert.equal(await stabilityPool.currentScale(), '1')

      // C provides to SP
      await borrowerOperations.openLoan(dec(100, 18), C, { from: C, value: dec(100, 'ether') })
      await stabilityPool.provideToSP(dec(100, 18), ZERO_ADDRESS, { from: C })

      // 1 month passes
      await th.fastForwardTime(timeValues.SECONDS_IN_ONE_MONTH, web3.currentProvider)

      // Defaulter 3 liquidated
      const txL3 = await cdpManager.liquidate(defaulter_3, { from: owner });
      assert.isFalse(await sortedCDPs.contains(defaulter_3))
      assert.isTrue(txL3.receipt.status)

      // Check scale is 1
      assert.equal(await stabilityPool.currentScale(), '1')

      // D provides to SP
      await borrowerOperations.openLoan(dec(100, 18), D, { from: D, value: dec(100, 'ether') })
      await stabilityPool.provideToSP(dec(100, 18), ZERO_ADDRESS, { from: D })

      // 1 month passes
      await th.fastForwardTime(timeValues.SECONDS_IN_ONE_MONTH, web3.currentProvider)

      // Defaulter 4 liquidated
      const txL4 = await cdpManager.liquidate(defaulter_4, { from: owner });
      assert.isFalse(await sortedCDPs.contains(defaulter_4))
      assert.isTrue(txL4.receipt.status)

      // Check scale is 2
      assert.equal(await stabilityPool.currentScale(), '2')

      // E provides to SP
      await borrowerOperations.openLoan(dec(100, 18), E, { from: E, value: dec(100, 'ether') })
      await stabilityPool.provideToSP(dec(100, 18), ZERO_ADDRESS, { from: E })

      // 1 month passes
      await th.fastForwardTime(timeValues.SECONDS_IN_ONE_MONTH, web3.currentProvider)

      // Defaulter 5 liquidated
      const txL5 = await cdpManager.liquidate(defaulter_5, { from: owner });
      assert.isFalse(await sortedCDPs.contains(defaulter_5))
      assert.isTrue(txL5.receipt.status)

      // Check scale is 2
      assert.equal(await stabilityPool.currentScale(), '2')

      // F provides to SP
      await borrowerOperations.openLoan(dec(100, 18), F, { from: F, value: dec(100, 'ether') })
      await stabilityPool.provideToSP(dec(100, 18), ZERO_ADDRESS, { from: F })

      // 1 month passes
      await th.fastForwardTime(timeValues.SECONDS_IN_ONE_MONTH, web3.currentProvider)

      // Defaulter 6 liquidated
      const txL6 = await cdpManager.liquidate(defaulter_6, { from: owner });
      assert.isFalse(await sortedCDPs.contains(defaulter_6))
      assert.isTrue(txL6.receipt.status)

      // Check scale is 3
      assert.equal(await stabilityPool.currentScale(), '3')

      /* All depositors withdraw fully from SP.  Withdraw in reverse order, so that the largest remaining
      deposit (F) withdraws first, and does not get extra LQTY gains from the periods between withdrawals */
      for (depositor of [F, E, D, C, B, A]) {
        await stabilityPool.withdrawFromSP(dec(100, 18), { from: depositor })
      }

      const LQTYGain_A = await growthToken.balanceOf(A)
      const LQTYGain_B = await growthToken.balanceOf(B)
      const LQTYGain_C = await growthToken.balanceOf(C)
      const LQTYGain_D = await growthToken.balanceOf(D)
      const LQTYGain_E = await growthToken.balanceOf(E)
      const LQTYGain_F = await growthToken.balanceOf(F)

      /* Expect each deposit to have earned 100% of the LQTY issuance for the month in which it was active, prior
     to the liquidation that mostly depleted it.  Error tolerance = 1e-3 tokens. */
      assert.isAtMost(getDifference(issuance_M1, LQTYGain_A), 1e15)
      assert.isAtMost(getDifference(issuance_M2, LQTYGain_B), 1e15)
      assert.isAtMost(getDifference(issuance_M3, LQTYGain_C), 1e15)
      assert.isAtMost(getDifference(issuance_M4, LQTYGain_D), 1e15)
      assert.isAtMost(getDifference(issuance_M5, LQTYGain_E), 1e15)
      assert.isAtMost(getDifference(issuance_M6, LQTYGain_F), 1e15)
    })

    // --- FrontEnds and kickback rates

    // Simple case: 4 depositors, equal stake. No liquidations.
    it("withdrawFromSP(): Depositors with equal initial deposit withdraw correct LQTY gain. No liquidations. Front ends and kickback rates.", async () => {
      // Register 2 front ends
      const kickbackRate_F1 = toBN(dec(5, 17)) // F1 kicks 50% back to depositor
      const kickbackRate_F2 = toBN(dec(80, 16)) // F2 kicks 80% back to depositor

      await stabilityPool.registerFrontEnd(kickbackRate_F1, { from: frontEnd_1 })
      await stabilityPool.registerFrontEnd(kickbackRate_F2, { from: frontEnd_2 })

      // Set the deployment time to now
      await communityIssuanceTester.setDeploymentTime()

      const initialIssuance = await communityIssuanceTester.totalLQTYIssued()
      assert.equal(initialIssuance, 0)

      // Whale opens CDP with 100 ETH
      await borrowerOperations.openLoan(0, whale, { from: whale, value: dec(100, 'ether') })

      await borrowerOperations.openLoan(dec(100, 18), A, { from: A, value: dec(1, 'ether') })
      await borrowerOperations.openLoan(dec(100, 18), B, { from: B, value: dec(1, 'ether') })
      await borrowerOperations.openLoan(dec(100, 18), C, { from: C, value: dec(1, 'ether') })
      await borrowerOperations.openLoan(dec(100, 18), D, { from: D, value: dec(1, 'ether') })
      await borrowerOperations.openLoan(dec(1, 18), E, { from: E, value: dec(1, 'ether') })

      // Check all LQTY balances are initially 0
      assert.equal(await growthToken.balanceOf(A), 0)
      assert.equal(await growthToken.balanceOf(B), 0)
      assert.equal(await growthToken.balanceOf(C), 0)
      assert.equal(await growthToken.balanceOf(D), 0)
      assert.equal(await growthToken.balanceOf(frontEnd_1), 0)
      assert.equal(await growthToken.balanceOf(frontEnd_2), 0)

      // A, B, C, D deposit
      await stabilityPool.provideToSP(dec(100, 18), frontEnd_1, { from: A })
      await stabilityPool.provideToSP(dec(100, 18), frontEnd_2, { from: B })
      await stabilityPool.provideToSP(dec(100, 18), frontEnd_2, { from: C })
      await stabilityPool.provideToSP(dec(100, 18), ZERO_ADDRESS, { from: D })

      // Check initial frontEnd stakes are correct:
      F1_stake = await stabilityPool.frontEndStakes(frontEnd_1)
      F2_stake = await stabilityPool.frontEndStakes(frontEnd_2)

      assert.equal(F1_stake, dec(100, 18))
      assert.equal(F2_stake, dec(200, 18))

      // One year passes
      await th.fastForwardTime(timeValues.SECONDS_IN_ONE_YEAR, web3.currentProvider)

      // E deposits, triggering LQTY gains for A,B,C,D,F1,F2. Withdraws immediately after
      await stabilityPool.provideToSP(dec(1, 18), ZERO_ADDRESS, { from: E })
      await stabilityPool.withdrawFromSP(dec(1, 18), { from: E })

      // Expected issuance for year 1 is 50% of total supply.
      const expectedIssuance_Y1 = communityLQTYSupply.div(toBN('2'))

      // Get actual LQTY gains
      const A_LQTYGain_Y1 = await stabilityPool.getDepositorLQTYGain(A)
      const B_LQTYGain_Y1 = await stabilityPool.getDepositorLQTYGain(B)
      const C_LQTYGain_Y1 = await stabilityPool.getDepositorLQTYGain(C)
      const D_LQTYGain_Y1 = await stabilityPool.getDepositorLQTYGain(D)
      const F1_LQTYGain_Y1 = await stabilityPool.getFrontEndLQTYGain(frontEnd_1)
      const F2_LQTYGain_Y1 = await stabilityPool.getFrontEndLQTYGain(frontEnd_2)

      // Expected depositor and front-end gains
      const A_expectedGain_Y1 = kickbackRate_F1.mul(expectedIssuance_Y1).div(toBN('4')).div(toBN(dec(1, 18)))
      const B_expectedGain_Y1 = kickbackRate_F2.mul(expectedIssuance_Y1).div(toBN('4')).div(toBN(dec(1, 18)))
      const C_expectedGain_Y1 = kickbackRate_F2.mul(expectedIssuance_Y1).div(toBN('4')).div(toBN(dec(1, 18)))
      const D_expectedGain_Y1 = expectedIssuance_Y1.div(toBN('4'))

      const F1_expectedGain_Y1 = toBN(dec(1, 18)).sub(kickbackRate_F1)
        .mul(expectedIssuance_Y1).div(toBN('4')) // F1's share = 100/400 = 1/4
        .div(toBN(dec(1, 18)))

      const F2_expectedGain_Y1 = toBN(dec(1, 18)).sub(kickbackRate_F2)
        .mul(expectedIssuance_Y1).div(toBN('2')) // F2's share = 200/400 = 1/2
        .div(toBN(dec(1, 18)))

      // Check gains are correct, error tolerance = 1e-6 of a token
      assert.isAtMost(getDifference(A_LQTYGain_Y1, A_expectedGain_Y1), 1e12)
      assert.isAtMost(getDifference(B_LQTYGain_Y1, B_expectedGain_Y1), 1e12)
      assert.isAtMost(getDifference(C_LQTYGain_Y1, C_expectedGain_Y1), 1e12)
      assert.isAtMost(getDifference(D_LQTYGain_Y1, D_expectedGain_Y1), 1e12)

      assert.isAtMost(getDifference(F1_LQTYGain_Y1, F1_expectedGain_Y1), 1e12)
      assert.isAtMost(getDifference(F2_LQTYGain_Y1, F2_expectedGain_Y1), 1e12)

      // Another year passes
      await th.fastForwardTime(timeValues.SECONDS_IN_ONE_YEAR, web3.currentProvider)

      // E deposits, triggering LQTY gains for A,B,CD,F1, F2. Withdraws immediately after
      await stabilityPool.provideToSP(dec(1, 18), ZERO_ADDRESS, { from: E })
      await stabilityPool.withdrawFromSP(dec(1, 18), { from: E })

      // Expected gains for each depositor in Y2(25% total issued).  .
      const expectedIssuance_Y2 = communityLQTYSupply.div(toBN('4'))

      const expectedFinalIssuance = expectedIssuance_Y1.add(expectedIssuance_Y2)

      // Expected final gains
      const A_expectedFinalGain = kickbackRate_F1.mul(expectedFinalIssuance).div(toBN('4')).div(toBN(dec(1, 18)))
      const B_expectedFinalGain = kickbackRate_F2.mul(expectedFinalIssuance).div(toBN('4')).div(toBN(dec(1, 18)))
      const C_expectedFinalGain = kickbackRate_F2.mul(expectedFinalIssuance).div(toBN('4')).div(toBN(dec(1, 18)))
      const D_expectedFinalGain = expectedFinalIssuance.div(toBN('4'))

      const F1_expectedFinalGain = th.toBN(dec(1, 18)).sub(kickbackRate_F1)
        .mul(expectedFinalIssuance).div(toBN('4')) // F1's share = 100/400 = 1/4
        .div(toBN(dec(1, 18)))

      const F2_expectedFinalGain = th.toBN(dec(1, 18)).sub(kickbackRate_F2)
        .mul(expectedFinalIssuance).div(toBN('2')) // F2's share = 200/400 = 1/2
        .div(toBN(dec(1, 18)))

      // Each depositor fully withdraws
      await stabilityPool.withdrawFromSP(dec(100, 18), { from: A })
      await stabilityPool.withdrawFromSP(dec(100, 18), { from: B })
      await stabilityPool.withdrawFromSP(dec(100, 18), { from: C })
      await stabilityPool.withdrawFromSP(dec(100, 18), { from: D })

      // Check LQTY balances increase by correct amount
      assert.isAtMost(getDifference((await growthToken.balanceOf(A)), A_expectedFinalGain), 1e12)
      assert.isAtMost(getDifference((await growthToken.balanceOf(B)), B_expectedFinalGain), 1e12)
      assert.isAtMost(getDifference((await growthToken.balanceOf(C)), C_expectedFinalGain), 1e12)
      assert.isAtMost(getDifference((await growthToken.balanceOf(D)), D_expectedFinalGain), 1e12)
      assert.isAtMost(getDifference((await growthToken.balanceOf(frontEnd_1)), F1_expectedFinalGain), 1e12)
      assert.isAtMost(getDifference((await growthToken.balanceOf(frontEnd_2)), F2_expectedFinalGain), 1e12)
    })

    // A, B, C, D deposit 100,200,300,400.
    // F1: A
    // F2: B, C
    // D makes a naked deposit (no front end)
    // Pool size: 1000
    // 1 month passes. 1st liquidation: 500. All deposits reduced by 500/1000 = 50%.  A:50,   B:100, C:150,   D:200
    // Pool size: 500
    // E deposits 300 via F1                                                          A:50,   B:100, C:150,   D:200, E:300
    // Pool size: 800
    // 1 month passes. 2nd liquidation: 200. All deposits reduced by 200/800 = 25%    A:37.5, B:75,  C:112.5, D:150, E:225
    // Pool size: 600
    // B tops up 400                                                                  A:37.5, B:475, C:112.5, D:150, E:225
    // Pool size: 1000
    // 1 month passes. 3rd liquidation: 100. All deposits reduced by 10%.             A:33.75, B:427.5, C:101.25, D:135, E:202.5
    // Pool size 900
    // C withdraws 100                                                                A:33.75, B:427.5, C:1.25, D:135, E:202.5
    // Pool size 800
    // 1 month passes.
    // All withdraw
    it("withdrawFromSP(): Depositors with varying initial deposit withdraw correct LQTY gain. Front ends and kickback rates", async () => {
      // Register 2 front ends
      const F1_kickbackRate = toBN(dec(5, 17)) // F1 kicks 50% back to depositor
      const F2_kickbackRate = toBN(dec(80, 16)) // F2 kicks 80% back to depositor

      await stabilityPool.registerFrontEnd(F1_kickbackRate, { from: frontEnd_1 })
      await stabilityPool.registerFrontEnd(F2_kickbackRate, { from: frontEnd_2 })

      // Set the deployment time to now
      await communityIssuanceTester.setDeploymentTime()

      const initialIssuance = await communityIssuanceTester.totalLQTYIssued()
      assert.equal(initialIssuance, 0)

      // Whale opens CDP with 100 ETH
      await borrowerOperations.openLoan(0, whale, { from: whale, value: dec(100, 'ether') })

      await borrowerOperations.openLoan(dec(100, 18), A, { from: A, value: dec(2, 'ether') })
      await borrowerOperations.openLoan(dec(600, 18), B, { from: B, value: dec(7, 'ether') })
      await borrowerOperations.openLoan(dec(300, 18), C, { from: C, value: dec(4, 'ether') })
      await borrowerOperations.openLoan(dec(400, 18), D, { from: D, value: dec(5, 'ether') })

      await borrowerOperations.openLoan(dec(300, 18), E, { from: E, value: dec(4, 'ether') })

      // D1, D2, D3 open loans with total debt 500, 300, 100 respectively (inc. gas comp)
      await borrowerOperations.openLoan(dec(490, 18), defaulter_1, { from: defaulter_1, value: dec(5, 'ether') })
      await borrowerOperations.openLoan(dec(190, 18), defaulter_2, { from: defaulter_2, value: dec(2, 'ether') })
      await borrowerOperations.openLoan(dec(90, 18), defaulter_3, { from: defaulter_3, value: dec(1, 'ether') })

      // Check all LQTY balances are initially 0
      assert.equal(await growthToken.balanceOf(A), 0)
      assert.equal(await growthToken.balanceOf(B), 0)
      assert.equal(await growthToken.balanceOf(C), 0)
      assert.equal(await growthToken.balanceOf(D), 0)
      assert.equal(await growthToken.balanceOf(frontEnd_1), 0)
      assert.equal(await growthToken.balanceOf(frontEnd_2), 0)

      // A, B, C, D deposit
      await stabilityPool.provideToSP(dec(100, 18), frontEnd_1, { from: A })
      await stabilityPool.provideToSP(dec(200, 18), frontEnd_2, { from: B })
      await stabilityPool.provideToSP(dec(300, 18), frontEnd_2, { from: C })
      await stabilityPool.provideToSP(dec(400, 18), ZERO_ADDRESS, { from: D })

      // Price Drops, defaulters become undercollateralized
      await priceFeed.setPrice(dec(100, 18))
      assert.isFalse(await cdpManager.checkRecoveryMode())

      // Check initial frontEnd stakes are correct:
      F1_stake = await stabilityPool.frontEndStakes(frontEnd_1)
      F2_stake = await stabilityPool.frontEndStakes(frontEnd_2)

      assert.equal(F1_stake, dec(100, 18))
      assert.equal(F2_stake, dec(500, 18))

      // Month 1 passes
      await th.fastForwardTime(timeValues.SECONDS_IN_ONE_MONTH, web3.currentProvider)

      assert.equal(await stabilityPool.getTotalCLVDeposits(), dec(1000, 18))

      // LIQUIDATION 1
      await cdpManager.liquidate(defaulter_1)
      assert.isFalse(await sortedCDPs.contains(defaulter_1))

      assert.equal(await stabilityPool.getTotalCLVDeposits(), dec(500, 18))

      // --- CHECK GAINS AFTER L1 ---

      // During month 1, deposit sizes are: A:100, B:200, C:300, D:400.  Total: 1000
      // Expected gains for each depositor after month 1 
      const A_share_M1 = issuance_M1.mul(toBN('100')).div(toBN('1000'))
      const A_expectedLQTYGain_M1 = F1_kickbackRate.mul(A_share_M1).div(toBN(dec(1, 18)))

      const B_share_M1 = issuance_M1.mul(toBN('200')).div(toBN('1000'))
      const B_expectedLQTYGain_M1 = F2_kickbackRate.mul(B_share_M1).div(toBN(dec(1, 18)))

      const C_share_M1 = issuance_M1.mul(toBN('300')).div(toBN('1000'))
      const C_expectedLQTYGain_M1 = F2_kickbackRate.mul(C_share_M1).div(toBN(dec(1, 18)))

      const D_share_M1 = issuance_M1.mul(toBN('400')).div(toBN('1000'))
      const D_expectedLQTYGain_M1 = D_share_M1

      // F1's stake = A 
      const F1_expectedLQTYGain_M1 = toBN(dec(1, 18))
        .sub(F1_kickbackRate)
        .mul(A_share_M1)
        .div(toBN(dec(1, 18)))

      // F2's stake = B + C
      const F2_expectedLQTYGain_M1 = toBN(dec(1, 18))
        .sub(F2_kickbackRate)
        .mul(B_share_M1.add(C_share_M1))
        .div(toBN(dec(1, 18)))

      // Check LQTY gain
      const A_LQTYGain_M1 = await stabilityPool.getDepositorLQTYGain(A)
      const B_LQTYGain_M1 = await stabilityPool.getDepositorLQTYGain(B)
      const C_LQTYGain_M1 = await stabilityPool.getDepositorLQTYGain(C)
      const D_LQTYGain_M1 = await stabilityPool.getDepositorLQTYGain(D)
      const F1_LQTYGain_M1 = await stabilityPool.getFrontEndLQTYGain(frontEnd_1)
      const F2_LQTYGain_M1 = await stabilityPool.getFrontEndLQTYGain(frontEnd_2)

      // Check gains are correct, error tolerance = 1e-3 of a token
      assert.isAtMost(getDifference(A_LQTYGain_M1, A_expectedLQTYGain_M1), 1e15)
      assert.isAtMost(getDifference(B_LQTYGain_M1, B_expectedLQTYGain_M1), 1e15)
      assert.isAtMost(getDifference(C_LQTYGain_M1, C_expectedLQTYGain_M1), 1e15)
      assert.isAtMost(getDifference(D_LQTYGain_M1, D_expectedLQTYGain_M1), 1e15)
      assert.isAtMost(getDifference(F1_LQTYGain_M1, F1_expectedLQTYGain_M1), 1e15)
      assert.isAtMost(getDifference(F2_LQTYGain_M1, F2_expectedLQTYGain_M1), 1e15)

      // E deposits 300 via F1
      await stabilityPool.provideToSP(dec(300, 18), frontEnd_1, { from: E })

      assert.equal(await stabilityPool.getTotalCLVDeposits(), dec(800, 18))

      // Month 2 passes
      await th.fastForwardTime(timeValues.SECONDS_IN_ONE_MONTH, web3.currentProvider)

      // LIQUIDATION 2
      await cdpManager.liquidate(defaulter_2)
      assert.isFalse(await sortedCDPs.contains(defaulter_2))

      assert.equal(await stabilityPool.getTotalCLVDeposits(), dec(600, 18))

      const startTime = await communityIssuanceTester.deploymentTime()
      const currentTime = await th.getLatestBlockTimestamp(web3)
      const timePassed = toBN(currentTime).sub(startTime)

      // --- CHECK GAINS AFTER L2 ---

      // During month 2, deposit sizes:  A:50,   B:100, C:150,  D:200, E:300. Total: 800

      // Expected gains for each depositor after month 2 
      const A_share_M2 = issuance_M2.mul(toBN('50')).div(toBN('800'))
      const A_expectedLQTYGain_M2 = F1_kickbackRate.mul(A_share_M2).div(toBN(dec(1, 18)))

      const B_share_M2 = issuance_M2.mul(toBN('100')).div(toBN('800'))
      const B_expectedLQTYGain_M2 = F2_kickbackRate.mul(B_share_M2).div(toBN(dec(1, 18)))

      const C_share_M2 = issuance_M2.mul(toBN('150')).div(toBN('800'))
      const C_expectedLQTYGain_M2 = F2_kickbackRate.mul(C_share_M2).div(toBN(dec(1, 18)))

      const D_share_M2 = issuance_M2.mul(toBN('200')).div(toBN('800'))
      const D_expectedLQTYGain_M2 = D_share_M2

      const E_share_M2 = issuance_M2.mul(toBN('300')).div(toBN('800'))
      const E_expectedLQTYGain_M2 = F1_kickbackRate.mul(E_share_M2).div(toBN(dec(1, 18)))

      // F1's stake = A + E
      const F1_expectedLQTYGain_M2 = toBN(dec(1, 18))
        .sub(F1_kickbackRate)
        .mul(A_share_M2.add(E_share_M2))
        .div(toBN(dec(1, 18)))

      // F2's stake = B + C
      const F2_expectedLQTYGain_M2 = toBN(dec(1, 18))
        .sub(F2_kickbackRate)
        .mul(B_share_M2.add(C_share_M2))
        .div(toBN(dec(1, 18)))

      // Check LQTY gains after month 2
      const A_LQTYGain_After_M2 = await stabilityPool.getDepositorLQTYGain(A)
      const B_LQTYGain_After_M2 = await stabilityPool.getDepositorLQTYGain(B)
      const C_LQTYGain_After_M2 = await stabilityPool.getDepositorLQTYGain(C)
      const D_LQTYGain_After_M2 = await stabilityPool.getDepositorLQTYGain(D)
      const E_LQTYGain_After_M2 = await stabilityPool.getDepositorLQTYGain(E)
      const F1_LQTYGain_After_M2 = await stabilityPool.getFrontEndLQTYGain(frontEnd_1)
      const F2_LQTYGain_After_M2 = await stabilityPool.getFrontEndLQTYGain(frontEnd_2)

      assert.isAtMost(getDifference(A_LQTYGain_After_M2, A_expectedLQTYGain_M2.add(A_expectedLQTYGain_M1)), 1e15)
      assert.isAtMost(getDifference(B_LQTYGain_After_M2, B_expectedLQTYGain_M2.add(B_expectedLQTYGain_M1)), 1e15)
      assert.isAtMost(getDifference(C_LQTYGain_After_M2, C_expectedLQTYGain_M2.add(C_expectedLQTYGain_M1)), 1e15)
      assert.isAtMost(getDifference(D_LQTYGain_After_M2, D_expectedLQTYGain_M2.add(D_expectedLQTYGain_M1)), 1e15)
      assert.isAtMost(getDifference(E_LQTYGain_After_M2, E_expectedLQTYGain_M2), 1e15)

      // Check F1 balance is his M1 gain (it was paid out when E joined through F1)
      const F1_LQTYBalance_After_M2 = await growthToken.balanceOf(frontEnd_1)
      assert.isAtMost(getDifference(F1_LQTYBalance_After_M2, F1_expectedLQTYGain_M1), 1e15)

      // Check F1's LQTY gain in system after M2: Just their gain due to M2
      assert.isAtMost(getDifference(F1_LQTYGain_After_M2, F1_expectedLQTYGain_M2), 1e15)

      // Check F2 LQTY gain in system after M2: the sum of their gains from M1 + M2
      assert.isAtMost(getDifference(F2_LQTYGain_After_M2, F2_expectedLQTYGain_M2.add(F2_expectedLQTYGain_M1)), 1e15)


      // B tops up 400 via F2
      await stabilityPool.provideToSP(dec(400, 18), frontEnd_2, { from: B })

      assert.equal(await stabilityPool.getTotalCLVDeposits(), dec(1000, 18))

      // Month 3 passes
      await th.fastForwardTime(timeValues.SECONDS_IN_ONE_MONTH, web3.currentProvider)

      // LIQUIDATION 3
      await cdpManager.liquidate(defaulter_3)
      assert.isFalse(await sortedCDPs.contains(defaulter_3))

      assert.equal(await stabilityPool.getTotalCLVDeposits(), dec(900, 18))

      // --- CHECK GAINS AFTER L3 ---

      // During month 3, deposit sizes: A:37.5, B:475, C:112.5, D:150, E:225, Total: 1000

      // Expected gains for each depositor after month 3 
      const A_share_M3 = issuance_M3.mul(toBN('375')).div(toBN('10000'))  // 37.5/1000
      const A_expectedLQTYGain_M3 = F1_kickbackRate.mul(A_share_M3).div(toBN(dec(1, 18)))

      const B_share_M3 = issuance_M3.mul(toBN('475')).div(toBN('1000'))
      const B_expectedLQTYGain_M3 = F2_kickbackRate.mul(B_share_M3).div(toBN(dec(1, 18)))

      const C_share_M3 = issuance_M3.mul(toBN('1125')).div(toBN('10000'))
      const C_expectedLQTYGain_M3 = F2_kickbackRate.mul(C_share_M3).div(toBN(dec(1, 18)))

      const D_share_M3 = issuance_M3.mul(toBN('150')).div(toBN('1000'))
      const D_expectedLQTYGain_M3 = D_share_M3

      const E_share_M3 = issuance_M3.mul(toBN('225')).div(toBN('1000'))
      const E_expectedLQTYGain_M3 = F1_kickbackRate.mul(E_share_M3).div(toBN(dec(1, 18)))

      // F1's stake = A + E
      const F1_expectedLQTYGain_M3 = toBN(dec(1, 18))
        .sub(F1_kickbackRate)
        .mul(A_share_M3.add(E_share_M3))
        .div(toBN(dec(1, 18)))

      // F2's stake = B + C
      const F2_expectedLQTYGain_M3 = toBN(dec(1, 18))
        .sub(F2_kickbackRate)
        .mul(B_share_M3.add(C_share_M3))
        .div(toBN(dec(1, 18)))

      // Check LQTY gains after month 3
      const A_LQTYGain_After_M3 = await stabilityPool.getDepositorLQTYGain(A)
      const B_LQTYGain_After_M3 = await stabilityPool.getDepositorLQTYGain(B)
      const C_LQTYGain_After_M3 = await stabilityPool.getDepositorLQTYGain(C)
      const D_LQTYGain_After_M3 = await stabilityPool.getDepositorLQTYGain(D)
      const E_LQTYGain_After_M3 = await stabilityPool.getDepositorLQTYGain(E)
      const F1_LQTYGain_After_M3 = await stabilityPool.getFrontEndLQTYGain(frontEnd_1)
      const F2_LQTYGain_After_M3 = await stabilityPool.getFrontEndLQTYGain(frontEnd_2)

      // Expect A, C, D LQTY system gains to equal their gains from (M1 + M2 + M3)
      assert.isAtMost(getDifference(A_LQTYGain_After_M3, A_expectedLQTYGain_M3.add(A_expectedLQTYGain_M2).add(A_expectedLQTYGain_M1)), 1e15)
      assert.isAtMost(getDifference(C_LQTYGain_After_M3, C_expectedLQTYGain_M3.add(C_expectedLQTYGain_M2).add(C_expectedLQTYGain_M1)), 1e15)
      assert.isAtMost(getDifference(D_LQTYGain_After_M3, D_expectedLQTYGain_M3.add(D_expectedLQTYGain_M2).add(D_expectedLQTYGain_M1)), 1e15)

      // Expect E's LQTY system gain to equal their gains from (M2 + M3)
      assert.isAtMost(getDifference(E_LQTYGain_After_M3, E_expectedLQTYGain_M3.add(E_expectedLQTYGain_M2)), 1e15)

      // Expect B LQTY system gains to equal gains just from M3 (his topup paid out his gains from M1 + M2)
      assert.isAtMost(getDifference(B_LQTYGain_After_M3, B_expectedLQTYGain_M3), 1e15)

      // Expect B LQTY balance to equal gains from (M1 + M2)
      const B_LQTYBalance_After_M3 = await await growthToken.balanceOf(B)
      assert.isAtMost(getDifference(B_LQTYBalance_After_M3, B_expectedLQTYGain_M2.add(B_expectedLQTYGain_M1)), 1e15)

      // Expect F1 LQTY system gains to equal their gain from (M2 + M3)
      assert.isAtMost(getDifference(F1_LQTYGain_After_M3, F1_expectedLQTYGain_M3.add(F1_expectedLQTYGain_M2)), 1e15)

      // Expect F1 LQTY balance to equal their M1 gain
      const F1_LQTYBalance_After_M3 = await growthToken.balanceOf(frontEnd_1)
      assert.isAtMost(getDifference(F1_LQTYBalance_After_M3, F1_expectedLQTYGain_M1), 1e15)

      // Expect F2 LQTY system gains to equal their gain from M3
      assert.isAtMost(getDifference(F2_LQTYGain_After_M3, F2_expectedLQTYGain_M3), 1e15)

      // Expect F2 LQTY balance to equal their gain from M1 + M2
      const F2_LQTYBalance_After_M3 = await growthToken.balanceOf(frontEnd_2)
      assert.isAtMost(getDifference(F2_LQTYBalance_After_M3, F2_expectedLQTYGain_M2.add(F2_expectedLQTYGain_M1)), 1e15)

      // Expect deposit C now to be 101.25 CLV
      const C_compoundedCLVDeposit = await stabilityPool.getCompoundedCLVDeposit(C)
      assert.isAtMost(getDifference(C_compoundedCLVDeposit, dec(10125, 16)), 1000)

      // --- C withdraws ---

      assert.equal(await stabilityPool.getTotalCLVDeposits(), dec(900, 18))

      await stabilityPool.withdrawFromSP(dec(100, 18), { from: C })

      assert.equal(await stabilityPool.getTotalCLVDeposits(), dec(800, 18))

      // Month 4 passes
      await th.fastForwardTime(timeValues.SECONDS_IN_ONE_MONTH, web3.currentProvider)

      // All depositors fully withdraw
      for (depositor of [A, B, C, D, E]) {
        await stabilityPool.withdrawFromSP(dec(1000, 18), { from: depositor })
        const compoundedCLVDeposit = await stabilityPool.getCompoundedCLVDeposit(depositor)
        assert.equal(compoundedCLVDeposit, '0')
      }

      // During month 4, deposit sizes: A:33.75, B:427.5, C:1.25, D:135, E:202.5, Total: 800

      // Expected gains for each depositor after month 4
      const A_share_M4 = issuance_M4.mul(toBN('3375')).div(toBN('80000'))  // 33.75/800
      const A_expectedLQTYGain_M4 = F1_kickbackRate.mul(A_share_M4).div(toBN(dec(1, 18)))

      const B_share_M4 = issuance_M4.mul(toBN('4275')).div(toBN('8000')) // 427.5/800
      const B_expectedLQTYGain_M4 = F2_kickbackRate.mul(B_share_M4).div(toBN(dec(1, 18)))

      const C_share_M4 = issuance_M4.mul(toBN('125')).div(toBN('80000')) // 1.25/800
      const C_expectedLQTYGain_M4 = F2_kickbackRate.mul(C_share_M4).div(toBN(dec(1, 18)))

      const D_share_M4 = issuance_M4.mul(toBN('135')).div(toBN('800'))
      const D_expectedLQTYGain_M4 = D_share_M4

      const E_share_M4 = issuance_M4.mul(toBN('2025')).div(toBN('8000')) // 202.5/800
      const E_expectedLQTYGain_M4 = F1_kickbackRate.mul(E_share_M4).div(toBN(dec(1, 18)))

      // F1's stake = A + E
      const F1_expectedLQTYGain_M4 = toBN(dec(1, 18))
        .sub(F1_kickbackRate)
        .mul(A_share_M4.add(E_share_M4))
        .div(toBN(dec(1, 18)))

      // F2's stake = B + C
      const F2_expectedLQTYGain_M4 = toBN(dec(1, 18))
        .sub(F2_kickbackRate)
        .mul(B_share_M4.add(C_share_M4))
        .div(toBN(dec(1, 18)))

      // Get final LQTY balances
      const A_FinalLQTYBalance = await growthToken.balanceOf(A)
      const B_FinalLQTYBalance = await growthToken.balanceOf(B)
      const C_FinalLQTYBalance = await growthToken.balanceOf(C)
      const D_FinalLQTYBalance = await growthToken.balanceOf(D)
      const E_FinalLQTYBalance = await growthToken.balanceOf(E)
      const F1_FinalLQTYBalance = await growthToken.balanceOf(frontEnd_1)
      const F2_FinalLQTYBalance = await growthToken.balanceOf(frontEnd_2)

      const A_expectedFinalLQTYBalance = A_expectedLQTYGain_M1
        .add(A_expectedLQTYGain_M2)
        .add(A_expectedLQTYGain_M3)
        .add(A_expectedLQTYGain_M4)

      const B_expectedFinalLQTYBalance = B_expectedLQTYGain_M1
        .add(B_expectedLQTYGain_M2)
        .add(B_expectedLQTYGain_M3)
        .add(B_expectedLQTYGain_M4)

      const C_expectedFinalLQTYBalance = C_expectedLQTYGain_M1
        .add(C_expectedLQTYGain_M2)
        .add(C_expectedLQTYGain_M3)
        .add(C_expectedLQTYGain_M4)

      const D_expectedFinalLQTYBalance = D_expectedLQTYGain_M1
        .add(D_expectedLQTYGain_M2)
        .add(D_expectedLQTYGain_M3)
        .add(D_expectedLQTYGain_M4)

      const E_expectedFinalLQTYBalance = E_expectedLQTYGain_M2
        .add(E_expectedLQTYGain_M3)
        .add(E_expectedLQTYGain_M4)

      const F1_expectedFinalLQTYBalance = F1_expectedLQTYGain_M1
        .add(F1_expectedLQTYGain_M2)
        .add(F1_expectedLQTYGain_M3)
        .add(F1_expectedLQTYGain_M4)

      const F2_expectedFinalLQTYBalance = F2_expectedLQTYGain_M1
        .add(F2_expectedLQTYGain_M2)
        .add(F2_expectedLQTYGain_M3)
        .add(F2_expectedLQTYGain_M4)
 
      assert.isAtMost(getDifference(A_FinalLQTYBalance, A_expectedFinalLQTYBalance), 1e15)
      assert.isAtMost(getDifference(B_FinalLQTYBalance, B_expectedFinalLQTYBalance), 1e15)
      assert.isAtMost(getDifference(C_FinalLQTYBalance, C_expectedFinalLQTYBalance), 1e15)
      assert.isAtMost(getDifference(D_FinalLQTYBalance, D_expectedFinalLQTYBalance), 1e15)
      assert.isAtMost(getDifference(E_FinalLQTYBalance, E_expectedFinalLQTYBalance), 1e15)
      assert.isAtMost(getDifference(F1_FinalLQTYBalance, F1_expectedFinalLQTYBalance), 1e15)
      assert.isAtMost(getDifference(F2_FinalLQTYBalance, F2_expectedFinalLQTYBalance), 1e15)
    })
  })
})

contract('Reset chain state', async accounts => { })<|MERGE_RESOLUTION|>--- conflicted
+++ resolved
@@ -54,16 +54,7 @@
       stabilityPool = contracts.stabilityPool
       borrowerOperations = contracts.borrowerOperations
 
-<<<<<<< HEAD
-      const LQTYContracts = await deploymentHelper.deployLQTYTesterContractsBuidler()
-      
-      lqtyStaking = LQTYContracts.lqtyStaking
       growthToken = LQTYContracts.growthToken
-      communityIssuanceTester = LQTYContracts.communityIssuance
-      lockupContractFactory = LQTYContracts.lockupContractFactory
-=======
-      growthToken = LQTYContracts.growthToken
->>>>>>> 45d34622
 
       await deploymentHelper.connectLQTYContracts(LQTYContracts)
       await deploymentHelper.connectCoreContracts(contracts, LQTYContracts)
