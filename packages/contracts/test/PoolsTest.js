const ActivePool = artifacts.require("./ActivePoolTester.sol")
const DefaultPool = artifacts.require("./DefaultPoolTester.sol")
const CDPMgr = artifacts.require("./CdpManagerTester.sol")
const NonPayable = artifacts.require("./NonPayable.sol")
const WETH9 = artifacts.require("./WETH9.sol")
const testHelpers = require("../utils/testHelpers.js")
const deploymentHelper = require("../utils/deploymentHelpers.js")
const CollateralTokenTester = artifacts.require("./CollateralTokenTester.sol")
const ReentrancyToken = artifacts.require("./ReentrancyToken.sol")
const SimpleLiquidationTester = artifacts.require("./SimpleLiquidationTester.sol")
const Governor = artifacts.require("./Governor.sol")

const th = testHelpers.TestHelper
const dec = th.dec

const _minus_1_Ether = web3.utils.toWei('-1', 'ether')

contract('ActivePool', async accounts => {

<<<<<<< HEAD
  let defaultPool, activePool, cdpManager, collToken

  const [owner, alice] = accounts;
  beforeEach(async () => {
    coreContracts = await deploymentHelper.deployTesterContractsHardhat()
	  
    activePool = coreContracts.activePool
    collToken = coreContracts.collateral;
    cdpManager = coreContracts.cdpManager;
    defaultPool = coreContracts.defaultPool;
=======
  let activePool, mockBorrowerOperations, collToken, activePoolAuthority

  const [owner, alice] = accounts;
  beforeEach(async () => {
    const weth9 = await WETH9.new()
    activePool = await ActivePool.new()
    mockBorrowerOperations = await NonPayable.new()
    const dumbContractAddress = (await NonPayable.new()).address
    collToken = await CollateralTokenTester.new()
    cdpMgr = await CDPMgr.new()
    activePoolAuthority = await Governor.new(owner);
    await cdpMgr.initAuthority(activePoolAuthority.address);
    await activePool.setAddresses(mockBorrowerOperations.address, cdpMgr.address, collToken.address, collToken.address, dumbContractAddress, dumbContractAddress)	  
	  
>>>>>>> bfa0cdd9
  })

  it('getStEthColl(): gets the recorded ETH balance', async () => {
    const recordedETHBalance = await activePool.getStEthColl()
    assert.equal(recordedETHBalance, 0)
  })

  it('getEBTCDebt(): gets the recorded EBTC balance', async () => {
    const recordedETHBalance = await activePool.getEBTCDebt()
    assert.equal(recordedETHBalance, 0)
  })
 
  it('increaseEBTC(): increases the recorded EBTC balance by the correct amount', async () => {
    const recordedEBTC_balanceBefore = await activePool.getEBTCDebt()
    assert.equal(recordedEBTC_balanceBefore, 0)
	  
    const tx = await cdpManager.activePoolIncreaseEBTCDebt('0x64')
    assert.isTrue(tx.receipt.status)
    const recordedEBTC_balanceAfter = await activePool.getEBTCDebt()
    assert.equal(recordedEBTC_balanceAfter, 100)
  })
  // Decrease
  it('decreaseEBTC(): decreases the recorded EBTC balance by the correct amount', async () => {
    // start the pool on 100 wei
    const tx1 = await cdpManager.activePoolIncreaseEBTCDebt('0x64')
    assert.isTrue(tx1.receipt.status)

    const recordedEBTC_balanceBefore = await activePool.getEBTCDebt()
    assert.equal(recordedEBTC_balanceBefore, 100)
	  
    const tx2 = await cdpManager.activePoolDecreaseEBTCDebt('0x64')
    assert.isTrue(tx2.receipt.status)
    const recordedEBTC_balanceAfter = await activePool.getEBTCDebt()
    assert.equal(recordedEBTC_balanceAfter, 0)
  })

  // send raw ether
  it('sendStEthColl(): decreases the recorded ETH balance by the correct amount', async () => {
    // setup: give pool 2 ether
    const activePool_initialBalance = web3.utils.toBN(await web3.eth.getBalance(activePool.address))
    assert.equal(activePool_initialBalance, 0)
    // start pool with 2 ether
    //await web3.eth.sendTransaction({ from: mockBorrowerOperationsAddress, to: activePool.address, value: dec(2, 'ether') })
    let _amt = dec(2, 'ether');
    await collToken.deposit({ from: owner, value: _amt });  
    const tx1 = await collToken.transfer(activePool.address, _amt, { from: owner, value: 0 })
    assert.isTrue(tx1.receipt.status)
    await activePool.unprotectedReceiveColl(_amt);

    const activePool_BalanceBeforeTx = web3.utils.toBN(await collToken.balanceOf(activePool.address))
    const alice_Balance_BeforeTx = web3.utils.toBN(await collToken.balanceOf(alice))

    assert.equal(activePool_BalanceBeforeTx, dec(2, 'ether'))

    // send ether from pool to alice
    const tx2 = await cdpManager.activePoolSendStEthColl(alice, web3.utils.toHex(dec(1, 'ether')))
    assert.isTrue(tx2.receipt.status)

    const activePool_BalanceAfterTx = web3.utils.toBN(await collToken.balanceOf(activePool.address))
    const alice_Balance_AfterTx = web3.utils.toBN(await collToken.balanceOf(alice))

    const alice_BalanceChange = alice_Balance_AfterTx.sub(alice_Balance_BeforeTx)
    const pool_BalanceChange = activePool_BalanceAfterTx.sub(activePool_BalanceBeforeTx)
    assert.equal(alice_BalanceChange, dec(1, 'ether'))
    assert.equal(pool_BalanceChange, _minus_1_Ether)
  })
  
  it('flashloan(): should work', async () => {
    let _amount = "123456789";
    let _flashBorrower = await SimpleLiquidationTester.new();
    let _fee = await activePool.flashFee(collToken.address, _amount);
	  
    await collToken.deposit({from: alice, value: _fee.add(web3.utils.toBN(_amount))});
    
    await collToken.transfer(defaultPool.address, _amount, {from: alice});
    await defaultPool.unprotectedReceiveColl(_amount);
    await cdpManager.defaultPoolSendToActivePool(_amount);
	
    await collToken.transfer(_flashBorrower.address, _fee, {from: alice});
	
    let _newPPFS = web3.utils.toBN('1000000000000000000');
    let _collTokenBalBefore = await collToken.balanceOf(activePool.address); 
    await _flashBorrower.initFlashLoan(activePool.address, collToken.address, _amount, _newPPFS);
    let _collTokenBalAfter = await collToken.balanceOf(activePool.address); 
    assert.isTrue(web3.utils.toBN(_collTokenBalBefore.toString()).eq(web3.utils.toBN(_collTokenBalAfter.toString())));
	
    // test edge cases
    await th.assertRevert(_flashBorrower.initFlashLoan(activePool.address, activePool.address, _amount, _newPPFS), 'ActivePool: collateral Only');
    await th.assertRevert(_flashBorrower.initFlashLoan(activePool.address, collToken.address, 0, _newPPFS), 'ActivePool: 0 Amount');
    await th.assertRevert(_flashBorrower.initFlashLoan(activePool.address, collToken.address, _newPPFS, _newPPFS), 'ActivePool: Too much');
    await th.assertRevert(_flashBorrower.initFlashLoan(activePool.address, collToken.address, _amount, 0), 'ActivePool: IERC3156: Callback failed');
    await th.assertRevert(activePool.flashFee(activePool.address, _newPPFS), 'ActivePool: collateral Only');
    assert.isTrue(web3.utils.toBN("0").eq(web3.utils.toBN((await activePool.maxFlashLoan(activePool.address)).toString())));
	
    // should revert due to invariants check
    let _manipulatedPPFS = web3.utils.toBN('2000000000000000000'); 
    await th.assertRevert(_flashBorrower.initFlashLoan(activePool.address, collToken.address, _amount, _manipulatedPPFS), 'ActivePool: Must repay Share');
  })
	  
	  
  it("ActivePool governance permissioned: setFlashFee() should only allow authorized caller", async() => {	
    await th.assertRevert(activePool.setFlashFee(1, {from: alice}), "ERC3156FlashLender: sender not authorized for setFlashFee(uint256)");   

    assert.isTrue(activePoolAuthority.address == (await activePool.authority()));
    let _role123 = 123;
    let _funcSig = await activePool.FUNC_SIG_FL_FEE();
    await activePoolAuthority.setRoleCapability(_role123, activePool.address, _funcSig, true, {from: accounts[0]});	  
    await activePoolAuthority.setUserRole(alice, _role123, true, {from: accounts[0]});
    assert.isTrue((await activePoolAuthority.canCall(alice, activePool.address, _funcSig)));
    await th.assertRevert(activePool.setFlashFee(10000, {from: alice}), "ERC3156FlashLender: _newFee should < 10000");
    let _newFee = web3.utils.toBN("9999");
    assert.isTrue(_newFee.gt(await activePool.FEE_AMT()));
    await activePool.setFlashFee(_newFee, {from: alice})
    assert.isTrue(_newFee.eq(await activePool.FEE_AMT()));

  })
 
  it('sweepToken(): move unprotected token to fee recipient', async () => {
    let _sweepTokenFunc = await activePool.FUNC_SIG1();
    let _amt = 123456789;

    // expect reverts
    await th.assertRevert(activePool.sweepToken(collToken.address, _amt), 'ActivePool: sender not authorized for sweepToken(address,uint256)');
	
    activePoolAuthority.setPublicCapability(activePool.address, _sweepTokenFunc, true);  
    await th.assertRevert(activePool.sweepToken(collToken.address, _amt), 'ActivePool: Cannot Sweep Collateral');	  
	  
    let _dustToken = await CollateralTokenTester.new()  
    await th.assertRevert(activePool.sweepToken(_dustToken.address, _amt), 'ActivePool: Attempt to sweep more than balance');	
	  
    // expect recipient get dust  
    await _dustToken.deposit({value: _amt});
    await _dustToken.transfer(activePool.address, _amt); 
    let _feeRecipient = await activePool.feeRecipientAddress();	
    let _balRecipient = await _dustToken.balanceOf(_feeRecipient);
    await activePool.sweepToken(_dustToken.address, _amt);
    let _balRecipientAfter = await _dustToken.balanceOf(_feeRecipient);
    let _diff = _balRecipientAfter.sub(_balRecipient);
    assert.isTrue(_diff.toNumber() == _amt);
	
  })
 
  it('sweepToken(): test reentrancy and failed safeTransfer() cases', async () => {
    let _sweepTokenFunc = await activePool.FUNC_SIG1();
    let _amt = 123456789;
	  
    activePoolAuthority.setPublicCapability(activePool.address, _sweepTokenFunc, true);
    let _dustToken = await ReentrancyToken.new();
	  
    // expect guard against reentrancy
    await _dustToken.deposit({value: _amt, from: owner});
    await _dustToken.transferFrom(owner, activePool.address, _amt);
    try {
      _dustToken.setSweepPool(activePool.address);
      await activePool.sweepToken(_dustToken.address, _amt)
    } catch (err) {
      //console.log("errMsg=" + err.message)
      assert.include(err.message, "ReentrancyGuard: reentrant call")
    }
	
    // expect revert on failed safeTransfer() case 1: transfer() returns false
    try {
      _dustToken.setSweepPool("0x0000000000000000000000000000000000000000");
      await activePool.sweepToken(_dustToken.address, _amt)
    } catch (err) {
      //console.log("errMsg=" + err.message)
      assert.include(err.message, "SafeERC20: ERC20 operation did not succeed")
    }
	
    // expect revert on failed safeTransfer() case 2: no transfer() exist
    try {
      _dustToken = activePool;
      await activePool.sweepToken(_dustToken.address, _amt)
    } catch (err) {
      //console.log("errMsg=" + err.message)
      assert.include(err.message, "SafeERC20: low-level call failed")
    }	
	
    // expect safeTransfer() works with non-standard transfer() like USDT
    // https://etherscan.io/token/0xdac17f958d2ee523a2206206994597c13d831ec7#code#L126
    _dustToken = await SimpleLiquidationTester.new();
    await activePool.sweepToken(_dustToken.address, _amt);	
  })
})

contract('DefaultPool', async accounts => {
 
<<<<<<< HEAD
  let defaultPool, cdpManager, activePool, collToken

  const [owner, alice] = accounts;
  beforeEach(async () => {
    coreContracts = await deploymentHelper.deployTesterContractsHardhat()
	  
    defaultPool = coreContracts.defaultPool    
    activePool = coreContracts.activePool	  
    collToken = coreContracts.collateral
    cdpManager = coreContracts.cdpManager;
=======
  let defaultPool, cdpMgr, activePool, collToken, defaultPoolAuthority

  const [owner, alice] = accounts;
  beforeEach(async () => {
    const weth9 = await WETH9.new()
    defaultPool = await DefaultPool.new()
	  
    activePool = await ActivePool.new()
    const dumbContractAddress = (await NonPayable.new()).address	  
    collToken = await CollateralTokenTester.new()
    cdpMgr = await CDPMgr.new()	  
    defaultPoolAuthority = await Governor.new(owner);
    await cdpMgr.initAuthority(defaultPoolAuthority.address);
	  
    await activePool.setAddresses(dumbContractAddress, cdpMgr.address, defaultPool.address, collToken.address, dumbContractAddress, dumbContractAddress)	  
    await defaultPool.setAddresses(cdpMgr.address, activePool.address, collToken.address)
>>>>>>> bfa0cdd9
  })

  it('getStEthColl(): gets the recorded EBTC balance', async () => {
    const recordedETHBalance = await defaultPool.getStEthColl()
    assert.equal(recordedETHBalance, 0)
  })

  it('getEBTCDebt(): gets the recorded EBTC balance', async () => {
    const recordedETHBalance = await defaultPool.getEBTCDebt()
    assert.equal(recordedETHBalance, 0)
  })
 
  it('increaseEBTC(): increases the recorded EBTC balance by the correct amount', async () => {
    const recordedEBTC_balanceBefore = await defaultPool.getEBTCDebt()
    assert.equal(recordedEBTC_balanceBefore, 0)
<<<<<<< HEAD
	  
    const tx = await cdpManager.defaultPoolIncreaseEBTCDebt('0x64')
=======

    // await defaultPool.increaseEBTCDebt(100, { from: mockCdpManagerAddress })
    const increaseEBTCDebtData = th.getTransactionData('increaseEBTCDebt(uint256)', ['0x64'])
    const tx = await cdpMgr.forward(defaultPool.address, increaseEBTCDebtData)
>>>>>>> bfa0cdd9
    assert.isTrue(tx.receipt.status)

    const recordedEBTC_balanceAfter = await defaultPool.getEBTCDebt()
    assert.equal(recordedEBTC_balanceAfter, 100)
  })
  
  it('decreaseEBTC(): decreases the recorded EBTC balance by the correct amount', async () => {
    // start the pool on 100 wei
<<<<<<< HEAD
    const tx1 = await cdpManager.defaultPoolIncreaseEBTCDebt('0x64')
=======
    //await defaultPool.increaseEBTCDebt(100, { from: mockCdpManagerAddress })
    const increaseEBTCDebtData = th.getTransactionData('increaseEBTCDebt(uint256)', ['0x64'])
    const tx1 = await cdpMgr.forward(defaultPool.address, increaseEBTCDebtData)
>>>>>>> bfa0cdd9
    assert.isTrue(tx1.receipt.status)

    const recordedEBTC_balanceBefore = await defaultPool.getEBTCDebt()
    assert.equal(recordedEBTC_balanceBefore, 100)
<<<<<<< HEAD
	  
    const tx2 = await cdpManager.defaultPoolDecreaseEBTCDebt('0x64')
=======

    // await defaultPool.decreaseEBTCDebt(100, { from: mockCdpManagerAddress })
    const decreaseEBTCDebtData = th.getTransactionData('decreaseEBTCDebt(uint256)', ['0x64'])
    const tx2 = await cdpMgr.forward(defaultPool.address, decreaseEBTCDebtData)
>>>>>>> bfa0cdd9
    assert.isTrue(tx2.receipt.status)

    const recordedEBTC_balanceAfter = await defaultPool.getEBTCDebt()
    assert.equal(recordedEBTC_balanceAfter, 0)
  })

  // send raw ether
  it('sendETHToActivePool(): decreases the recorded ETH balance by the correct amount', async () => {
    // setup: give pool 2 ether
    const defaultPool_initialBalance = web3.utils.toBN(await web3.eth.getBalance(defaultPool.address))
    assert.equal(defaultPool_initialBalance, 0)

    // start pool with 2 ether
    //await web3.eth.sendTransaction({ from: mockActivePool.address, to: defaultPool.address, value: dec(2, 'ether') })
    let _amt = dec(2, 'ether');
    await collToken.deposit({ from: owner, value: _amt });  
    const tx1 = await collToken.transfer(defaultPool.address, _amt, { from: owner, value: 0 })
    assert.isTrue(tx1.receipt.status)
    await defaultPool.unprotectedReceiveColl(_amt);

    const defaultPool_BalanceBeforeTx = web3.utils.toBN(await collToken.balanceOf(defaultPool.address))
    const activePool_Balance_BeforeTx = web3.utils.toBN(await collToken.balanceOf(activePool.address))

    assert.equal(defaultPool_BalanceBeforeTx, dec(2, 'ether'))

<<<<<<< HEAD
    // send ether from pool
    const tx2 = await cdpManager.defaultPoolSendToActivePool(web3.utils.toHex(dec(1, 'ether')))
=======
    // send ether from pool to alice
    //await defaultPool.sendETHToActivePool(dec(1, 'ether'), { from: mockCdpManagerAddress })
    const sendETHData = th.getTransactionData('sendETHToActivePool(uint256)', [web3.utils.toHex(dec(1, 'ether'))])
//    await mockActivePool.setPayable(true)
    const tx2 = await cdpMgr.forward(defaultPool.address, sendETHData, { from: owner })
>>>>>>> bfa0cdd9
    assert.isTrue(tx2.receipt.status)

    const defaultPool_BalanceAfterTx = web3.utils.toBN(await collToken.balanceOf(defaultPool.address))
    const activePool_Balance_AfterTx = web3.utils.toBN(await collToken.balanceOf(activePool.address))

    const activePool_BalanceChange = activePool_Balance_AfterTx.sub(activePool_Balance_BeforeTx)
    const defaultPool_BalanceChange = defaultPool_BalanceAfterTx.sub(defaultPool_BalanceBeforeTx)
    assert.equal(activePool_BalanceChange, dec(1, 'ether'))
    assert.equal(defaultPool_BalanceChange, _minus_1_Ether)
  })
 
  it('sweepToken(): move unprotected token to fee recipient', async () => {
    let _sweepTokenFunc = await defaultPool.FUNC_SIG1();
    let _amt = 123456789;

    // expect reverts
    await th.assertRevert(defaultPool.sweepToken(collToken.address, _amt), 'DefaultPool: sender not authorized for sweepToken(address,uint256)');
	
    defaultPoolAuthority.setPublicCapability(defaultPool.address, _sweepTokenFunc, true);  
    await th.assertRevert(defaultPool.sweepToken(collToken.address, _amt), 'DefaultPool: Cannot Sweep Collateral');	  
	  
    let _dustToken = await CollateralTokenTester.new()  
    await th.assertRevert(defaultPool.sweepToken(_dustToken.address, _amt), 'DefaultPool: Attempt to sweep more than balance');	
	  
    // expect recipient get dust  
    await _dustToken.deposit({value: _amt});
    await _dustToken.transfer(defaultPool.address, _amt); 
    let _feeRecipient = await defaultPool.feeRecipientAddress();	
    let _balRecipient = await _dustToken.balanceOf(_feeRecipient);
    await defaultPool.sweepToken(_dustToken.address, _amt);
    let _balRecipientAfter = await _dustToken.balanceOf(_feeRecipient);
    let _diff = _balRecipientAfter.sub(_balRecipient);
    assert.isTrue(_diff.toNumber() == _amt);
	
  })
 
  it('sweepToken(): test reentrancy and failed safeTransfer() cases', async () => {
    let _sweepTokenFunc = await defaultPool.FUNC_SIG1();
    let _amt = 123456789;
	  
    defaultPoolAuthority.setPublicCapability(defaultPool.address, _sweepTokenFunc, true);
    let _dustToken = await ReentrancyToken.new();
	  
    // expect guard against reentrancy
    await _dustToken.deposit({value: _amt, from: owner});
    await _dustToken.transferFrom(owner, defaultPool.address, _amt);
    try {
      _dustToken.setSweepPool(defaultPool.address);
      await defaultPool.sweepToken(_dustToken.address, _amt)
    } catch (err) {
      //console.log("errMsg=" + err.message)
      assert.include(err.message, "ReentrancyGuard: reentrant call")
    }
	
    // expect revert on failed safeTransfer() case 1: transfer() returns false
    try {
      _dustToken.setSweepPool("0x0000000000000000000000000000000000000000");
      await defaultPool.sweepToken(_dustToken.address, _amt)
    } catch (err) {
      //console.log("errMsg=" + err.message)
      assert.include(err.message, "SafeERC20: ERC20 operation did not succeed")
    }
	
    // expect revert on failed safeTransfer() case 2: no transfer() exist
    try {
      _dustToken = defaultPool;
      await defaultPool.sweepToken(_dustToken.address, _amt)
    } catch (err) {
      //console.log("errMsg=" + err.message)
      assert.include(err.message, "SafeERC20: low-level call failed")
    }	
	
    // expect safeTransfer() works with non-standard transfer() like USDT
    // https://etherscan.io/token/0xdac17f958d2ee523a2206206994597c13d831ec7#code#L126
    _dustToken = await SimpleLiquidationTester.new();
    await defaultPool.sweepToken(_dustToken.address, _amt);	
  })
})

contract('Reset chain state', async accounts => {})<|MERGE_RESOLUTION|>--- conflicted
+++ resolved
@@ -16,8 +16,7 @@
 const _minus_1_Ether = web3.utils.toWei('-1', 'ether')
 
 contract('ActivePool', async accounts => {
-
-<<<<<<< HEAD
+	
   let defaultPool, activePool, cdpManager, collToken
 
   const [owner, alice] = accounts;
@@ -28,22 +27,8 @@
     collToken = coreContracts.collateral;
     cdpManager = coreContracts.cdpManager;
     defaultPool = coreContracts.defaultPool;
-=======
-  let activePool, mockBorrowerOperations, collToken, activePoolAuthority
-
-  const [owner, alice] = accounts;
-  beforeEach(async () => {
-    const weth9 = await WETH9.new()
-    activePool = await ActivePool.new()
-    mockBorrowerOperations = await NonPayable.new()
-    const dumbContractAddress = (await NonPayable.new()).address
-    collToken = await CollateralTokenTester.new()
-    cdpMgr = await CDPMgr.new()
-    activePoolAuthority = await Governor.new(owner);
-    await cdpMgr.initAuthority(activePoolAuthority.address);
-    await activePool.setAddresses(mockBorrowerOperations.address, cdpMgr.address, collToken.address, collToken.address, dumbContractAddress, dumbContractAddress)	  
-	  
->>>>>>> bfa0cdd9
+	  
+    activePoolAuthority = coreContracts.authority;
   })
 
   it('getStEthColl(): gets the recorded ETH balance', async () => {
@@ -231,7 +216,6 @@
 
 contract('DefaultPool', async accounts => {
  
-<<<<<<< HEAD
   let defaultPool, cdpManager, activePool, collToken
 
   const [owner, alice] = accounts;
@@ -242,24 +226,7 @@
     activePool = coreContracts.activePool	  
     collToken = coreContracts.collateral
     cdpManager = coreContracts.cdpManager;
-=======
-  let defaultPool, cdpMgr, activePool, collToken, defaultPoolAuthority
-
-  const [owner, alice] = accounts;
-  beforeEach(async () => {
-    const weth9 = await WETH9.new()
-    defaultPool = await DefaultPool.new()
-	  
-    activePool = await ActivePool.new()
-    const dumbContractAddress = (await NonPayable.new()).address	  
-    collToken = await CollateralTokenTester.new()
-    cdpMgr = await CDPMgr.new()	  
-    defaultPoolAuthority = await Governor.new(owner);
-    await cdpMgr.initAuthority(defaultPoolAuthority.address);
-	  
-    await activePool.setAddresses(dumbContractAddress, cdpMgr.address, defaultPool.address, collToken.address, dumbContractAddress, dumbContractAddress)	  
-    await defaultPool.setAddresses(cdpMgr.address, activePool.address, collToken.address)
->>>>>>> bfa0cdd9
+    defaultPoolAuthority = coreContracts.authority;
   })
 
   it('getStEthColl(): gets the recorded EBTC balance', async () => {
@@ -275,15 +242,7 @@
   it('increaseEBTC(): increases the recorded EBTC balance by the correct amount', async () => {
     const recordedEBTC_balanceBefore = await defaultPool.getEBTCDebt()
     assert.equal(recordedEBTC_balanceBefore, 0)
-<<<<<<< HEAD
-	  
     const tx = await cdpManager.defaultPoolIncreaseEBTCDebt('0x64')
-=======
-
-    // await defaultPool.increaseEBTCDebt(100, { from: mockCdpManagerAddress })
-    const increaseEBTCDebtData = th.getTransactionData('increaseEBTCDebt(uint256)', ['0x64'])
-    const tx = await cdpMgr.forward(defaultPool.address, increaseEBTCDebtData)
->>>>>>> bfa0cdd9
     assert.isTrue(tx.receipt.status)
 
     const recordedEBTC_balanceAfter = await defaultPool.getEBTCDebt()
@@ -292,26 +251,13 @@
   
   it('decreaseEBTC(): decreases the recorded EBTC balance by the correct amount', async () => {
     // start the pool on 100 wei
-<<<<<<< HEAD
     const tx1 = await cdpManager.defaultPoolIncreaseEBTCDebt('0x64')
-=======
-    //await defaultPool.increaseEBTCDebt(100, { from: mockCdpManagerAddress })
-    const increaseEBTCDebtData = th.getTransactionData('increaseEBTCDebt(uint256)', ['0x64'])
-    const tx1 = await cdpMgr.forward(defaultPool.address, increaseEBTCDebtData)
->>>>>>> bfa0cdd9
     assert.isTrue(tx1.receipt.status)
 
     const recordedEBTC_balanceBefore = await defaultPool.getEBTCDebt()
     assert.equal(recordedEBTC_balanceBefore, 100)
-<<<<<<< HEAD
 	  
     const tx2 = await cdpManager.defaultPoolDecreaseEBTCDebt('0x64')
-=======
-
-    // await defaultPool.decreaseEBTCDebt(100, { from: mockCdpManagerAddress })
-    const decreaseEBTCDebtData = th.getTransactionData('decreaseEBTCDebt(uint256)', ['0x64'])
-    const tx2 = await cdpMgr.forward(defaultPool.address, decreaseEBTCDebtData)
->>>>>>> bfa0cdd9
     assert.isTrue(tx2.receipt.status)
 
     const recordedEBTC_balanceAfter = await defaultPool.getEBTCDebt()
@@ -337,16 +283,8 @@
 
     assert.equal(defaultPool_BalanceBeforeTx, dec(2, 'ether'))
 
-<<<<<<< HEAD
     // send ether from pool
     const tx2 = await cdpManager.defaultPoolSendToActivePool(web3.utils.toHex(dec(1, 'ether')))
-=======
-    // send ether from pool to alice
-    //await defaultPool.sendETHToActivePool(dec(1, 'ether'), { from: mockCdpManagerAddress })
-    const sendETHData = th.getTransactionData('sendETHToActivePool(uint256)', [web3.utils.toHex(dec(1, 'ether'))])
-//    await mockActivePool.setPayable(true)
-    const tx2 = await cdpMgr.forward(defaultPool.address, sendETHData, { from: owner })
->>>>>>> bfa0cdd9
     assert.isTrue(tx2.receipt.status)
 
     const defaultPool_BalanceAfterTx = web3.utils.toBN(await collToken.balanceOf(defaultPool.address))
