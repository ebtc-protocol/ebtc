const deploymentHelper = require("../utils/deploymentHelpers.js")
const testHelpers = require("../utils/testHelpers.js")
const CdpManagerTester = artifacts.require("./CdpManagerTester.sol")
const EBTCTokenTester = artifacts.require("./EBTCTokenTester.sol")

const th = testHelpers.TestHelper
const dec = th.dec
const toBN = th.toBN
const assertRevert = th.assertRevert
const mv = testHelpers.MoneyValues
const timeValues = testHelpers.TimeValues

const GAS_PRICE = 10000000000 //10 GWEI

const hre = require("hardhat");

/* NOTE: Some tests involving ETH redemption fees do not test for specific fee values.
 * Some only test that the fees are non-zero when they should occur.
 *
 * Specific ETH gain values will depend on the final fee schedule used, and the final choices for
 * the parameter BETA in the CdpManager, which is still TBD based on economic modelling.
 * 
 */ 
contract('CdpManager', async accounts => {

  const _18_zeros = '000000000000000000'
  const ZERO_ADDRESS = th.ZERO_ADDRESS

  const [
    owner,
    alice, bob, carol, dennis, erin, flyn, graham, harriet, ida,
    defaulter_1, defaulter_2, defaulter_3, defaulter_4, whale,
    A, B, C, D, E] = accounts;

    const [bountyAddress, lpRewardsAddress, multisig] = accounts.slice(accounts.length - 3, accounts.length)
    const beadp = "0x00000000219ab540356cBB839Cbe05303d7705Fa";//beacon deposit
    let beadpSigner;

  let priceFeed
  let ebtcToken
  let sortedCdps
  let cdpManager
  let activePool
  let collSurplusPool
  let defaultPool
  let borrowerOperations
  let hintHelpers
  let authority;
  let contracts
  let _signer
  let collToken;
  let liqReward;

  const getOpenCdpTotalDebt = async (ebtcAmount) => th.getOpenCdpTotalDebt(contracts, ebtcAmount)
  const getOpenCdpEBTCAmount = async (totalDebt) => th.getOpenCdpEBTCAmount(contracts, totalDebt)
  const getActualDebtFromComposite = async (compositeDebt) => th.getActualDebtFromComposite(compositeDebt, contracts)
  const getNetBorrowingAmount = async (debtWithFee) => th.getNetBorrowingAmount(contracts, debtWithFee)
  const openCdp = async (params) => th.openCdp(contracts, params)
  const withdrawEBTC = async (params) => th.withdrawEBTC(contracts, params)

  before(async () => {	  
    await hre.network.provider.request({method: "hardhat_impersonateAccount", params: [beadp]}); 
    beadpSigner = await ethers.provider.getSigner(beadp);	
  })

  beforeEach(async () => {
    contracts = await deploymentHelper.deployTesterContractsHardhat()
    let LQTYContracts = {}
    LQTYContracts.feeRecipient = contracts.feeRecipient;

    priceFeed = contracts.priceFeedTestnet
    ebtcToken = contracts.ebtcToken
    sortedCdps = contracts.sortedCdps
    cdpManager = contracts.cdpManager
    activePool = contracts.activePool
    defaultPool = contracts.defaultPool
    collSurplusPool = contracts.collSurplusPool
    borrowerOperations = contracts.borrowerOperations
    hintHelpers = contracts.hintHelpers
    debtToken = ebtcToken;
    LICR = await cdpManager.LICR()
    collToken = contracts.collateral;  
    liqReward = await contracts.borrowerOperations.LIQUIDATOR_REWARD();	

    feeRecipient = LQTYContracts.feeRecipient
    authority = contracts.authority;

    await deploymentHelper.connectCoreContracts(contracts, LQTYContracts)

    ownerSigner = await ethers.provider.getSigner(owner);
    let _ownerBal = await web3.eth.getBalance(owner);
    let _beadpBal = await web3.eth.getBalance(beadp);
    let _ownerRicher = toBN(_ownerBal.toString()).gt(toBN(_beadpBal.toString()));
    _signer = _ownerRicher? ownerSigner : beadpSigner;
  
    await _signer.sendTransaction({ to: whale, value: ethers.utils.parseEther("1000")});
    await _signer.sendTransaction({ to: alice, value: ethers.utils.parseEther("1000")});
    await _signer.sendTransaction({ to: bob, value: ethers.utils.parseEther("1000")});
    await _signer.sendTransaction({ to: carol, value: ethers.utils.parseEther("1000")});

    let _signerBal = toBN((await web3.eth.getBalance(_signer._address)).toString());
    let _bigDeal = toBN(dec(2000000, 18));
    if (_signerBal.gt(_bigDeal) && _signer._address != beadp){	
        await _signer.sendTransaction({ to: beadp, value: ethers.utils.parseEther("200000")});
    }
  })

  it("liquidate(): closes a Cdp that has ICR < MCR", async () => {
    await openCdp({ ICR: toBN(dec(20, 18)), extraParams: { from: whale } })
    await openCdp({ ICR: toBN(dec(4, 18)), extraParams: { from: alice } })
    let _aliceCdpId = await sortedCdps.cdpOfOwnerByIndex(alice, 0);

    const price = await priceFeed.getPrice()
    const ICR_Before = await cdpManager.getCurrentICR(_aliceCdpId, price)
    assert.equal(ICR_Before, '3999999999999999999')

    const MCR = (await cdpManager.MCR()).toString()
    assert.equal(MCR.toString(), '1100000000000000000')

    // Alice increases debt to 180 EBTC, lowering her ICR to 1.11
    const A_EBTCWithdrawal = await getNetBorrowingAmount(dec(130, 18))

    const targetICR = toBN('1111111111111111111')
    await withdrawEBTC({_cdpId: _aliceCdpId, ICR: targetICR, extraParams: { from: alice } })

    const ICR_AfterWithdrawal = await cdpManager.getCurrentICR(_aliceCdpId, price)
    assert.isAtMost(th.getDifference(ICR_AfterWithdrawal, targetICR), 100)

    // price drops to 1ETH:100EBTC, reducing Alice's ICR below MCR
    await priceFeed.setPrice(dec(3714, 13))

    // Confirm system is not in Recovery Mode
    assert.isFalse(await th.checkRecoveryMode(contracts));

    // close Cdp
    await debtToken.transfer(owner, (await debtToken.balanceOf(alice)), {from: alice});	 
    await debtToken.transfer(owner, (await debtToken.balanceOf(whale)), {from: whale});
    await cdpManager.liquidate(_aliceCdpId, { from: owner });

    // check the Cdp is successfully closed, and removed from sortedList
    const status = (await cdpManager.Cdps(_aliceCdpId))[4]
    assert.equal(status, 3)  // status enum 3 corresponds to "Closed by liquidation"
    const alice_Cdp_isInSortedList = await sortedCdps.contains(_aliceCdpId)
    assert.isFalse(alice_Cdp_isInSortedList)
  })

  it("liquidate(): decreases ActivePool ETH and EBTCDebt by correct amounts", async () => {
    // --- SETUP ---
    const { collateral: A_collateral, totalDebt: A_totalDebt } = await openCdp({ ICR: toBN(dec(4, 18)), extraParams: { from: alice } })
    const { collateral: B_collateral, totalDebt: B_totalDebt } = await openCdp({ ICR: toBN(dec(21, 17)), extraParams: { from: bob } })
    let _bobCdpId = await sortedCdps.cdpOfOwnerByIndex(bob, 0);

    // --- TEST ---

    // check ActivePool ETH and EBTC debt before
    const activePool_ETH_Before = (await activePool.getStEthColl()).toString()
    const activePool_collateral_Before = (await contracts.collateral.balanceOf(activePool.address)).toString()
    const activePool_EBTCDebt_Before = (await activePool.getEBTCDebt()).toString()

    assert.equal(activePool_ETH_Before, A_collateral.add(B_collateral))
    assert.equal(activePool_collateral_Before, A_collateral.add(liqReward).add(B_collateral).add(liqReward))
    th.assertIsApproximatelyEqual(activePool_EBTCDebt_Before, A_totalDebt.add(B_totalDebt))

    // price drops to 1ETH:100EBTC, reducing Bob's ICR below MCR
    await priceFeed.setPrice(dec(3714, 13))

    // Confirm system is not in Recovery Mode
    assert.isFalse(await th.checkRecoveryMode(contracts));

    /* close Bob's Cdp. Should liquidate his ether and EBTC, 
    leaving Alice’s ether and EBTC debt in the ActivePool. */
    await debtToken.transfer(owner, (await debtToken.balanceOf(alice)), {from: alice});	
    await debtToken.transfer(owner, (await debtToken.balanceOf(bob)), {from: bob});
    await cdpManager.liquidate(_bobCdpId, { from: owner });

    // check ActivePool ETH and EBTC debt 
    const activePool_ETH_After = (await activePool.getStEthColl()).toString()
    const activePool_RawEther_After = (await contracts.collateral.balanceOf(activePool.address)).toString()
    const activePool_EBTCDebt_After = (await activePool.getEBTCDebt()).toString()

    assert.equal(activePool_ETH_After, A_collateral)
    assert.equal(activePool_RawEther_After, A_collateral.add(liqReward))
    th.assertIsApproximatelyEqual(activePool_EBTCDebt_After, A_totalDebt)
  })

  it("liquidate(): removes the Cdp's stake from the total stakes", async () => {
    // --- SETUP ---
    const { collateral: A_collateral, totalDebt: A_totalDebt } = await openCdp({ ICR: toBN(dec(4, 18)), extraParams: { from: alice } })
    const { collateral: B_collateral, totalDebt: B_totalDebt } = await openCdp({ ICR: toBN(dec(21, 17)), extraParams: { from: bob } })
    let _bobCdpId = await sortedCdps.cdpOfOwnerByIndex(bob, 0);

    // --- TEST ---

    // check totalStakes before
    const totalStakes_Before = (await cdpManager.totalStakes()).toString()
    assert.equal(totalStakes_Before, A_collateral.add(B_collateral))

    // price drops to 1ETH:100EBTC, reducing Bob's ICR below MCR
    await priceFeed.setPrice(dec(3714, 13))

    // Confirm system is not in Recovery Mode
    assert.isFalse(await th.checkRecoveryMode(contracts));

    // Close Bob's Cdp
    await debtToken.transfer(owner, (await debtToken.balanceOf(alice)), {from: alice});	
    await debtToken.transfer(owner, (await debtToken.balanceOf(bob)), {from: bob});
    await cdpManager.liquidate(_bobCdpId, { from: owner });

    // check totalStakes after
    const totalStakes_After = (await cdpManager.totalStakes()).toString()
    assert.equal(totalStakes_After, A_collateral)
  })

  it("liquidate(): Removes the correct cdp from the CdpOwners array, and moves the last array element to the new empty slot", async () => {
    // --- SETUP --- 
    await openCdp({ ICR: toBN(dec(10, 18)), extraParams: { from: whale } })
    let _whaleCdpId = await sortedCdps.cdpOfOwnerByIndex(whale, 0);

    // Alice, Bob, Carol, Dennis, Erin open cdps with consecutively decreasing collateral ratio
    await openCdp({ ICR: toBN(dec(218, 16)), extraParams: { from: alice } })
    let _aliceCdpId = await sortedCdps.cdpOfOwnerByIndex(alice, 0);
    await openCdp({ ICR: toBN(dec(216, 16)), extraParams: { from: bob } })
    let _bobCdpId = await sortedCdps.cdpOfOwnerByIndex(bob, 0);
    await openCdp({ ICR: toBN(dec(214, 16)), extraParams: { from: carol } })
    let _carolCdpId = await sortedCdps.cdpOfOwnerByIndex(carol, 0);
    await openCdp({ ICR: toBN(dec(212, 16)), extraParams: { from: dennis } })
    let _dennisCdpId = await sortedCdps.cdpOfOwnerByIndex(dennis, 0);
    await openCdp({ ICR: toBN(dec(210, 16)), extraParams: { from: erin } })
    let _erinCdpId = await sortedCdps.cdpOfOwnerByIndex(erin, 0);

    // At this stage, CdpOwners array should be: [W, A, B, C, D, E] 

    // Drop price
    await priceFeed.setPrice(dec(3714, 13))

    const arrayLength_Before = await cdpManager.getCdpIdsCount()
    assert.equal(arrayLength_Before, 6)

    // Confirm system is not in Recovery Mode
    assert.isFalse(await th.checkRecoveryMode(contracts));

    // Liquidate carol
    await debtToken.transfer(owner, (await debtToken.balanceOf(alice)), {from: alice});	
    await debtToken.transfer(owner, (await debtToken.balanceOf(carol)), {from: carol});
    await cdpManager.liquidate(_carolCdpId)

    // Check Carol no longer has an active cdp
    assert.isFalse(await sortedCdps.contains(_carolCdpId))

    // Check length of array has decreased by 1
    const arrayLength_After = await cdpManager.getCdpIdsCount()
    assert.equal(arrayLength_After, 5)

    /* After Carol is removed from array, the last element (Erin's address) should have been moved to fill 
    the empty slot left by Carol, and the array length decreased by one.  The final CdpOwners array should be:
  
    [W, A, B, E, D] 

    Check all remaining cdps in the array are in the correct order */
    const cdp_0 = await cdpManager.CdpIds(0)
    const cdp_1 = await cdpManager.CdpIds(1)
    const cdp_2 = await cdpManager.CdpIds(2)
    const cdp_3 = await cdpManager.CdpIds(3)
    const cdp_4 = await cdpManager.CdpIds(4)

    assert.equal(cdp_0, _whaleCdpId)
    assert.equal(cdp_1, _aliceCdpId)
    assert.equal(cdp_2, _bobCdpId)
    assert.equal(cdp_3, _erinCdpId)
    assert.equal(cdp_4, _dennisCdpId)

    // Check correct indices recorded on the active cdp structs
    const whale_arrayIndex = (await cdpManager.Cdps(_whaleCdpId))[5]
    const alice_arrayIndex = (await cdpManager.Cdps(_aliceCdpId))[5]
    const bob_arrayIndex = (await cdpManager.Cdps(_bobCdpId))[5]
    const dennis_arrayIndex = (await cdpManager.Cdps(_dennisCdpId))[5]
    const erin_arrayIndex = (await cdpManager.Cdps(_erinCdpId))[5]

    // [W, A, B, E, D] 
    assert.equal(whale_arrayIndex, 0)
    assert.equal(alice_arrayIndex, 1)
    assert.equal(bob_arrayIndex, 2)
    assert.equal(erin_arrayIndex, 3)
    assert.equal(dennis_arrayIndex, 4)
  })

  it("liquidate(): updates the snapshots of total stakes and total collateral", async () => {
    // --- SETUP ---
    const { collateral: A_collateral, totalDebt: A_totalDebt } = await openCdp({ ICR: toBN(dec(4, 18)), extraParams: { from: alice } })
    const { collateral: B_collateral, totalDebt: B_totalDebt } = await openCdp({ ICR: toBN(dec(21, 17)), extraParams: { from: bob } })
    let _bobCdpId = await sortedCdps.cdpOfOwnerByIndex(bob, 0);

    // --- TEST ---

    // check snapshots before 
    const totalStakesSnapshot_Before = (await cdpManager.totalStakesSnapshot()).toString()
    const totalCollateralSnapshot_Before = (await cdpManager.totalCollateralSnapshot()).toString()
    assert.equal(totalStakesSnapshot_Before, '0')
    assert.equal(totalCollateralSnapshot_Before, '0')

    // price drops to 1ETH:100EBTC, reducing Bob's ICR below MCR
    await priceFeed.setPrice(dec(3714, 13))

    // Confirm system is not in Recovery Mode
    assert.isFalse(await th.checkRecoveryMode(contracts));

    // close Bob's Cdp.  His ether*0.995 and EBTC should be added to the DefaultPool.
    await debtToken.transfer(owner, (await debtToken.balanceOf(alice)), {from: alice});	
    await debtToken.transfer(owner, (await debtToken.balanceOf(bob)), {from: bob});
    await cdpManager.liquidate(_bobCdpId, { from: owner });

    /* check snapshots after. Total stakes should be equal to the  remaining stake then the system: 
    10 ether, Alice's stake.
     
    Total collateral should be equal to Alice's collateral plus her pending ETH reward (Bob’s collaterale*0.995 ether), earned
    from the liquidation of Bob's Cdp */
    const totalStakesSnapshot_After = (await cdpManager.totalStakesSnapshot()).toString()
    const totalCollateralSnapshot_After = (await cdpManager.totalCollateralSnapshot()).toString()

    assert.equal(totalStakesSnapshot_After, A_collateral)
    assert.equal(totalCollateralSnapshot_After, A_collateral.add(th.applyLiquidationFee(toBN('0'))))
  })

  xit("liquidate(): updates the L_STETHColl and L_EBTCDebt reward-per-unit-staked totals", async () => {
    // --- SETUP ---
    const { collateral: A_collateral, totalDebt: A_totalDebt } = await openCdp({ ICR: toBN(dec(8, 18)), extraParams: { from: alice } })
    const { collateral: B_collateral, totalDebt: B_totalDebt } = await openCdp({ ICR: toBN(dec(4, 18)), extraParams: { from: bob } })
    let _bobCdpId = await sortedCdps.cdpOfOwnerByIndex(bob, 0);
    const { collateral: C_collateral, totalDebt: C_totalDebt } = await openCdp({ ICR: toBN(dec(111, 16)), extraParams: { from: carol } })
    let _carolCdpId = await sortedCdps.cdpOfOwnerByIndex(carol, 0);

    // --- TEST ---

    // price drops to 1ETH:100EBTC, reducing Carols's ICR below MCR
    let _newPrice = dec(3714, 13)
    await priceFeed.setPrice(_newPrice)

    // Confirm system is not in Recovery Mode
    assert.isFalse(await th.checkRecoveryMode(contracts));

    // close Carol's Cdp.  
    assert.isTrue(await sortedCdps.contains(_carolCdpId))
    await debtToken.transfer(owner, (await debtToken.balanceOf(carol)), {from: carol});	
    await openCdp({ ICR: toBN(dec(111, 16)), extraParams: { from: owner } })
    await cdpManager.liquidate(_carolCdpId, { from: owner });
    assert.isFalse(await sortedCdps.contains(_carolCdpId))

    // Carol's ether*0.995 and EBTC should be added to the DefaultPool.
<<<<<<< HEAD
    const L_ETH_AfterCarolLiquidated = await cdpManager.L_ETH()
=======
>>>>>>> 3448b6ef
    const L_EBTCDebt_AfterCarolLiquidated = (await cdpManager.L_EBTCDebt())

    const L_EBTCDebt_expected_1 = C_totalDebt.sub(C_collateral.mul(toBN(_newPrice)).div(LICR)).mul(mv._1e18BN).div(await cdpManager.totalStakes());
    assert.isAtMost(th.getDifference(L_EBTCDebt_AfterCarolLiquidated, L_EBTCDebt_expected_1), 100)

    // Bob now withdraws EBTC, bringing his ICR to 1.11
    const { increasedTotalDebt: B_increasedTotalDebt } = await withdrawEBTC({_cdpId: _bobCdpId, ICR: toBN(dec(111, 16)), extraParams: { from: bob } })
    let _bobTotalDebt = (await cdpManager.getEntireDebtAndColl(_bobCdpId))[0]

    // Confirm system is not in Recovery Mode
    assert.isFalse(await th.checkRecoveryMode(contracts));

    // price drops to 1ETH:50EBTC, reducing Bob's ICR below MCR
    await priceFeed.setPrice(dec(2500, 13))
    const price = await priceFeed.getPrice()
    assert.isTrue(await th.checkRecoveryMode(contracts));

    // close Bob's Cdp 
    assert.isTrue(await sortedCdps.contains(_bobCdpId))
    await debtToken.transfer(owner, (await debtToken.balanceOf(alice)), {from: alice});	
    await debtToken.transfer(owner, (await debtToken.balanceOf(bob)), {from: bob});
    await cdpManager.liquidate(_bobCdpId, { from: owner });
    assert.isFalse(await sortedCdps.contains(_bobCdpId))

    /* Alice now has all the active stake. totalStakes in the system is now 10 ether.
   
   Bob's pending collateral reward and debt reward are applied to his Cdp
   before his liquidation.
   His total collateral*0.995 and debt are then added to the DefaultPool. 
   
   The system rewards-per-unit-staked should now be:
   
   L_EBTCDebt = (180 / 20) + (890 / 10) = 98 EBTC */
<<<<<<< HEAD
    const L_ETH_AfterBobLiquidated = await cdpManager.L_ETH()
    const L_EBTCDebt_AfterBobLiquidated = (await cdpManager.L_EBTCDebt())
=======
    const L_EBTCDebt_AfterBobLiquidated = (await cdpManager.L_EBTCDebt()).div(mv._1e18BN)
>>>>>>> 3448b6ef

    const L_EBTCDebt_expected_2 = L_EBTCDebt_expected_1.add((_bobTotalDebt.sub(B_collateral.mul(price).div(LICR))).mul(mv._1e18BN).div(await cdpManager.totalStakes()))
    assert.isAtMost(th.getDifference(L_EBTCDebt_AfterBobLiquidated, L_EBTCDebt_expected_2), 1000)
  })

  it("liquidate(): Liquidates undercollateralized cdp if there are two cdps in the system", async () => {
    await openCdp({ ICR: toBN(dec(200, 18)), extraParams: { from: bob, value: dec(100, 'ether') } })
    let _bobCdpId = await sortedCdps.cdpOfOwnerByIndex(bob, 0);

    // Alice creates a single cdp with 0.7 ETH and a debt of 70 EBTC, and provides 10 EBTC to SP
    const { collateral: A_collateral, totalDebt: A_totalDebt } = await openCdp({ ICR: toBN(dec(2, 18)), extraParams: { from: alice } })
    let _aliceCdpId = await sortedCdps.cdpOfOwnerByIndex(alice, 0);

    // Set ETH:USD price to 105
    await priceFeed.setPrice(dec(3900, 13))
    const price = await priceFeed.getPrice()

    assert.isFalse(await th.checkRecoveryMode(contracts))

    const alice_ICR = (await cdpManager.getCurrentICR(_aliceCdpId, price)).toString()
    assert.equal(alice_ICR, '1050080775444264943')

    const activeCdpsCount_Before = await cdpManager.getCdpIdsCount()

    assert.equal(activeCdpsCount_Before, 2)

    // Confirm system is not in Recovery Mode
    assert.isFalse(await th.checkRecoveryMode(contracts));

    // Liquidate the cdp
    await debtToken.transfer(owner, (await debtToken.balanceOf(alice)), {from: alice});	
    await debtToken.transfer(owner, (await debtToken.balanceOf(bob)), {from: bob});
    await cdpManager.liquidate(_aliceCdpId, { from: owner })

    // Check Alice's cdp is removed, and bob remains
    const activeCdpsCount_After = await cdpManager.getCdpIdsCount()
    assert.equal(activeCdpsCount_After, 1)

    const alice_isInSortedList = await sortedCdps.contains(_aliceCdpId)
    assert.isFalse(alice_isInSortedList)

    const bob_isInSortedList = await sortedCdps.contains(_bobCdpId)
    assert.isTrue(bob_isInSortedList)
  })

  it("liquidate(): reverts if cdp is non-existent", async () => {
    await openCdp({ ICR: toBN(dec(4, 18)), extraParams: { from: alice } })
    await openCdp({ ICR: toBN(dec(21, 17)), extraParams: { from: bob } })

    assert.equal(await cdpManager.getCdpStatus(carol), 0) // check cdp non-existent

    assert.isFalse(await sortedCdps.contains(carol))

    // Confirm system is not in Recovery Mode
    assert.isFalse(await th.checkRecoveryMode(contracts));

    try {
      const txCarol = await cdpManager.liquidate(carol)

      assert.isFalse(txCarol.receipt.status)
    } catch (err) {
      console.log(err)
      console.log(err.message)
      assert.include(err.message, "revert")
      assert.include(err.message, "Cdp does not exist or is closed")
    }
  })

  it("liquidate(): reverts if cdp has been closed", async () => {
    await openCdp({ ICR: toBN(dec(8, 18)), extraParams: { from: alice } })
    await openCdp({ ICR: toBN(dec(4, 18)), extraParams: { from: bob } })
    await openCdp({ ICR: toBN(dec(2, 18)), extraParams: { from: carol } })
    let _carolCdpId = await sortedCdps.cdpOfOwnerByIndex(carol, 0);

    assert.isTrue(await sortedCdps.contains(_carolCdpId))

    // price drops, Carol ICR falls below MCR
    await priceFeed.setPrice(dec(3714, 13))

    // Carol liquidated, and her cdp is closed
    await debtToken.transfer(owner, (await debtToken.balanceOf(alice)), {from: alice});	
    await debtToken.transfer(owner, (await debtToken.balanceOf(carol)), {from: carol});
    const txCarol_L1 = await cdpManager.liquidate(_carolCdpId, { from: owner })
    assert.isTrue(txCarol_L1.receipt.status)

    assert.isFalse(await sortedCdps.contains(_carolCdpId))

    assert.equal(await cdpManager.getCdpStatus(_carolCdpId), 3)  // check cdp closed by liquidation

    // Confirm system is not in Recovery Mode
    assert.isFalse(await th.checkRecoveryMode(contracts));

    try {
      await debtToken.transfer(owner, (await debtToken.balanceOf(bob)), {from: bob});
      const txCarol_L2 = await cdpManager.liquidate(_carolCdpId, { from: owner })

      assert.isFalse(txCarol_L2.receipt.status)
    } catch (err) {
      assert.include(err.message, "revert")
      assert.include(err.message, "Cdp does not exist or is closed")
    }
  })

  it("liquidate(): does nothing if cdp has >= 110% ICR", async () => {
    await openCdp({ ICR: toBN(dec(3, 18)), extraParams: { from: whale } })
    let _whaleCdpId = await sortedCdps.cdpOfOwnerByIndex(whale, 0);
    await openCdp({ ICR: toBN(dec(3, 18)), extraParams: { from: bob } })
    let _bobCdpId = await sortedCdps.cdpOfOwnerByIndex(bob, 0);

    const TCR_Before = (await th.getTCR(contracts)).toString()
    const listSize_Before = (await sortedCdps.getSize()).toString()

    const price = await priceFeed.getPrice()

    // Check Bob's ICR > 110%
    const bob_ICR = await cdpManager.getCurrentICR(_bobCdpId, price)
    assert.isTrue(bob_ICR.gte(mv._MCR))

    // Confirm system is not in Recovery Mode
    assert.isFalse(await th.checkRecoveryMode(contracts));

    // Attempt to liquidate bob
    await assertRevert(cdpManager.liquidate(_bobCdpId), "CdpManager: nothing to liquidate")

    // Check bob active, check whale active
    assert.isTrue((await sortedCdps.contains(_bobCdpId)))
    assert.isTrue((await sortedCdps.contains(_whaleCdpId)))

    const TCR_After = (await th.getTCR(contracts)).toString()
    const listSize_After = (await sortedCdps.getSize()).toString()

    assert.equal(TCR_Before, TCR_After)
    assert.equal(listSize_Before, listSize_After)
  })

  it("liquidate(): Given the same price and no other cdp changes, complete Pool offsets restore the TCR to its value prior to the defaulters opening cdps", async () => {
    // Whale provides EBTC to SP
    const spDeposit = toBN(dec(100, 19))
    await _signer.sendTransaction({ to: whale, value: ethers.utils.parseEther("51200")});
    await openCdp({ ICR: toBN(dec(4, 18)), extraEBTCAmount: spDeposit, extraParams: { from: whale } })

    await openCdp({ ICR: toBN(dec(10, 18)), extraParams: { from: alice } })
    await openCdp({ ICR: toBN(dec(70, 18)), extraParams: { from: bob } })
    await openCdp({ ICR: toBN(dec(2, 18)), extraParams: { from: carol } })
    await openCdp({ ICR: toBN(dec(200, 18)), extraParams: { from: dennis } })

    const TCR_Before = (await th.getTCR(contracts)).toString()

    await openCdp({ ICR: toBN(dec(202, 16)), extraParams: { from: defaulter_1 } })
    await openCdp({ ICR: toBN(dec(190, 16)), extraParams: { from: defaulter_2 } })
    await openCdp({ ICR: toBN(dec(196, 16)), extraParams: { from: defaulter_3 } })
    await openCdp({ ICR: toBN(dec(200, 16)), extraParams: { from: defaulter_4 } })
    let _defaulter1CdpId = await sortedCdps.cdpOfOwnerByIndex(defaulter_1, 0);
    let _defaulter2CdpId = await sortedCdps.cdpOfOwnerByIndex(defaulter_2, 0);
    let _defaulter3CdpId = await sortedCdps.cdpOfOwnerByIndex(defaulter_3, 0);
    let _defaulter4CdpId = await sortedCdps.cdpOfOwnerByIndex(defaulter_4, 0);

    assert.isTrue((await sortedCdps.contains(_defaulter1CdpId)))
    assert.isTrue((await sortedCdps.contains(_defaulter2CdpId)))
    assert.isTrue((await sortedCdps.contains(_defaulter3CdpId)))
    assert.isTrue((await sortedCdps.contains(_defaulter4CdpId)))

    // Price drop
    await priceFeed.setPrice(dec(3714, 13))

    // Confirm system is not in Recovery Mode
    assert.isFalse(await th.checkRecoveryMode(contracts));

    // All defaulters liquidated
    await debtToken.transfer(owner, (await debtToken.balanceOf(whale)), {from: whale});	
    await debtToken.transfer(owner, (await debtToken.balanceOf(defaulter_1)), {from: defaulter_1});
    await cdpManager.liquidate(_defaulter1CdpId)
    assert.isFalse((await sortedCdps.contains(_defaulter1CdpId)))

    await debtToken.transfer(owner, (await debtToken.balanceOf(defaulter_2)), {from: defaulter_2});
    await cdpManager.liquidate(_defaulter2CdpId)
    assert.isFalse((await sortedCdps.contains(_defaulter2CdpId)))

    await debtToken.transfer(owner, (await debtToken.balanceOf(defaulter_3)), {from: defaulter_3});
    await cdpManager.liquidate(_defaulter3CdpId)
    assert.isFalse((await sortedCdps.contains(_defaulter3CdpId)))

    await debtToken.transfer(owner, (await debtToken.balanceOf(defaulter_4)), {from: defaulter_4});
    await cdpManager.liquidate(_defaulter4CdpId)
    assert.isFalse((await sortedCdps.contains(_defaulter4CdpId)))

    // Price bounces back
    await priceFeed.setPrice(dec(7428, 13))

    const TCR_After = (await th.getTCR(contracts)).toString()
    assert.isTrue(toBN(TCR_Before).gt(toBN(TCR_After)))
  })


  it("liquidate(): Pool offsets increase the TCR", async () => {
    // Whale provides EBTC to SP
    const spDeposit = toBN(dec(100, 19))
    await _signer.sendTransaction({ to: whale, value: ethers.utils.parseEther("51200")});
    await openCdp({ ICR: toBN(dec(4, 18)), extraEBTCAmount: spDeposit, extraParams: { from: whale } })

    await openCdp({ ICR: toBN(dec(10, 18)), extraParams: { from: alice } })
    await openCdp({ ICR: toBN(dec(70, 18)), extraParams: { from: bob } })
    await openCdp({ ICR: toBN(dec(2, 18)), extraParams: { from: carol } })
    await openCdp({ ICR: toBN(dec(200, 18)), extraParams: { from: dennis } })

    await openCdp({ ICR: toBN(dec(202, 16)), extraParams: { from: defaulter_1 } })
    await openCdp({ ICR: toBN(dec(190, 16)), extraParams: { from: defaulter_2 } })
    await openCdp({ ICR: toBN(dec(196, 16)), extraParams: { from: defaulter_3 } })
    await openCdp({ ICR: toBN(dec(200, 16)), extraParams: { from: defaulter_4 } })
    let _defaulter1CdpId = await sortedCdps.cdpOfOwnerByIndex(defaulter_1, 0);
    let _defaulter2CdpId = await sortedCdps.cdpOfOwnerByIndex(defaulter_2, 0);
    let _defaulter3CdpId = await sortedCdps.cdpOfOwnerByIndex(defaulter_3, 0);
    let _defaulter4CdpId = await sortedCdps.cdpOfOwnerByIndex(defaulter_4, 0);

    assert.isTrue((await sortedCdps.contains(_defaulter1CdpId)))
    assert.isTrue((await sortedCdps.contains(_defaulter2CdpId)))
    assert.isTrue((await sortedCdps.contains(_defaulter3CdpId)))
    assert.isTrue((await sortedCdps.contains(_defaulter4CdpId)))

    await priceFeed.setPrice(dec(3714, 13))

    const TCR_1 = await th.getTCR(contracts)

    // Confirm system is not in Recovery Mode
    assert.isFalse(await th.checkRecoveryMode(contracts));

    // Check TCR improves with each liquidation that is offset with Pool
    await debtToken.transfer(owner, (await debtToken.balanceOf(whale)), {from: whale});
    await debtToken.transfer(owner, (await debtToken.balanceOf(defaulter_1)), {from: defaulter_1});
    await cdpManager.liquidate(_defaulter1CdpId)
    assert.isFalse((await sortedCdps.contains(_defaulter1CdpId)))
    const TCR_2 = await th.getTCR(contracts)
    assert.isTrue(TCR_2.gte(TCR_1))

    await debtToken.transfer(owner, (await debtToken.balanceOf(defaulter_2)), {from: defaulter_2});
    await cdpManager.liquidate(_defaulter2CdpId)
    assert.isFalse((await sortedCdps.contains(_defaulter2CdpId)))
    const TCR_3 = await th.getTCR(contracts)
    assert.isTrue(TCR_3.gte(TCR_2))

    await debtToken.transfer(owner, (await debtToken.balanceOf(defaulter_3)), {from: defaulter_3});
    await cdpManager.liquidate(_defaulter3CdpId)
    assert.isFalse((await sortedCdps.contains(_defaulter3CdpId)))
    const TCR_4 = await th.getTCR(contracts)
    assert.isTrue(TCR_4.gte(TCR_3))

    await debtToken.transfer(owner, (await debtToken.balanceOf(defaulter_4)), {from: defaulter_4});
    await cdpManager.liquidate(_defaulter4CdpId)
    assert.isFalse((await sortedCdps.contains(_defaulter4CdpId)))
    const TCR_5 = await th.getTCR(contracts)
    assert.isTrue(TCR_5.gte(TCR_4))
  })

  it("liquidate(): a pure redistribution reduces the TCR only as a result of compensation", async () => {
    await openCdp({ ICR: toBN(dec(4, 18)), extraParams: { from: whale } })

    await openCdp({ ICR: toBN(dec(10, 18)), extraParams: { from: alice } })
    await openCdp({ ICR: toBN(dec(70, 18)), extraParams: { from: bob } })
    await openCdp({ ICR: toBN(dec(2, 18)), extraParams: { from: carol } })
    await openCdp({ ICR: toBN(dec(200, 18)), extraParams: { from: dennis } })

    const { collateral: D1_coll, totalDebt: D1_debt } = await openCdp({ ICR: toBN(dec(202, 16)), extraParams: { from: defaulter_1 } })
    const { collateral: D2_coll, totalDebt: D2_debt } = await openCdp({ ICR: toBN(dec(190, 16)), extraParams: { from: defaulter_2 } })
    const { collateral: D3_coll, totalDebt: D3_debt } = await openCdp({ ICR: toBN(dec(196, 16)), extraParams: { from: defaulter_3 } })
    const { collateral: D4_coll, totalDebt: D4_debt } = await openCdp({ ICR: toBN(dec(200, 16)), extraParams: { from: defaulter_4 } })
    let _defaulter1CdpId = await sortedCdps.cdpOfOwnerByIndex(defaulter_1, 0);
    let _defaulter2CdpId = await sortedCdps.cdpOfOwnerByIndex(defaulter_2, 0);
    let _defaulter3CdpId = await sortedCdps.cdpOfOwnerByIndex(defaulter_3, 0);
    let _defaulter4CdpId = await sortedCdps.cdpOfOwnerByIndex(defaulter_4, 0);

    assert.isTrue((await sortedCdps.contains(_defaulter1CdpId)))
    assert.isTrue((await sortedCdps.contains(_defaulter2CdpId)))
    assert.isTrue((await sortedCdps.contains(_defaulter3CdpId)))
    assert.isTrue((await sortedCdps.contains(_defaulter4CdpId)))

    await priceFeed.setPrice(dec(3714, 13))
    const price = await priceFeed.getPrice()

    const TCR_0 = await th.getTCR(contracts)

    const entireSystemCollBefore = await cdpManager.getEntireSystemColl()
    const entireSystemDebtBefore = await cdpManager.getEntireSystemDebt()

    const expectedTCR_0 = entireSystemCollBefore.mul(price).div(entireSystemDebtBefore)

    assert.isTrue(expectedTCR_0.eq(TCR_0))

    // Confirm system is not in Recovery Mode
    assert.isFalse(await th.checkRecoveryMode(contracts));

    // Check TCR does not decrease with each liquidation 
    await debtToken.transfer(owner, (await debtToken.balanceOf(whale)), {from: whale});
    await debtToken.transfer(owner, (await debtToken.balanceOf(defaulter_1)), {from: defaulter_1});
    const liquidationTx_1 = await cdpManager.liquidate(_defaulter1CdpId)
    const [liquidatedDebt_1, liquidatedColl_1, gasComp_1] = th.getEmittedLiquidationValues(liquidationTx_1)
    assert.isFalse((await sortedCdps.contains(_defaulter1CdpId)))
    const TCR_1 = await th.getTCR(contracts)

    // Expect only change to TCR to be due to the issued gas compensation
    const expectedTCR_1 = (entireSystemCollBefore
      .sub(D1_coll))
      .mul(price)
      .div(entireSystemDebtBefore.sub(D1_coll.mul(price).div(LICR)))

    assert.isTrue(expectedTCR_1.eq(TCR_1))

    await debtToken.transfer(owner, (await debtToken.balanceOf(defaulter_2)), {from: defaulter_2});
    const liquidationTx_2 = await cdpManager.liquidate(_defaulter2CdpId)
    const [liquidatedDebt_2, liquidatedColl_2, gasComp_2] = th.getEmittedLiquidationValues(liquidationTx_2)
    assert.isFalse((await sortedCdps.contains(_defaulter2CdpId)))

    const TCR_2 = await th.getTCR(contracts)

    const expectedTCR_2 = (entireSystemCollBefore
      .sub(D1_coll)
      .sub(D2_coll))
      .mul(price)
      .div(entireSystemDebtBefore.sub(D1_coll.mul(price).div(LICR)).sub(D2_coll.mul(price).div(LICR)))

    assert.isTrue(expectedTCR_2.eq(TCR_2))

    await debtToken.transfer(owner, (await debtToken.balanceOf(defaulter_3)), {from: defaulter_3});
    const liquidationTx_3 = await cdpManager.liquidate(_defaulter3CdpId)
    const [liquidatedDebt_3, liquidatedColl_3, gasComp_3] = th.getEmittedLiquidationValues(liquidationTx_3)
    assert.isFalse((await sortedCdps.contains(_defaulter3CdpId)))

    const TCR_3 = await th.getTCR(contracts)

    const expectedTCR_3 = (entireSystemCollBefore
      .sub(D1_coll)
      .sub(D2_coll)
      .sub(D3_coll))
      .mul(price)
      .div(entireSystemDebtBefore.sub(D1_coll.mul(price).div(LICR)).sub(D2_coll.mul(price).div(LICR)).sub(D3_coll.mul(price).div(LICR)))

    assert.isTrue(expectedTCR_3.eq(TCR_3))

    await debtToken.transfer(owner, (await debtToken.balanceOf(defaulter_4)), {from: defaulter_4});
    const liquidationTx_4 = await cdpManager.liquidate(_defaulter4CdpId)
    const [liquidatedDebt_4, liquidatedColl_4, gasComp_4] = th.getEmittedLiquidationValues(liquidationTx_4)
    assert.isFalse((await sortedCdps.contains(_defaulter4CdpId)))

    const TCR_4 = await th.getTCR(contracts)

    const expectedTCR_4 = (entireSystemCollBefore
      .sub(D1_coll)
      .sub(D2_coll)
      .sub(D3_coll)
      .sub(D4_coll))
      .mul(price)
      .div(entireSystemDebtBefore.sub(D1_coll.mul(price).div(LICR)).sub(D2_coll.mul(price).div(LICR)).sub(D3_coll.mul(price).div(LICR)).sub(D4_coll.mul(price).div(LICR)))

    assert.isTrue(expectedTCR_4.eq(TCR_4))
  })

  it("liquidate(): does not affect the SP deposit or ETH gain when called on an SP depositor's address that has no cdp", async () => {
    await openCdp({ ICR: toBN(dec(10, 18)), extraParams: { from: whale } })
    const spDeposit = toBN(dec(1, 21))	
	
    await _signer.sendTransaction({ to: bob, value: ethers.utils.parseEther("39999")});
    await openCdp({ ICR: toBN(dec(3, 18)), extraEBTCAmount: spDeposit, extraParams: { from: bob } })
    const { C_totalDebt, C_collateral } = await openCdp({ ICR: toBN(dec(218, 16)), extraEBTCAmount: toBN(dec(100, 18)), extraParams: { from: carol } })
    let _carolCdpId = await sortedCdps.cdpOfOwnerByIndex(carol, 0);

    // Bob sends tokens to Dennis, who has no cdp
    await ebtcToken.transfer(dennis, spDeposit, { from: bob })

    // Carol gets liquidated
    await priceFeed.setPrice(dec(3714, 13))
    await debtToken.transfer(owner, (await debtToken.balanceOf(whale)), {from: whale});
    await debtToken.transfer(owner, (await debtToken.balanceOf(carol)), {from: carol});
    await _signer.sendTransaction({ to: owner, value: ethers.utils.parseEther("10681")});
    await openCdp({ ICR: toBN(dec(218, 16)), extraEBTCAmount: toBN(dec(100, 18)), extraParams: { from: owner } })
    const liquidationTX_C = await cdpManager.liquidate(_carolCdpId, { from: owner })
    const [liquidatedDebt, liquidatedColl, gasComp] = th.getEmittedLiquidationValues(liquidationTX_C)

    assert.isFalse(await sortedCdps.contains(_carolCdpId))

    // Confirm system is not in Recovery Mode
    assert.isFalse(await th.checkRecoveryMode(contracts));

    // Attempt to liquidate Dennis
    try {
      const txDennis = await cdpManager.liquidate(dennis, { from: owner })
      assert.isFalse(txDennis.receipt.status)
    } catch (err) {
      console.log(err)
      console.log(err.message)
      assert.include(err.message, "revert")
      assert.include(err.message, "Cdp does not exist or is closed")
    }
  })

  it("liquidate(): does not liquidate a SP depositor's cdp with ICR > 110%, and does not affect their SP deposit or ETH gain", async () => {
    await openCdp({ ICR: toBN(dec(10, 18)), extraParams: { from: whale } })
    const spDeposit = toBN(dec(1, 21))
	
    await _signer.sendTransaction({ to: bob, value: ethers.utils.parseEther("51200")});
    await _signer.sendTransaction({ to: carol, value: ethers.utils.parseEther("10681")});
    await openCdp({ ICR: toBN(dec(3, 18)), extraEBTCAmount: spDeposit, extraParams: { from: bob } })
    let _bobCdpId = await sortedCdps.cdpOfOwnerByIndex(bob, 0);
    await openCdp({ ICR: toBN(dec(218, 16)), extraEBTCAmount: toBN(dec(100, 18)), extraParams: { from: carol } })
    let _carolCdpId = await sortedCdps.cdpOfOwnerByIndex(carol, 0);

    // Carol gets liquidated
    await priceFeed.setPrice(dec(3714, 13))
    await debtToken.transfer(owner, (await debtToken.balanceOf(whale)), {from: whale});
    await debtToken.transfer(owner, (await debtToken.balanceOf(carol)), {from: carol});
    await _signer.sendTransaction({ to: owner, value: ethers.utils.parseEther("10681")});
    await openCdp({ ICR: toBN(dec(218, 16)), extraEBTCAmount: toBN(dec(100, 18)), extraParams: { from: owner } })
    const liquidationTX_C = await cdpManager.liquidate(_carolCdpId, {from: owner})
    const [liquidatedDebt, liquidatedColl, gasComp] = th.getEmittedLiquidationValues(liquidationTX_C)
    assert.isFalse(await sortedCdps.contains(_carolCdpId))

    // price bounces back - Bob's cdp is >110% ICR again
    await priceFeed.setPrice(dec(7428, 13))
    const price = await priceFeed.getPrice()
    assert.isTrue((await cdpManager.getCurrentICR(_bobCdpId, price)).gt(mv._MCR))

    // Confirm system is not in Recovery Mode
    assert.isFalse(await th.checkRecoveryMode(contracts));

    // Attempt to liquidate Bob
    await assertRevert(cdpManager.liquidate(_bobCdpId), "!_ICR")

    // Confirm Bob's cdp is still active
    assert.isTrue(await sortedCdps.contains(_bobCdpId))
  })

  it("liquidate(): liquidates a SP depositor's cdp with ICR < 110%, and the liquidation correctly impacts their SP deposit and ETH gain", async () => {
    const A_spDeposit = toBN(dec(1, 21))
    const B_spDeposit = toBN(dec(1, 21))
    await openCdp({ ICR: toBN(dec(20, 18)), extraParams: { from: whale } })
    await _signer.sendTransaction({ to: alice, value: ethers.utils.parseEther("120681")});
    await _signer.sendTransaction({ to: bob, value: ethers.utils.parseEther("50681")});
    await _signer.sendTransaction({ to: carol, value: ethers.utils.parseEther("10681")});
    await openCdp({ ICR: toBN(dec(8, 18)), extraEBTCAmount: A_spDeposit, extraParams: { from: alice } })
    const { collateral: B_collateral, totalDebt: B_debt } = await openCdp({ ICR: toBN(dec(218, 16)), extraEBTCAmount: B_spDeposit, extraParams: { from: bob } })
    let _bobCdpId = await sortedCdps.cdpOfOwnerByIndex(bob, 0);
    const { collateral: C_collateral, totalDebt: C_debt } = await openCdp({ ICR: toBN(dec(210, 16)), extraEBTCAmount: toBN(dec(100, 18)), extraParams: { from: carol } })
    let _carolCdpId = await sortedCdps.cdpOfOwnerByIndex(carol, 0);

    await openCdp({ ICR: toBN(dec(210, 16)), extraEBTCAmount: toBN(dec(100, 18)), extraParams: { from: owner } })
    // Carol gets liquidated
    await priceFeed.setPrice(dec(3714, 13))
    await debtToken.transfer(owner, (await debtToken.balanceOf(whale)), {from: whale});
    await debtToken.transfer(owner, (await debtToken.balanceOf(carol)), {from: carol});
    await cdpManager.liquidate(_carolCdpId, { from: owner })

    // Confirm system is not in Recovery Mode
    assert.isFalse(await th.checkRecoveryMode(contracts));

    // Liquidate Bob
    await _signer.sendTransaction({ to: owner, value: ethers.utils.parseEther("220000")});
    await openCdp({ ICR: toBN(dec(218, 16)), extraEBTCAmount: B_spDeposit.add(toBN(dec(500, 18))), extraParams: { from: owner } })
    await debtToken.transfer(owner, (await debtToken.balanceOf(carol)), {from: bob});
    await cdpManager.liquidate(_bobCdpId, { from: owner })

    // Confirm Bob's cdp has been closed
    assert.isFalse(await sortedCdps.contains(_bobCdpId))
    const bob_Cdp_Status = ((await cdpManager.Cdps(_bobCdpId))[4]).toString()
    assert.equal(bob_Cdp_Status, 3) // check closed by liquidation

    /* Alice's EBTC Loss = (300 / 400) * 200 = 150 EBTC
       Alice's ETH gain = (300 / 400) * 2*0.995 = 1.4925 ETH

       Bob's EBTCLoss = (100 / 400) * 200 = 50 EBTC
       Bob's ETH gain = (100 / 400) * 2*0.995 = 0.4975 ETH

     Check Bob' SP deposit has been reduced to 50 EBTC, and his ETH gain has increased to 1.5 ETH. */
  })

  it("liquidate(): does not alter the liquidated user's token balance", async () => {
    await _signer.sendTransaction({ to: whale, value: ethers.utils.parseEther("10701")});
    await openCdp({ ICR: toBN(dec(10, 18)), extraEBTCAmount: toBN(dec(100, 18)), extraParams: { from: whale } })
    const { ebtcAmount: A_ebtcAmount } = await openCdp({ ICR: toBN(dec(2, 18)), extraEBTCAmount: toBN(dec(30, 18)), extraParams: { from: alice } })
    const { ebtcAmount: B_ebtcAmount } = await openCdp({ ICR: toBN(dec(2, 18)), extraEBTCAmount: toBN(dec(20, 18)), extraParams: { from: bob } })
    const { ebtcAmount: C_ebtcAmount } = await openCdp({ ICR: toBN(dec(2, 18)), extraEBTCAmount: toBN(dec(10, 18)), extraParams: { from: carol } })
    let _aliceCdpId = await sortedCdps.cdpOfOwnerByIndex(alice, 0);
    let _bobCdpId = await sortedCdps.cdpOfOwnerByIndex(bob, 0);
    let _carolCdpId = await sortedCdps.cdpOfOwnerByIndex(carol, 0);

    await priceFeed.setPrice(dec(4000, 13))

    // Check sortedList size
    assert.equal((await sortedCdps.getSize()).toString(), '4')


    // Liquidate A, B and C

    await cdpManager.liquidate(_aliceCdpId, {from: whale})
    const activeEBTCDebt_A = await activePool.getEBTCDebt()

    await cdpManager.liquidate(_bobCdpId, {from: whale})
    const activeEBTCDebt_B = await activePool.getEBTCDebt()

    await cdpManager.liquidate(_carolCdpId, {from: whale})

    // Confirm A, B, C closed
    assert.isFalse(await sortedCdps.contains(_aliceCdpId))
    assert.isFalse(await sortedCdps.contains(_bobCdpId))
    assert.isFalse(await sortedCdps.contains(_carolCdpId))

    // Check sortedList size reduced to 1
    assert.equal((await sortedCdps.getSize()).toString(), '1')

    // Confirm token balances have not changed
    assert.equal((await ebtcToken.balanceOf(alice)).toString(), A_ebtcAmount)
    assert.equal((await ebtcToken.balanceOf(bob)).toString(), B_ebtcAmount)
    assert.equal((await ebtcToken.balanceOf(carol)).toString(), C_ebtcAmount)
  })

  it("liquidate(): liquidates based on entire/collateral debt (including pending rewards), not raw collateral/debt", async () => {
    await openCdp({ ICR: toBN(dec(8, 18)), extraEBTCAmount: toBN(dec(100, 18)), extraParams: { from: alice } })
    await openCdp({ ICR: toBN(dec(221, 16)), extraEBTCAmount: toBN(dec(100, 18)), extraParams: { from: bob } })
    await openCdp({ ICR: toBN(dec(2, 18)), extraEBTCAmount: toBN(dec(100, 18)), extraParams: { from: carol } })
    let _aliceCdpId = await sortedCdps.cdpOfOwnerByIndex(alice, 0);
    let _bobCdpId = await sortedCdps.cdpOfOwnerByIndex(bob, 0);
    let _carolCdpId = await sortedCdps.cdpOfOwnerByIndex(carol, 0);

    // Defaulter opens with 60 EBTC, 0.6 ETH
    await openCdp({ ICR: toBN(dec(2, 18)), extraParams: { from: defaulter_1 } })
    let _defaulter1CdpId = await sortedCdps.cdpOfOwnerByIndex(defaulter_1, 0);

    // Price drops
    await priceFeed.setPrice(dec(3714, 13))
    const price = await priceFeed.getPrice()

    const alice_ICR_Before = await cdpManager.getCurrentICR(_aliceCdpId, price)
    const bob_ICR_Before = await cdpManager.getCurrentICR(_bobCdpId, price)
    const carol_ICR_Before = await cdpManager.getCurrentICR(_carolCdpId, price)

    /* Before liquidation: 
    Alice ICR: = (2 * 100 / 50) = 400%
    Bob ICR: (1 * 100 / 90.5) = 110.5%
    Carol ICR: (1 * 100 / 100 ) =  100%

    Therefore Alice and Bob above the MCR, Carol is below */
    assert.isTrue(alice_ICR_Before.gte(mv._MCR))
    assert.isTrue(bob_ICR_Before.gte(mv._MCR))
    assert.isTrue(carol_ICR_Before.lte(mv._MCR))

    // Confirm system is not in Recovery Mode
    assert.isFalse(await th.checkRecoveryMode(contracts));

    /* Liquidate defaulter. 30 EBTC and 0.3 ETH is distributed between A, B and C.

    A receives (30 * 2/4) = 15 EBTC, and (0.3*2/4) = 0.15 ETH
    B receives (30 * 1/4) = 7.5 EBTC, and (0.3*1/4) = 0.075 ETH
    C receives (30 * 1/4) = 7.5 EBTC, and (0.3*1/4) = 0.075 ETH
    */
    await debtToken.transfer(owner, (await debtToken.balanceOf(alice)), {from: alice});
    await debtToken.transfer(owner, (await debtToken.balanceOf(defaulter_1)), {from: defaulter_1});
    await cdpManager.liquidate(_defaulter1CdpId)

    const alice_ICR_After = await cdpManager.getCurrentICR(_aliceCdpId, price)
    const bob_ICR_After = await cdpManager.getCurrentICR(_bobCdpId, price)
    const carol_ICR_After = await cdpManager.getCurrentICR(_carolCdpId, price)

    /* After liquidation: 

    Alice ICR: (10.15 * 100 / 60) = 183.33%
    Bob ICR:(1.075 * 100 / 98) =  109.69%
    Carol ICR: (1.075 *100 /  107.5 ) = 100.0%

    Check Alice is above MCR, Bob below, Carol below. */


    assert.isTrue(alice_ICR_After.gte(mv._MCR))
    assert.isTrue(bob_ICR_After.gte(mv._MCR))
    assert.isTrue(carol_ICR_After.lte(mv._MCR))

    /* Though Bob's true ICR (including pending rewards) is below the MCR, 
    check that Bob's raw coll and debt has not changed, and that his "raw" ICR is above the MCR */
    const bob_Coll = (await cdpManager.Cdps(_bobCdpId))[1]
    const bob_Debt = (await cdpManager.Cdps(_bobCdpId))[0]

    const bob_rawICR = bob_Coll.mul(toBN(dec(100, 18))).div(bob_Debt)
    assert.isTrue(bob_rawICR.gte(mv._MCR))

    // Whale enters system, pulling it into Normal Mode
    await openCdp({ ICR: toBN(dec(20, 18)), extraParams: { from: whale } })
    assert.isFalse(await th.checkRecoveryMode(contracts))

    // Liquidate Alice, Bob, Carol
    await debtToken.transfer(owner, (await debtToken.balanceOf(bob)), {from: bob});
    await debtToken.transfer(owner, (await debtToken.balanceOf(carol)), {from: carol});
    await assertRevert(cdpManager.liquidate(_aliceCdpId), "!_ICR")
    await assertRevert(cdpManager.liquidate(_bobCdpId), "!_ICR")
    await cdpManager.liquidate(_carolCdpId, {from: owner})

    /* Check Alice stays active, Carol gets liquidated, and Bob gets liquidated 
   (because his pending rewards bring his ICR < MCR) */
    assert.isTrue(await sortedCdps.contains(_aliceCdpId))
    assert.isTrue(await sortedCdps.contains(_bobCdpId))
    assert.isFalse(await sortedCdps.contains(_carolCdpId))

    // Check cdp statuses - A active (1),  B and C liquidated (3)
    assert.equal((await cdpManager.Cdps(_aliceCdpId))[4].toString(), '1')
    assert.equal((await cdpManager.Cdps(_bobCdpId))[4].toString(), '1')
    assert.equal((await cdpManager.Cdps(_carolCdpId))[4].toString(), '3')
  })

  it("liquidate(): when SP > 0, triggers LQTY reward event - increases the sum G", async () => {
    await openCdp({ ICR: toBN(dec(100, 18)), extraParams: { from: whale } })

    // A, B, C open cdps 
    await openCdp({ ICR: toBN(dec(4, 18)), extraParams: { from: A } })
    await openCdp({ ICR: toBN(dec(2, 18)), extraParams: { from: B } })
    await openCdp({ ICR: toBN(dec(3, 18)), extraParams: { from: C } })

    await openCdp({ ICR: toBN(dec(2, 18)), extraParams: { from: defaulter_1 } })
    let _defaulter1CdpId = await sortedCdps.cdpOfOwnerByIndex(defaulter_1, 0);

    await th.fastForwardTime(timeValues.SECONDS_IN_ONE_HOUR, web3.currentProvider)

    // Price drops to 1ETH:100EBTC, reducing defaulters to below MCR
    await priceFeed.setPrice(dec(3714, 13));
    const price = await priceFeed.getPrice()
    assert.isFalse(await th.checkRecoveryMode(contracts))

    // Liquidate cdp
    await debtToken.transfer(owner, (await debtToken.balanceOf(whale)), {from: whale});
    await debtToken.transfer(owner, (await debtToken.balanceOf(defaulter_1)), {from: defaulter_1});
    await cdpManager.liquidate(_defaulter1CdpId)
    assert.isFalse(await sortedCdps.contains(_defaulter1CdpId))
  })

  it("liquidate(): when SP is empty, doesn't update G", async () => {
    await openCdp({ ICR: toBN(dec(100, 18)), extraParams: { from: whale } })

    // A, B, C open cdps 
    await openCdp({ ICR: toBN(dec(4, 18)), extraParams: { from: A } })
    await openCdp({ ICR: toBN(dec(2, 18)), extraParams: { from: B } })
    await openCdp({ ICR: toBN(dec(3, 18)), extraParams: { from: C } })

    await openCdp({ ICR: toBN(dec(2, 18)), extraParams: { from: defaulter_1 } })
    let _defaulter1CdpId = await sortedCdps.cdpOfOwnerByIndex(defaulter_1, 0);

    await th.fastForwardTime(timeValues.SECONDS_IN_ONE_HOUR, web3.currentProvider)

    await th.fastForwardTime(timeValues.SECONDS_IN_ONE_HOUR, web3.currentProvider)

    // Price drops to 1ETH:100EBTC, reducing defaulters to below MCR
    await priceFeed.setPrice(dec(3714, 13));
    const price = await priceFeed.getPrice()
    assert.isFalse(await th.checkRecoveryMode(contracts))

    // liquidate cdp
    await debtToken.transfer(owner, (await debtToken.balanceOf(whale)), {from: whale});
    await debtToken.transfer(owner, (await debtToken.balanceOf(defaulter_1)), {from: defaulter_1});
    await cdpManager.liquidate(_defaulter1CdpId)
    assert.isFalse(await sortedCdps.contains(_defaulter1CdpId))
  })

  // --- liquidateCdps() ---

  it('liquidateCdps(): liquidates a Cdp that a) was skipped in a previous liquidation and b) has pending rewards', async () => {
    // A, B, C, D, E open cdps
    await openCdp({ ICR: toBN(dec(333, 16)), extraEBTCAmount: dec(100, 18), extraParams: { from: D } })
    await openCdp({ ICR: toBN(dec(333, 16)), extraEBTCAmount: dec(100, 18), extraParams: { from: E } })
    await openCdp({ ICR: toBN(dec(120, 16)), extraParams: { from: A } })
    await openCdp({ ICR: toBN(dec(133, 16)), extraParams: { from: B } })
    await openCdp({ ICR: toBN(dec(3, 18)), extraParams: { from: C } })
    let _aCdpId = await sortedCdps.cdpOfOwnerByIndex(A, 0);
    let _bCdpId = await sortedCdps.cdpOfOwnerByIndex(B, 0);
    let _cCdpId = await sortedCdps.cdpOfOwnerByIndex(C, 0);
    let _dCdpId = await sortedCdps.cdpOfOwnerByIndex(D, 0);
    let _eCdpId = await sortedCdps.cdpOfOwnerByIndex(E, 0);

    // Price drops
    await priceFeed.setPrice(dec(6000, 13))
    
    // Confirm system is not in Recovery Mode
    assert.isFalse(await th.checkRecoveryMode(contracts))

    // A gets liquidated, creates pending rewards for all
    let _spAmt = dec(10, 15)
    await debtToken.transfer(owner, toBN((await debtToken.balanceOf(A)).toString()).sub(toBN(_spAmt)), {from: A});
    await openCdp({ ICR: toBN(dec(170, 16)), extraParams: { from: owner } })
    let _ownerCdpId = await sortedCdps.cdpOfOwnerByIndex(owner, 0);
    const liqTxA = await cdpManager.liquidate(_aCdpId, { from: owner })
    assert.isTrue(liqTxA.receipt.status)
    assert.isFalse(await sortedCdps.contains(_aCdpId))

    // Price drops
    await priceFeed.setPrice(dec(2600, 13))
    price = await priceFeed.getPrice()
    // Confirm system is now in Recovery Mode
    assert.isTrue(await th.checkRecoveryMode(contracts))

    // Confirm C has ICR > TCR
    await borrowerOperations.addColl(_cCdpId, _cCdpId, _cCdpId, dec(6, 'ether'), { from: C })
    await borrowerOperations.addColl(_dCdpId, _dCdpId, _dCdpId, dec(6, 'ether'), { from: D })
    const TCR = await cdpManager.getTCR(price)
    const ICR_C = await cdpManager.getCurrentICR(_cCdpId, price)
  
    assert.isTrue(ICR_C.gt(TCR))

    // Attempt to liquidate B and C, which skips C in the liquidation since it is immune
    let _repayAmt = dec(1, 15);
    await debtToken.transfer(owner, (await debtToken.balanceOf(B)), {from: B});
    await debtToken.transfer(owner, (await debtToken.balanceOf(C)), {from: C});
    await debtToken.transfer(owner, toBN((await debtToken.balanceOf(D)).toString()).sub(toBN(_repayAmt)), {from: D});
    await debtToken.transfer(owner, toBN((await debtToken.balanceOf(E)).toString()).sub(toBN(_repayAmt)), {from: E});
	
    const liqTxBC = await cdpManager.liquidateCdps(2, {from: owner})
    assert.isTrue(liqTxBC.receipt.status)
    assert.isFalse(await sortedCdps.contains(_bCdpId))
    assert.isFalse(await sortedCdps.contains(_ownerCdpId))
    assert.isTrue(await sortedCdps.contains(_cCdpId))
    assert.isTrue(await sortedCdps.contains(_dCdpId))
    assert.isTrue(await sortedCdps.contains(_eCdpId))

    // // All remaining cdps D and E repay a little debt, applying their pending rewards
    assert.isTrue((await sortedCdps.getSize()).eq(toBN('3')))
    await borrowerOperations.repayEBTC(_dCdpId, _repayAmt, _dCdpId, _dCdpId, {from: D})
    await borrowerOperations.repayEBTC(_eCdpId, _repayAmt, _eCdpId, _eCdpId, {from: E})

    // Check D & E pending rewards already applied
    assert.isTrue(await cdpManager.hasPendingRewards(_cCdpId))
    assert.isFalse(await cdpManager.hasPendingRewards(_dCdpId))
    assert.isFalse(await cdpManager.hasPendingRewards(_eCdpId))

    // Check C's pending coll and debt rewards are <= the coll and debt in the DefaultPool
    const pendingEBTCDebt_C = (await cdpManager.getPendingEBTCDebtReward(_cCdpId))

    // Confirm system is still in Recovery Mode
    assert.isTrue(await th.checkRecoveryMode(contracts))

    await priceFeed.setPrice(dec(2500, 13))
    await borrowerOperations.addColl(_eCdpId, _eCdpId, _eCdpId, dec(10, 'ether'), { from: E })

    // Try to liquidate C again. 
    await debtToken.transfer(owner, toBN((await debtToken.balanceOf(D)).toString()), {from: D});	
    await debtToken.transfer(owner, toBN((await debtToken.balanceOf(E)).toString()), {from: E});
    const liqTx2 = await cdpManager.liquidateCdps(2, {from: owner})
    assert.isTrue(liqTx2.receipt.status)
    assert.isTrue(await sortedCdps.contains(_cCdpId))
    assert.isFalse(await sortedCdps.contains(_dCdpId))
    assert.isFalse(await sortedCdps.contains(_eCdpId))
    assert.isTrue((await sortedCdps.getSize()).eq(toBN('1')))
  })

  it('liquidateCdps(): closes every Cdp with ICR < MCR, when n > number of undercollateralized cdps', async () => {
    // --- SETUP ---
    await openCdp({ ICR: toBN(dec(10, 18)), extraParams: { from: whale } })
    let _whaleCdpId = await sortedCdps.cdpOfOwnerByIndex(whale, 0);

    // create 5 Cdps with varying ICRs
    await openCdp({ ICR: toBN(dec(200, 16)), extraParams: { from: alice } })
    await openCdp({ ICR: toBN(dec(190, 16)), extraParams: { from: bob } })
    await openCdp({ ICR: toBN(dec(210, 16)), extraParams: { from: carol } })
    await openCdp({ ICR: toBN(dec(195, 16)), extraParams: { from: erin } })
    await openCdp({ ICR: toBN(dec(120, 16)), extraParams: { from: flyn } })

    // G,H, I open high-ICR cdps
    await openCdp({ ICR: toBN(dec(100, 18)), extraParams: { from: graham } })
    await openCdp({ ICR: toBN(dec(90, 18)), extraParams: { from: harriet } })
    await openCdp({ ICR: toBN(dec(80, 18)), extraParams: { from: ida } })
    let _aliceCdpId = await sortedCdps.cdpOfOwnerByIndex(alice, 0);
    let _bobCdpId = await sortedCdps.cdpOfOwnerByIndex(bob, 0);
    let _carolCdpId = await sortedCdps.cdpOfOwnerByIndex(carol, 0);
    let _erinCdpId = await sortedCdps.cdpOfOwnerByIndex(erin, 0);
    let _flynCdpId = await sortedCdps.cdpOfOwnerByIndex(flyn, 0);
    let _grahamCdpId = await sortedCdps.cdpOfOwnerByIndex(graham, 0);
    let _harrietCdpId = await sortedCdps.cdpOfOwnerByIndex(harriet, 0);
    let _idaCdpId = await sortedCdps.cdpOfOwnerByIndex(ida, 0);

    // --- TEST ---

    // Price drops to 1ETH:100EBTC, reducing Bob and Carol's ICR below MCR
    await priceFeed.setPrice(dec(3714, 13));
    const price = await priceFeed.getPrice()

    // Confirm system is not in Recovery Mode
    assert.isFalse(await th.checkRecoveryMode(contracts));

    // Confirm cdps A-E are ICR < 110%
    assert.isTrue((await cdpManager.getCurrentICR(_aliceCdpId, price)).lte(mv._MCR))
    assert.isTrue((await cdpManager.getCurrentICR(_bobCdpId, price)).lte(mv._MCR))
    assert.isTrue((await cdpManager.getCurrentICR(_carolCdpId, price)).lte(mv._MCR))
    assert.isTrue((await cdpManager.getCurrentICR(_erinCdpId, price)).lte(mv._MCR))
    assert.isTrue((await cdpManager.getCurrentICR(_flynCdpId, price)).lte(mv._MCR))

    // Confirm cdps G, H, I are ICR > 110%
    assert.isTrue((await cdpManager.getCurrentICR(graham, price)).gte(mv._MCR))
    assert.isTrue((await cdpManager.getCurrentICR(harriet, price)).gte(mv._MCR))
    assert.isTrue((await cdpManager.getCurrentICR(ida, price)).gte(mv._MCR))

    // Confirm Whale is ICR > 110% 
    assert.isTrue((await cdpManager.getCurrentICR(_whaleCdpId, price)).gte(mv._MCR))

    // Liquidate 5 cdps
    await debtToken.transfer(owner, toBN((await debtToken.balanceOf(flyn)).toString()), {from: flyn});	
    await debtToken.transfer(owner, toBN((await debtToken.balanceOf(erin)).toString()), {from: erin});		
    await debtToken.transfer(owner, toBN((await debtToken.balanceOf(bob)).toString()), {from: bob});		
    await debtToken.transfer(owner, toBN((await debtToken.balanceOf(alice)).toString()), {from: alice});
    await debtToken.transfer(owner, toBN((await debtToken.balanceOf(carol)).toString()), {from: carol});
    await debtToken.transfer(owner, toBN((await debtToken.balanceOf(whale)).toString()), {from: whale});
    await cdpManager.liquidateCdps(5, {from: owner});

    // Confirm cdps A-E have been removed from the system
    assert.isFalse(await sortedCdps.contains(_aliceCdpId))
    assert.isFalse(await sortedCdps.contains(_bobCdpId))
    assert.isFalse(await sortedCdps.contains(_carolCdpId))
    assert.isFalse(await sortedCdps.contains(_erinCdpId))
    assert.isFalse(await sortedCdps.contains(_flynCdpId))

    // Check all cdps A-E are now closed by liquidation
    assert.equal((await cdpManager.Cdps(_aliceCdpId))[4].toString(), '3')
    assert.equal((await cdpManager.Cdps(_bobCdpId))[4].toString(), '3')
    assert.equal((await cdpManager.Cdps(_carolCdpId))[4].toString(), '3')
    assert.equal((await cdpManager.Cdps(_erinCdpId))[4].toString(), '3')
    assert.equal((await cdpManager.Cdps(_flynCdpId))[4].toString(), '3')

    // Check sorted list has been reduced to length 4 
    assert.equal((await sortedCdps.getSize()).toString(), '4')
  })

  it('liquidateCdps(): liquidates  up to the requested number of undercollateralized cdps', async () => {
    // --- SETUP --- 
    await openCdp({ ICR: toBN(dec(10, 18)), extraParams: { from: whale } })

    // Alice, Bob, Carol, Dennis, Erin open cdps with consecutively decreasing collateral ratio
    await openCdp({ ICR: toBN(dec(202, 16)), extraParams: { from: alice } })
    await openCdp({ ICR: toBN(dec(204, 16)), extraParams: { from: bob } })
    await openCdp({ ICR: toBN(dec(206, 16)), extraParams: { from: carol } })
    await openCdp({ ICR: toBN(dec(208, 16)), extraParams: { from: dennis } })
    await openCdp({ ICR: toBN(dec(210, 16)), extraParams: { from: erin } })
    let _aliceCdpId = await sortedCdps.cdpOfOwnerByIndex(alice, 0);
    let _bobCdpId = await sortedCdps.cdpOfOwnerByIndex(bob, 0);
    let _carolCdpId = await sortedCdps.cdpOfOwnerByIndex(carol, 0);
    let _dennisCdpId = await sortedCdps.cdpOfOwnerByIndex(dennis, 0);
    let _erinCdpId = await sortedCdps.cdpOfOwnerByIndex(erin, 0);

    // --- TEST --- 

    // Price drops
    await priceFeed.setPrice(dec(3714, 13))

    // Confirm system is not in Recovery Mode
    assert.isFalse(await th.checkRecoveryMode(contracts));

    await debtToken.transfer(owner, toBN((await debtToken.balanceOf(alice)).toString()), {from: alice});	
    await debtToken.transfer(owner, toBN((await debtToken.balanceOf(bob)).toString()), {from: bob});		
    await debtToken.transfer(owner, toBN((await debtToken.balanceOf(carol)).toString()), {from: carol});
    await debtToken.transfer(owner, toBN((await debtToken.balanceOf(whale)).toString()), {from: whale});
    await cdpManager.liquidateCdps(3)

    const CdpOwnersArrayLength = await cdpManager.getCdpIdsCount()
    assert.equal(CdpOwnersArrayLength, '3')

    // Check Alice, Bob, Carol cdps have been closed
    const aliceCdpStatus = (await cdpManager.getCdpStatus(_aliceCdpId)).toString()
    const bobCdpStatus = (await cdpManager.getCdpStatus(_bobCdpId)).toString()
    const carolCdpStatus = (await cdpManager.getCdpStatus(_carolCdpId)).toString()

    assert.equal(aliceCdpStatus, '3')
    assert.equal(bobCdpStatus, '3')
    assert.equal(carolCdpStatus, '3')

    //  Check Alice, Bob, and Carol's cdp are no longer in the sorted list
    const alice_isInSortedList = await sortedCdps.contains(_aliceCdpId)
    const bob_isInSortedList = await sortedCdps.contains(_bobCdpId)
    const carol_isInSortedList = await sortedCdps.contains(_carolCdpId)

    assert.isFalse(alice_isInSortedList)
    assert.isFalse(bob_isInSortedList)
    assert.isFalse(carol_isInSortedList)

    // Check Dennis, Erin still have active cdps
    const dennisCdpStatus = (await cdpManager.getCdpStatus(_dennisCdpId)).toString()
    const erinCdpStatus = (await cdpManager.getCdpStatus(_erinCdpId)).toString()

    assert.equal(dennisCdpStatus, '1')
    assert.equal(erinCdpStatus, '1')

    // Check Dennis, Erin still in sorted list
    const dennis_isInSortedList = await sortedCdps.contains(_dennisCdpId)
    const erin_isInSortedList = await sortedCdps.contains(_erinCdpId)

    assert.isTrue(dennis_isInSortedList)
    assert.isTrue(erin_isInSortedList)
  })

  it('liquidateCdps(): does nothing if all cdps have ICR > 110%', async () => {
    await openCdp({ ICR: toBN(dec(10, 18)), extraParams: { from: whale } })
    await openCdp({ ICR: toBN(dec(222, 16)), extraParams: { from: alice } })
    await openCdp({ ICR: toBN(dec(222, 16)), extraParams: { from: bob } })
    await openCdp({ ICR: toBN(dec(222, 16)), extraParams: { from: carol } })
    let _whaleCdpId = await sortedCdps.cdpOfOwnerByIndex(whale, 0);
    let _aliceCdpId = await sortedCdps.cdpOfOwnerByIndex(alice, 0);
    let _bobCdpId = await sortedCdps.cdpOfOwnerByIndex(bob, 0);
    let _carolCdpId = await sortedCdps.cdpOfOwnerByIndex(carol, 0);

    // Price drops, but all cdps remain active at 111% ICR
    await priceFeed.setPrice(dec(3714, 13))
    const price = await priceFeed.getPrice()

    assert.isTrue((await sortedCdps.contains(_whaleCdpId)))
    assert.isTrue((await sortedCdps.contains(_aliceCdpId)))
    assert.isTrue((await sortedCdps.contains(_bobCdpId)))
    assert.isTrue((await sortedCdps.contains(_carolCdpId)))

    const TCR_Before = (await th.getTCR(contracts)).toString()
    const listSize_Before = (await sortedCdps.getSize()).toString()

    assert.isTrue((await cdpManager.getCurrentICR(_whaleCdpId, price)).gte(mv._MCR))
    assert.isTrue((await cdpManager.getCurrentICR(_aliceCdpId, price)).gte(mv._MCR))
    assert.isTrue((await cdpManager.getCurrentICR(_bobCdpId, price)).gte(mv._MCR))
    assert.isTrue((await cdpManager.getCurrentICR(_carolCdpId, price)).gte(mv._MCR))

    // Confirm system is not in Recovery Mode
    assert.isFalse(await th.checkRecoveryMode(contracts));

    // Attempt liqudation sequence
    await assertRevert(cdpManager.liquidateCdps(10), "CdpManager: nothing to liquidate")

    // Check all cdps remain active
    assert.isTrue((await sortedCdps.contains(_whaleCdpId)))
    assert.isTrue((await sortedCdps.contains(_aliceCdpId)))
    assert.isTrue((await sortedCdps.contains(_bobCdpId)))
    assert.isTrue((await sortedCdps.contains(_carolCdpId)))

    const TCR_After = (await th.getTCR(contracts)).toString()
    const listSize_After = (await sortedCdps.getSize()).toString()

    assert.equal(TCR_Before, TCR_After)
    assert.equal(listSize_Before, listSize_After)
  })

  
  it("liquidateCdps(): liquidates based on entire/collateral debt (including pending rewards), not raw collateral/debt", async () => {
    await openCdp({ ICR: toBN(dec(400, 16)), extraParams: { from: alice } })
    await openCdp({ ICR: toBN(dec(221, 16)), extraParams: { from: bob } })
    await openCdp({ ICR: toBN(dec(200, 16)), extraParams: { from: carol } })
    await openCdp({ ICR: toBN(dec(200, 16)), extraParams: { from: defaulter_1 } })
    let _aliceCdpId = await sortedCdps.cdpOfOwnerByIndex(alice, 0);
    let _bobCdpId = await sortedCdps.cdpOfOwnerByIndex(bob, 0);
    let _carolCdpId = await sortedCdps.cdpOfOwnerByIndex(carol, 0);
    let _defaulter1CdpId = await sortedCdps.cdpOfOwnerByIndex(defaulter_1, 0);

    // Price drops
    await priceFeed.setPrice(dec(3714, 13))
    const price = await priceFeed.getPrice()

    const alice_ICR_Before = await cdpManager.getCurrentICR(_aliceCdpId, price)
    const bob_ICR_Before = await cdpManager.getCurrentICR(_bobCdpId, price)
    const carol_ICR_Before = await cdpManager.getCurrentICR(_carolCdpId, price)

    /* Before liquidation: 
    Alice ICR: = (2 * 100 / 100) = 200%
    Bob ICR: (1 * 100 / 90.5) = 110.5%
    Carol ICR: (1 * 100 / 100 ) =  100%

    Therefore Alice and Bob above the MCR, Carol is below */
    assert.isTrue(alice_ICR_Before.gte(mv._MCR))
    assert.isTrue(bob_ICR_Before.gte(mv._MCR))
    assert.isTrue(carol_ICR_Before.lte(mv._MCR))

    // Liquidate defaulter. 30 EBTC and 0.3 ETH is distributed uniformly between A, B and C. Each receive 10 EBTC, 0.1 ETH
    await debtToken.transfer(owner, toBN((await debtToken.balanceOf(alice)).toString()), {from: alice});
    await debtToken.transfer(owner, toBN((await debtToken.balanceOf(bob)).toString()), {from: bob});
    await debtToken.transfer(owner, toBN((await debtToken.balanceOf(carol)).toString()), {from: carol});
    await debtToken.transfer(owner, toBN((await debtToken.balanceOf(defaulter_1)).toString()), {from: defaulter_1});
    await cdpManager.liquidate(_defaulter1CdpId)

    const alice_ICR_After = await cdpManager.getCurrentICR(_aliceCdpId, price)
    const bob_ICR_After = await cdpManager.getCurrentICR(_bobCdpId, price)
    const carol_ICR_After = await cdpManager.getCurrentICR(_carolCdpId, price)

    /* After liquidation: 

    Alice ICR: (1.0995 * 100 / 60) = 183.25%
    Bob ICR:(1.0995 * 100 / 100.5) =  109.40%
    Carol ICR: (1.0995 * 100 / 110 ) 99.95%

    Check Alice is above MCR, Bob below, Carol below. */
    assert.isTrue(alice_ICR_After.gte(mv._MCR))
    assert.isTrue(bob_ICR_After.lte(mv._MCR))
    assert.isTrue(carol_ICR_After.lte(mv._MCR))

    /* Though Bob's true ICR (including pending rewards) is below the MCR, check that Bob's raw coll and debt has not changed */
    const bob_Coll = (await cdpManager.Cdps(_bobCdpId))[1]
    const bob_Debt = (await cdpManager.Cdps(_bobCdpId))[0]

    const bob_rawICR = bob_Coll.mul(toBN(dec(100, 18))).div(bob_Debt)
    assert.isTrue(bob_rawICR.gte(mv._MCR))

    // Whale enters system, pulling it into Normal Mode
    await _signer.sendTransaction({ to: whale, value: ethers.utils.parseEther("100701")});
    await openCdp({ ICR: toBN(dec(10, 18)), extraEBTCAmount: dec(1, 20), extraParams: { from: whale } })

    // Confirm system is not in Recovery Mode
    assert.isFalse(await th.checkRecoveryMode(contracts));

    //liquidate A, B, C
    await debtToken.transfer(owner, toBN((await debtToken.balanceOf(whale)).toString()), {from: whale});
    await cdpManager.liquidateCdps(10)

    // Check A stays active, B and C get liquidated
    assert.isTrue(await sortedCdps.contains(_aliceCdpId))
    assert.isFalse(await sortedCdps.contains(_bobCdpId))
    assert.isFalse(await sortedCdps.contains(_carolCdpId))

    // check cdp statuses - A & B active (1),  C closed by liquidation (3)
    assert.equal((await cdpManager.Cdps(_aliceCdpId))[4].toString(), '1')
    assert.equal((await cdpManager.Cdps(_bobCdpId))[4].toString(), '3')
    assert.equal((await cdpManager.Cdps(_carolCdpId))[4].toString(), '3')
  })

  it("liquidateCdps(): reverts if n = 0", async () => {
    await openCdp({ ICR: toBN(dec(20, 18)), extraParams: { from: whale } })
    await openCdp({ ICR: toBN(dec(210, 16)), extraParams: { from: alice } })
    await openCdp({ ICR: toBN(dec(218, 16)), extraParams: { from: bob } })
    await openCdp({ ICR: toBN(dec(206, 16)), extraParams: { from: carol } })
    let _whaleCdpId = await sortedCdps.cdpOfOwnerByIndex(whale, 0);
    let _aliceCdpId = await sortedCdps.cdpOfOwnerByIndex(alice, 0);
    let _bobCdpId = await sortedCdps.cdpOfOwnerByIndex(bob, 0);
    let _carolCdpId = await sortedCdps.cdpOfOwnerByIndex(carol, 0);

    await priceFeed.setPrice(dec(3714, 13))
    const price = await priceFeed.getPrice()

    const TCR_Before = (await th.getTCR(contracts)).toString()

    // Confirm A, B, C ICRs are below 110%
    const alice_ICR = await cdpManager.getCurrentICR(_aliceCdpId, price)
    const bob_ICR = await cdpManager.getCurrentICR(_bobCdpId, price)
    const carol_ICR = await cdpManager.getCurrentICR(_carolCdpId, price)
    assert.isTrue(alice_ICR.lte(mv._MCR))
    assert.isTrue(bob_ICR.lte(mv._MCR))
    assert.isTrue(carol_ICR.lte(mv._MCR))

    // Confirm system is not in Recovery Mode
    assert.isFalse(await th.checkRecoveryMode(contracts));

    // Liquidation with n = 0
    await assertRevert(cdpManager.liquidateCdps(0), "CdpManager: nothing to liquidate")

    // Check all cdps are still in the system
    assert.isTrue(await sortedCdps.contains(_whaleCdpId))
    assert.isTrue(await sortedCdps.contains(_aliceCdpId))
    assert.isTrue(await sortedCdps.contains(_bobCdpId))
    assert.isTrue(await sortedCdps.contains(_carolCdpId))

    const TCR_After = (await th.getTCR(contracts)).toString()

    // Check TCR has not changed after liquidation
    assert.equal(TCR_Before, TCR_After)
  })

  it("liquidateCdps():  liquidates cdps with ICR < MCR", async () => {
    await openCdp({ ICR: toBN(dec(20, 18)), extraParams: { from: whale } })

    // A, B, C open cdps that will remain active when price drops to 100
    await openCdp({ ICR: toBN(dec(220, 16)), extraParams: { from: alice } })
    await openCdp({ ICR: toBN(dec(230, 16)), extraParams: { from: bob } })
    await openCdp({ ICR: toBN(dec(240, 16)), extraParams: { from: carol } })

    // D, E, F open cdps that will fall below MCR when price drops to 100
    await openCdp({ ICR: toBN(dec(218, 16)), extraParams: { from: dennis } })
    await openCdp({ ICR: toBN(dec(216, 16)), extraParams: { from: erin } })
    await openCdp({ ICR: toBN(dec(210, 16)), extraParams: { from: flyn } })
    let _whaleCdpId = await sortedCdps.cdpOfOwnerByIndex(whale, 0);
    let _aliceCdpId = await sortedCdps.cdpOfOwnerByIndex(alice, 0);
    let _bobCdpId = await sortedCdps.cdpOfOwnerByIndex(bob, 0);
    let _carolCdpId = await sortedCdps.cdpOfOwnerByIndex(carol, 0);
    let _dennisCdpId = await sortedCdps.cdpOfOwnerByIndex(dennis, 0);
    let _erinCdpId = await sortedCdps.cdpOfOwnerByIndex(erin, 0);
    let _flynCdpId = await sortedCdps.cdpOfOwnerByIndex(flyn, 0);

    // Check list size is 7
    assert.equal((await sortedCdps.getSize()).toString(), '7')

    // Price drops
    await priceFeed.setPrice(dec(3720, 13))
    const price = await priceFeed.getPrice()

    const alice_ICR = await cdpManager.getCurrentICR(_aliceCdpId, price)
    const bob_ICR = await cdpManager.getCurrentICR(_bobCdpId, price)
    const carol_ICR = await cdpManager.getCurrentICR(_carolCdpId, price)
    const dennis_ICR = await cdpManager.getCurrentICR(_dennisCdpId, price)
    const erin_ICR = await cdpManager.getCurrentICR(_erinCdpId, price)
    const flyn_ICR = await cdpManager.getCurrentICR(_flynCdpId, price)

    // Check A, B, C have ICR above MCR
    assert.isTrue(alice_ICR.gte(mv._MCR))
    assert.isTrue(bob_ICR.gte(mv._MCR))
    assert.isTrue(carol_ICR.gte(mv._MCR))

    // Check D, E, F have ICR below MCR
    assert.isTrue(dennis_ICR.lte(mv._MCR))
    assert.isTrue(erin_ICR.lte(mv._MCR))
    assert.isTrue(flyn_ICR.lte(mv._MCR))

    // Confirm system is not in Recovery Mode
    assert.isFalse(await th.checkRecoveryMode(contracts));

    //Liquidate sequence
    await debtToken.transfer(owner, toBN((await debtToken.balanceOf(alice)).toString()), {from: alice});	
    await debtToken.transfer(owner, toBN((await debtToken.balanceOf(bob)).toString()), {from: bob});		
    await debtToken.transfer(owner, toBN((await debtToken.balanceOf(carol)).toString()), {from: carol});		
    await debtToken.transfer(owner, toBN((await debtToken.balanceOf(dennis)).toString()), {from: dennis});
    await debtToken.transfer(owner, toBN((await debtToken.balanceOf(erin)).toString()), {from: erin});	
    await debtToken.transfer(owner, toBN((await debtToken.balanceOf(flyn)).toString()), {from: flyn});
    await debtToken.transfer(owner, toBN((await debtToken.balanceOf(whale)).toString()), {from: whale});
    await cdpManager.liquidateCdps(10)

    // check list size reduced to 4
    assert.equal((await sortedCdps.getSize()).toString(), '4')

    // Check Whale and A, B, C remain in the system
    assert.isTrue(await sortedCdps.contains(_whaleCdpId))
    assert.isTrue(await sortedCdps.contains(_aliceCdpId))
    assert.isTrue(await sortedCdps.contains(_bobCdpId))
    assert.isTrue(await sortedCdps.contains(_carolCdpId))

    // Check D, E, F have been removed
    assert.isFalse(await sortedCdps.contains(_dennisCdpId))
    assert.isFalse(await sortedCdps.contains(_erinCdpId))
    assert.isFalse(await sortedCdps.contains(_flynCdpId))
  })

  it("liquidateCdps(): does not affect the liquidated user's token balances", async () => {
    await openCdp({ ICR: toBN(dec(20, 18)), extraParams: { from: whale } })

    // D, E, F open cdps that will fall below MCR when price drops to 100
    await openCdp({ ICR: toBN(dec(218, 16)), extraParams: { from: dennis } })
    await openCdp({ ICR: toBN(dec(216, 16)), extraParams: { from: erin } })
    await openCdp({ ICR: toBN(dec(210, 16)), extraParams: { from: flyn } })
    let _whaleCdpId = await sortedCdps.cdpOfOwnerByIndex(whale, 0);
    let _dennisCdpId = await sortedCdps.cdpOfOwnerByIndex(dennis, 0);
    let _erinCdpId = await sortedCdps.cdpOfOwnerByIndex(erin, 0);
    let _flynCdpId = await sortedCdps.cdpOfOwnerByIndex(flyn, 0);

    const D_balanceBefore = await ebtcToken.balanceOf(dennis)
    const E_balanceBefore = await ebtcToken.balanceOf(erin)
    const F_balanceBefore = await ebtcToken.balanceOf(flyn)

    // Check list size is 4
    assert.equal((await sortedCdps.getSize()).toString(), '4')

    // Price drops
    await priceFeed.setPrice(dec(3714, 13))
    const price = await priceFeed.getPrice()

    // Confirm system is not in Recovery Mode
    assert.isFalse(await th.checkRecoveryMode(contracts));

    //Liquidate sequence	
    await debtToken.transfer(owner, toBN((await debtToken.balanceOf(flyn)).toString()), {from: flyn});		
    await debtToken.transfer(owner, toBN((await debtToken.balanceOf(erin)).toString()), {from: erin});		
    await debtToken.transfer(owner, toBN((await debtToken.balanceOf(dennis)).toString()), {from: dennis});
    await debtToken.transfer(owner, toBN((await debtToken.balanceOf(whale)).toString()), {from: whale});
    await cdpManager.liquidateCdps(10)

    // check list size reduced to 1
    assert.equal((await sortedCdps.getSize()).toString(), '1')

    // Check Whale remains in the system
    assert.isTrue(await sortedCdps.contains(_whaleCdpId))

    // Check D, E, F have been removed
    assert.isFalse(await sortedCdps.contains(_dennisCdpId))
    assert.isFalse(await sortedCdps.contains(_erinCdpId))
    assert.isFalse(await sortedCdps.contains(_flynCdpId))
  })

  it("liquidateCdps(): A liquidation sequence containing Pool offsets increases the TCR", async () => {
    await _signer.sendTransaction({ to: whale, value: ethers.utils.parseEther("250101")});
    await openCdp({ ICR: toBN(dec(100, 18)), extraEBTCAmount: toBN(dec(100, 18)), extraParams: { from: whale } })

    await openCdp({ ICR: toBN(dec(4, 18)), extraParams: { from: alice } })
    await openCdp({ ICR: toBN(dec(28, 18)), extraParams: { from: bob } })
    await openCdp({ ICR: toBN(dec(8, 18)), extraParams: { from: carol } })
    await openCdp({ ICR: toBN(dec(80, 18)), extraParams: { from: dennis } })

    await openCdp({ ICR: toBN(dec(199, 16)), extraParams: { from: defaulter_1 } })
    await openCdp({ ICR: toBN(dec(156, 16)), extraParams: { from: defaulter_2 } })
    await openCdp({ ICR: toBN(dec(183, 16)), extraParams: { from: defaulter_3 } })
    await openCdp({ ICR: toBN(dec(166, 16)), extraParams: { from: defaulter_4 } })
    let _defaulter1CdpId = await sortedCdps.cdpOfOwnerByIndex(defaulter_1, 0);
    let _defaulter2CdpId = await sortedCdps.cdpOfOwnerByIndex(defaulter_2, 0);
    let _defaulter3CdpId = await sortedCdps.cdpOfOwnerByIndex(defaulter_3, 0);
    let _defaulter4CdpId = await sortedCdps.cdpOfOwnerByIndex(defaulter_4, 0);

    assert.isTrue((await sortedCdps.contains(_defaulter1CdpId)))
    assert.isTrue((await sortedCdps.contains(_defaulter2CdpId)))
    assert.isTrue((await sortedCdps.contains(_defaulter3CdpId)))
    assert.isTrue((await sortedCdps.contains(_defaulter4CdpId)))

    assert.equal((await sortedCdps.getSize()).toString(), '9')

    // Price drops
    await priceFeed.setPrice(dec(3714, 13))

    const TCR_Before = await th.getTCR(contracts)

    // Confirm system is not in Recovery Mode
    assert.isFalse(await th.checkRecoveryMode(contracts));

    // Liquidate cdps
    await debtToken.transfer(owner, toBN((await debtToken.balanceOf(alice)).toString()), {from: alice});	
    await debtToken.transfer(owner, toBN((await debtToken.balanceOf(bob)).toString()), {from: bob});		
    await debtToken.transfer(owner, toBN((await debtToken.balanceOf(carol)).toString()), {from: carol});		
    await debtToken.transfer(owner, toBN((await debtToken.balanceOf(dennis)).toString()), {from: dennis});
    await debtToken.transfer(owner, toBN((await debtToken.balanceOf(defaulter_1)).toString()), {from: defaulter_1});	
    await debtToken.transfer(owner, toBN((await debtToken.balanceOf(defaulter_2)).toString()), {from: defaulter_2});
    await debtToken.transfer(owner, toBN((await debtToken.balanceOf(defaulter_3)).toString()), {from: defaulter_3});	
    await debtToken.transfer(owner, toBN((await debtToken.balanceOf(defaulter_4)).toString()), {from: defaulter_4});
    await debtToken.transfer(owner, toBN((await debtToken.balanceOf(whale)).toString()), {from: whale});
    await cdpManager.liquidateCdps(10)

    // Check all defaulters have been liquidated
    assert.isFalse((await sortedCdps.contains(_defaulter1CdpId)))
    assert.isFalse((await sortedCdps.contains(_defaulter2CdpId)))
    assert.isFalse((await sortedCdps.contains(_defaulter3CdpId)))
    assert.isFalse((await sortedCdps.contains(_defaulter4CdpId)))

    // check system sized reduced to 5 cdps
    assert.equal((await sortedCdps.getSize()).toString(), '5')

    // Check that the liquidation sequence has improved the TCR
    const TCR_After = await th.getTCR(contracts)
    assert.isTrue(TCR_After.gte(TCR_Before))
  })

  it("liquidateCdps(): A liquidation sequence of pure redistributions increases the TCR", async () => {
    const { collateral: W_coll, totalDebt: W_debt } = await openCdp({ ICR: toBN(dec(100, 18)), extraParams: { from: whale } })
    const { collateral: A_coll, totalDebt: A_debt } = await openCdp({ ICR: toBN(dec(4, 18)), extraParams: { from: alice } })
    const { collateral: B_coll, totalDebt: B_debt } = await openCdp({ ICR: toBN(dec(28, 18)), extraParams: { from: bob } })
    const { collateral: C_coll, totalDebt: C_debt } = await openCdp({ ICR: toBN(dec(8, 18)), extraParams: { from: carol } })
    const { collateral: D_coll, totalDebt: D_debt } = await openCdp({ ICR: toBN(dec(80, 18)), extraParams: { from: dennis } })

    const { collateral: d1_coll, totalDebt: d1_debt } = await openCdp({ ICR: toBN(dec(199, 16)), extraParams: { from: defaulter_1 } })
    const { collateral: d2_coll, totalDebt: d2_debt } = await openCdp({ ICR: toBN(dec(156, 16)), extraParams: { from: defaulter_2 } })
    const { collateral: d3_coll, totalDebt: d3_debt } = await openCdp({ ICR: toBN(dec(183, 16)), extraParams: { from: defaulter_3 } })
    const { collateral: d4_coll, totalDebt: d4_debt } = await openCdp({ ICR: toBN(dec(166, 16)), extraParams: { from: defaulter_4 } })
    let _defaulter1CdpId = await sortedCdps.cdpOfOwnerByIndex(defaulter_1, 0);
    let _defaulter2CdpId = await sortedCdps.cdpOfOwnerByIndex(defaulter_2, 0);
    let _defaulter3CdpId = await sortedCdps.cdpOfOwnerByIndex(defaulter_3, 0);
    let _defaulter4CdpId = await sortedCdps.cdpOfOwnerByIndex(defaulter_4, 0);

    const totalCollNonDefaulters = W_coll.add(A_coll).add(B_coll).add(C_coll).add(D_coll)
    const totalCollDefaulters = d1_coll.add(d2_coll).add(d3_coll).add(d4_coll)
    const totalColl = totalCollNonDefaulters.add(totalCollDefaulters)
    const totalDebt = W_debt.add(A_debt).add(B_debt).add(C_debt).add(D_debt).add(d1_debt).add(d2_debt).add(d3_debt).add(d4_debt)
    let totalDebtNonDefaulter = W_debt.add(A_debt).add(B_debt).add(C_debt).add(D_debt)
    const totalDebtDefaulter = d1_debt.add(d2_debt).add(d3_debt).add(d4_debt);

    assert.isTrue((await sortedCdps.contains(_defaulter1CdpId)))
    assert.isTrue((await sortedCdps.contains(_defaulter2CdpId)))
    assert.isTrue((await sortedCdps.contains(_defaulter3CdpId)))
    assert.isTrue((await sortedCdps.contains(_defaulter4CdpId)))

    assert.equal((await sortedCdps.getSize()).toString(), '9')

    // Price drops
    const price = toBN(dec(3720, 13))
    await priceFeed.setPrice(price)

    const TCR_Before = await th.getTCR(contracts)
    assert.isAtMost(th.getDifference(TCR_Before, totalColl.mul(price).div(totalDebt)), 1000)

    // Confirm system is not in Recovery Mode
    assert.isFalse(await th.checkRecoveryMode(contracts));

    // Liquidate
    await debtToken.transfer(owner, toBN((await debtToken.balanceOf(alice)).toString()), {from: alice});	
    await debtToken.transfer(owner, toBN((await debtToken.balanceOf(bob)).toString()), {from: bob});		
    await debtToken.transfer(owner, toBN((await debtToken.balanceOf(carol)).toString()), {from: carol});		
    await debtToken.transfer(owner, toBN((await debtToken.balanceOf(dennis)).toString()), {from: dennis});
    await debtToken.transfer(owner, toBN((await debtToken.balanceOf(defaulter_1)).toString()), {from: defaulter_1});	
    await debtToken.transfer(owner, toBN((await debtToken.balanceOf(defaulter_2)).toString()), {from: defaulter_2});
    await debtToken.transfer(owner, toBN((await debtToken.balanceOf(defaulter_3)).toString()), {from: defaulter_3});	
    await debtToken.transfer(owner, toBN((await debtToken.balanceOf(defaulter_4)).toString()), {from: defaulter_4});
    await debtToken.transfer(owner, toBN((await debtToken.balanceOf(whale)).toString()), {from: whale});
    await cdpManager.liquidateCdps(10)
	totalDebtNonDefaulter = totalDebtNonDefaulter.add(totalDebtDefaulter.sub(totalCollDefaulters.mul(toBN(price)).div(LICR)));

    // Check all defaulters have been liquidated
    assert.isFalse((await sortedCdps.contains(_defaulter1CdpId)))
    assert.isFalse((await sortedCdps.contains(_defaulter2CdpId)))
    assert.isFalse((await sortedCdps.contains(_defaulter3CdpId)))
    assert.isFalse((await sortedCdps.contains(_defaulter4CdpId)))

    // check system sized reduced to 5 cdps
    assert.equal((await sortedCdps.getSize()).toString(), '5')

    // Check that the liquidation sequence has increased the TCR
    const TCR_After = await th.getTCR(contracts)
    assert.isAtMost(th.getDifference(TCR_After, totalCollNonDefaulters.add(th.applyLiquidationFee(toBN('0'))).mul(price).div(totalDebtNonDefaulter)), 1000)
    assert.isTrue(TCR_Before.lte(TCR_After))
  })

  it("liquidateCdps(): Liquidating cdps with SP deposits correctly impacts their SP deposit and ETH gain", async () => {
    const whaleDeposit = toBN(dec(100, 18))
    await _signer.sendTransaction({ to: whale, value: ethers.utils.parseEther("310101")});
    await openCdp({ ICR: toBN(dec(100, 18)), extraEBTCAmount: whaleDeposit, extraParams: { from: whale } })

    const A_deposit = toBN(dec(1000, 18))
    const B_deposit = toBN(dec(3000, 18))
    await _signer.sendTransaction({ to: alice, value: ethers.utils.parseEther("50101")});
    await _signer.sendTransaction({ to: bob, value: ethers.utils.parseEther("50101")});
    const { collateral: A_coll, totalDebt: A_debt } = await openCdp({ ICR: toBN(dec(2, 18)), extraEBTCAmount: A_deposit, extraParams: { from: alice } })
    const { collateral: B_coll, totalDebt: B_debt } = await openCdp({ ICR: toBN(dec(2, 18)), extraEBTCAmount: B_deposit, extraParams: { from: bob } })
    const { collateral: C_coll, totalDebt: C_debt } = await openCdp({ ICR: toBN(dec(2, 18)), extraParams: { from: carol } })
    let _aliceCdpId = await sortedCdps.cdpOfOwnerByIndex(alice, 0);
    let _bobCdpId = await sortedCdps.cdpOfOwnerByIndex(bob, 0);
    let _carolCdpId = await sortedCdps.cdpOfOwnerByIndex(carol, 0);

    const liquidatedColl = A_coll.add(B_coll).add(C_coll)
    const liquidatedDebt = A_debt.add(B_debt).add(C_debt)

    assert.equal((await sortedCdps.getSize()).toString(), '4')

    // Price drops
    await priceFeed.setPrice(dec(3714, 13))

    // Check 800 EBTC in Pool
    const totalDeposits = whaleDeposit.add(A_deposit).add(B_deposit)

    // Confirm system is not in Recovery Mode
    assert.isFalse(await th.checkRecoveryMode(contracts));

    // Liquidate
    await debtToken.transfer(owner, toBN((await debtToken.balanceOf(alice)).toString()), {from: alice});	
    await debtToken.transfer(owner, toBN((await debtToken.balanceOf(bob)).toString()), {from: bob});		
    await debtToken.transfer(owner, toBN((await debtToken.balanceOf(carol)).toString()), {from: carol});	
    await debtToken.transfer(owner, toBN((await debtToken.balanceOf(whale)).toString()), {from: whale});
    await cdpManager.liquidateCdps(10)

    // Check all defaulters have been liquidated
    assert.isFalse((await sortedCdps.contains(_aliceCdpId)))
    assert.isFalse((await sortedCdps.contains(_bobCdpId)))
    assert.isFalse((await sortedCdps.contains(_carolCdpId)))

    // check system sized reduced to 1 cdps
    assert.equal((await sortedCdps.getSize()).toString(), '1')

    /* Prior to liquidation, SP deposits were:
    Whale: 400 EBTC
    Alice: 100 EBTC
    Bob:   300 EBTC
    Carol: 0 EBTC

    Total EBTC in Pool: 800 EBTC

    Then, liquidation hits A,B,C: 

    Total liquidated debt = 150 + 350 + 150 = 650 EBTC
    Total liquidated ETH = 1.1 + 3.1 + 1.1 = 5.3 ETH

    whale ebtc loss: 650 * (400/800) = 325 ebtc
    alice ebtc loss:  650 *(100/800) = 81.25 ebtc
    bob ebtc loss: 650 * (300/800) = 243.75 ebtc

    whale remaining deposit: (400 - 325) = 75 ebtc
    alice remaining deposit: (100 - 81.25) = 18.75 ebtc
    bob remaining deposit: (300 - 243.75) = 56.25 ebtc

    whale eth gain: 5*0.995 * (400/800) = 2.4875 eth
    alice eth gain: 5*0.995 *(100/800) = 0.621875 eth
    bob eth gain: 5*0.995 * (300/800) = 1.865625 eth

    Total remaining deposits: 150 EBTC
    Total ETH gain: 4.975 ETH */
  })

  it("liquidateCdps(): when SP > 0, triggers LQTY reward event - increases the sum G", async () => {
    await openCdp({ ICR: toBN(dec(100, 18)), extraParams: { from: whale } })

    // A, B, C open cdps
    await openCdp({ ICR: toBN(dec(4, 18)), extraParams: { from: A } })
    await openCdp({ ICR: toBN(dec(3, 18)), extraEBTCAmount: toBN(dec(100, 18)), extraParams: { from: B } })
    await openCdp({ ICR: toBN(dec(3, 18)), extraParams: { from: C } })

    await openCdp({ ICR: toBN(dec(219, 16)), extraParams: { from: defaulter_1 } })
    await openCdp({ ICR: toBN(dec(213, 16)), extraParams: { from: defaulter_2 } })
    let _defaulter1CdpId = await sortedCdps.cdpOfOwnerByIndex(defaulter_1, 0);
    let _defaulter2CdpId = await sortedCdps.cdpOfOwnerByIndex(defaulter_2, 0);

    await th.fastForwardTime(timeValues.SECONDS_IN_ONE_HOUR, web3.currentProvider)

    // Price drops to 1ETH:100EBTC, reducing defaulters to below MCR
    await priceFeed.setPrice(dec(3714, 13));
    const price = await priceFeed.getPrice()
    assert.isFalse(await th.checkRecoveryMode(contracts))

    // Liquidate cdps
    await debtToken.transfer(owner, toBN((await debtToken.balanceOf(defaulter_1)).toString()), {from: defaulter_1});	
    await debtToken.transfer(owner, toBN((await debtToken.balanceOf(defaulter_2)).toString()), {from: defaulter_2});	
    await debtToken.transfer(owner, toBN((await debtToken.balanceOf(whale)).toString()), {from: whale});
    await cdpManager.liquidateCdps(2)
    assert.isFalse(await sortedCdps.contains(_defaulter1CdpId))
    assert.isFalse(await sortedCdps.contains(_defaulter2CdpId))
  })

  it("liquidateCdps(): when SP is empty, doesn't update G", async () => {
    await openCdp({ ICR: toBN(dec(100, 18)), extraParams: { from: whale } })

    // A, B, C open cdps
    await openCdp({ ICR: toBN(dec(4, 18)), extraParams: { from: A } })
    await openCdp({ ICR: toBN(dec(3, 18)), extraEBTCAmount: toBN(dec(100, 18)), extraParams: { from: B } })
    await openCdp({ ICR: toBN(dec(3, 18)), extraParams: { from: C } })

    await openCdp({ ICR: toBN(dec(219, 16)), extraParams: { from: defaulter_1 } })
    await openCdp({ ICR: toBN(dec(213, 16)), extraParams: { from: defaulter_2 } })
    let _defaulter1CdpId = await sortedCdps.cdpOfOwnerByIndex(defaulter_1, 0);
    let _defaulter2CdpId = await sortedCdps.cdpOfOwnerByIndex(defaulter_2, 0);

    await th.fastForwardTime(timeValues.SECONDS_IN_ONE_HOUR, web3.currentProvider)

    await th.fastForwardTime(timeValues.SECONDS_IN_ONE_HOUR, web3.currentProvider)

    // Price drops to 1ETH:100EBTC, reducing defaulters to below MCR
    await priceFeed.setPrice(dec(3714, 13));
    const price = await priceFeed.getPrice()
    assert.isFalse(await th.checkRecoveryMode(contracts))

    // liquidate cdps
    await debtToken.transfer(owner, (await debtToken.balanceOf(whale)), {from: whale});
    await debtToken.transfer(owner, (await debtToken.balanceOf(defaulter_1)), {from: defaulter_1});
    await debtToken.transfer(owner, toBN((await debtToken.balanceOf(defaulter_2)).toString()), {from: defaulter_2});
    await cdpManager.liquidateCdps(2)
    assert.isFalse(await sortedCdps.contains(_defaulter1CdpId))
    assert.isFalse(await sortedCdps.contains(_defaulter2CdpId))
  })


  // --- batchLiquidateCdps() ---

  it('batchLiquidateCdps(): liquidates a Cdp that a) was skipped in a previous liquidation and b) has pending rewards', async () => {
    // A, B, C, D, E open cdps 
    await openCdp({ ICR: toBN(dec(303, 16)), extraParams: { from: C } })
    await openCdp({ ICR: toBN(dec(304, 16)), extraParams: { from: D } })
    await openCdp({ ICR: toBN(dec(304, 16)), extraParams: { from: E } })
    await openCdp({ ICR: toBN(dec(120, 16)), extraParams: { from: A } })
    await openCdp({ ICR: toBN(dec(133, 16)), extraParams: { from: B } })
    let _aCdpId = await sortedCdps.cdpOfOwnerByIndex(A, 0);
    let _bCdpId = await sortedCdps.cdpOfOwnerByIndex(B, 0);
    let _cCdpId = await sortedCdps.cdpOfOwnerByIndex(C, 0);
    let _dCdpId = await sortedCdps.cdpOfOwnerByIndex(D, 0);
    let _eCdpId = await sortedCdps.cdpOfOwnerByIndex(E, 0);

    // Price drops
    await priceFeed.setPrice(dec(5000, 13))
    let price = await priceFeed.getPrice()
    
    // Confirm system is not in Recovery Mode
    assert.isFalse(await th.checkRecoveryMode(contracts))

    // A gets liquidated, creates pending rewards for all
    await debtToken.transfer(owner, toBN((await debtToken.balanceOf(E)).toString()).sub(toBN(dec(1, 15))), {from: E});
    await debtToken.transfer(owner, toBN((await debtToken.balanceOf(A)).toString()).sub(toBN(dec(10, 15))), {from: A});
    const liqTxA = await cdpManager.liquidate(_aCdpId)
    assert.isTrue(liqTxA.receipt.status)
    assert.isFalse(await sortedCdps.contains(_aCdpId))

    // Price drops
    await priceFeed.setPrice(dec(3674, 13))
    price = await priceFeed.getPrice()
    // Confirm system is now in Recovery Mode
    assert.isTrue(await th.checkRecoveryMode(contracts))

    // Confirm C has ICR > TCR
    const TCR = await cdpManager.getTCR(price)
    const ICR_C = await cdpManager.getCurrentICR(_cCdpId, price)
  
    assert.isTrue(ICR_C.gt(TCR))

    // Attempt to liquidate B and C, which skips C in the liquidation since it is immune
    await debtToken.transfer(owner, toBN((await debtToken.balanceOf(B)).toString()), {from: B});
    await debtToken.transfer(owner, toBN((await debtToken.balanceOf(C)).toString()), {from: C});
    const liqTxBC = await cdpManager.liquidateCdps(2)
    assert.isTrue(liqTxBC.receipt.status)
    assert.isFalse(await sortedCdps.contains(_bCdpId))
    assert.isTrue(await sortedCdps.contains(_cCdpId))
    assert.isTrue(await sortedCdps.contains(_dCdpId))
    assert.isTrue(await sortedCdps.contains(_eCdpId))

    // // All remaining cdps D and E repay a little debt, applying their pending rewards
    assert.isTrue((await sortedCdps.getSize()).eq(toBN('3')))
    await borrowerOperations.repayEBTC(_dCdpId, dec(1, 15), _dCdpId, _dCdpId, {from: D})
    await borrowerOperations.repayEBTC(_eCdpId, dec(1, 15), _eCdpId, _eCdpId, {from: E})

    // Check all pending rewards already applied
    assert.isTrue(await cdpManager.hasPendingRewards(_cCdpId))
    assert.isFalse(await cdpManager.hasPendingRewards(_dCdpId))
    assert.isFalse(await cdpManager.hasPendingRewards(_eCdpId))

    // Check C's pending coll and debt rewards are <= the coll and debt in the DefaultPool
    const pendingEBTCDebt_C = (await cdpManager.getPendingEBTCDebtReward(_cCdpId))

    // Confirm system is not in Recovery Mode any more
    assert.isFalse(await th.checkRecoveryMode(contracts))

    await priceFeed.setPrice(dec(1000, 13))

    // Try to liquidate C again. Check it succeeds and closes C's cdp
    await debtToken.transfer(owner, toBN((await debtToken.balanceOf(C)).toString()), {from: C});
    await debtToken.transfer(owner, toBN((await debtToken.balanceOf(D)).toString()), {from: D});
    const liqTx2 = await cdpManager.batchLiquidateCdps([_cCdpId,_dCdpId])
    assert.isTrue(liqTx2.receipt.status)
    assert.isFalse(await sortedCdps.contains(_cCdpId))
    assert.isFalse(await sortedCdps.contains(_dCdpId))
    assert.isTrue(await sortedCdps.contains(_eCdpId))
    assert.isTrue((await sortedCdps.getSize()).eq(toBN('1')))
  })

  it('batchLiquidateCdps(): closes every cdp with ICR < MCR in the given array', async () => {
    // --- SETUP ---
    await openCdp({ ICR: toBN(dec(100, 18)), extraParams: { from: whale } })

    await openCdp({ ICR: toBN(dec(200, 16)), extraParams: { from: alice } })
    await openCdp({ ICR: toBN(dec(133, 16)), extraParams: { from: bob } })
    await openCdp({ ICR: toBN(dec(200, 16)), extraParams: { from: carol } })
    await openCdp({ ICR: toBN(dec(2000, 16)), extraParams: { from: dennis } })
    await openCdp({ ICR: toBN(dec(1800, 16)), extraParams: { from: erin } })
    let _whaleCdpId = await sortedCdps.cdpOfOwnerByIndex(whale, 0);
    let _aliceCdpId = await sortedCdps.cdpOfOwnerByIndex(alice, 0);
    let _bobCdpId = await sortedCdps.cdpOfOwnerByIndex(bob, 0);
    let _carolCdpId = await sortedCdps.cdpOfOwnerByIndex(carol, 0);
    let _dennisCdpId = await sortedCdps.cdpOfOwnerByIndex(dennis, 0);
    let _erinCdpId = await sortedCdps.cdpOfOwnerByIndex(erin, 0);

    // Check full sorted list size is 6
    assert.equal((await sortedCdps.getSize()).toString(), '6')

    // --- TEST ---

    // Price drops to 1ETH:100EBTC, reducing A, B, C ICR below MCR
    await priceFeed.setPrice(dec(3714, 13));
    const price = await priceFeed.getPrice()

    // Confirm system is not in Recovery Mode
    assert.isFalse(await th.checkRecoveryMode(contracts));

    // Confirm cdps A-C are ICR < 110%
    assert.isTrue((await cdpManager.getCurrentICR(_aliceCdpId, price)).lt(mv._MCR))
    assert.isTrue((await cdpManager.getCurrentICR(_bobCdpId, price)).lt(mv._MCR))
    assert.isTrue((await cdpManager.getCurrentICR(_carolCdpId, price)).lt(mv._MCR))

    // Confirm D-E are ICR > 110%
    assert.isTrue((await cdpManager.getCurrentICR(_dennisCdpId, price)).gte(mv._MCR))
    assert.isTrue((await cdpManager.getCurrentICR(_erinCdpId, price)).gte(mv._MCR))

    // Confirm Whale is ICR >= 110% 
    assert.isTrue((await cdpManager.getCurrentICR(_whaleCdpId, price)).gte(mv._MCR))

    liquidationArray = [_aliceCdpId, _bobCdpId, _carolCdpId, _dennisCdpId, _erinCdpId]
    await debtToken.transfer(owner, toBN((await debtToken.balanceOf(alice)).toString()), {from: alice});	
    await debtToken.transfer(owner, toBN((await debtToken.balanceOf(bob)).toString()), {from: bob});	
    await debtToken.transfer(owner, toBN((await debtToken.balanceOf(carol)).toString()), {from: carol});	
    await debtToken.transfer(owner, toBN((await debtToken.balanceOf(dennis)).toString()), {from: dennis});	
    await debtToken.transfer(owner, toBN((await debtToken.balanceOf(erin)).toString()), {from: erin});
    await debtToken.transfer(owner, toBN((await debtToken.balanceOf(whale)).toString()), {from: whale});
    await cdpManager.batchLiquidateCdps(liquidationArray);

    // Confirm cdps A-C have been removed from the system
    assert.isFalse(await sortedCdps.contains(_aliceCdpId))
    assert.isFalse(await sortedCdps.contains(_bobCdpId))
    assert.isFalse(await sortedCdps.contains(_carolCdpId))

    // Check all cdps A-C are now closed by liquidation
    assert.equal((await cdpManager.Cdps(_aliceCdpId))[4].toString(), '3')
    assert.equal((await cdpManager.Cdps(_bobCdpId))[4].toString(), '3')
    assert.equal((await cdpManager.Cdps(_carolCdpId))[4].toString(), '3')

    // Check sorted list has been reduced to length 3
    assert.equal((await sortedCdps.getSize()).toString(), '3')
  })

  it('batchLiquidateCdps(): does not liquidate cdps that are not in the given array', async () => {
    // --- SETUP ---
    await openCdp({ ICR: toBN(dec(100, 18)), extraParams: { from: whale } })

    await openCdp({ ICR: toBN(dec(200, 16)), extraParams: { from: alice } })
    await openCdp({ ICR: toBN(dec(180, 16)), extraParams: { from: bob } })
    await openCdp({ ICR: toBN(dec(200, 16)), extraParams: { from: carol } })
    await _signer.sendTransaction({ to: dennis, value: ethers.utils.parseEther("5000")});
    await _signer.sendTransaction({ to: erin, value: ethers.utils.parseEther("5000")});
    await openCdp({ ICR: toBN(dec(200, 16)), extraEBTCAmount: toBN(dec(500, 18)), extraParams: { from: dennis } })
    await openCdp({ ICR: toBN(dec(200, 16)), extraEBTCAmount: toBN(dec(500, 18)), extraParams: { from: erin } })
    let _aliceCdpId = await sortedCdps.cdpOfOwnerByIndex(alice, 0);
    let _bobCdpId = await sortedCdps.cdpOfOwnerByIndex(bob, 0);
    let _carolCdpId = await sortedCdps.cdpOfOwnerByIndex(carol, 0);
    let _dennisCdpId = await sortedCdps.cdpOfOwnerByIndex(dennis, 0);
    let _erinCdpId = await sortedCdps.cdpOfOwnerByIndex(erin, 0);

    // Check full sorted list size is 6
    assert.equal((await sortedCdps.getSize()).toString(), '6')

    // --- TEST ---

    // Price drops, reducing A, B, C ICR below MCR
    await priceFeed.setPrice(dec(4000, 13));
    const price = await priceFeed.getPrice()

    // Confirm cdps A-E are ICR < 110%
    assert.isTrue((await cdpManager.getCurrentICR(_aliceCdpId, price)).lt(mv._MCR))
    assert.isTrue((await cdpManager.getCurrentICR(_bobCdpId, price)).lt(mv._MCR))
    assert.isTrue((await cdpManager.getCurrentICR(_carolCdpId, price)).lt(mv._MCR))
    assert.isTrue((await cdpManager.getCurrentICR(_dennisCdpId, price)).lt(mv._MCR))
    assert.isTrue((await cdpManager.getCurrentICR(_erinCdpId, price)).lt(mv._MCR))

    liquidationArray = [_aliceCdpId, _bobCdpId]  // C-E not included
    await debtToken.transfer(owner, toBN((await debtToken.balanceOf(alice)).toString()), {from: alice});	
    await debtToken.transfer(owner, toBN((await debtToken.balanceOf(bob)).toString()), {from: bob});
    await debtToken.transfer(owner, toBN((await debtToken.balanceOf(whale)).toString()), {from: whale});
    await cdpManager.batchLiquidateCdps(liquidationArray);

    // Confirm cdps A-B have been removed from the system
    assert.isFalse(await sortedCdps.contains(_aliceCdpId))
    assert.isFalse(await sortedCdps.contains(_bobCdpId))

    // Check all cdps A-B are now closed by liquidation
    assert.equal((await cdpManager.Cdps(_aliceCdpId))[4].toString(), '3')
    assert.equal((await cdpManager.Cdps(_bobCdpId))[4].toString(), '3')

    // Confirm cdps C-E remain in the system
    assert.isTrue(await sortedCdps.contains(_carolCdpId))
    assert.isTrue(await sortedCdps.contains(_dennisCdpId))
    assert.isTrue(await sortedCdps.contains(_erinCdpId))

    // Check all cdps C-E are still active
    assert.equal((await cdpManager.Cdps(_carolCdpId))[4].toString(), '1')
    assert.equal((await cdpManager.Cdps(_dennisCdpId))[4].toString(), '1')
    assert.equal((await cdpManager.Cdps(_erinCdpId))[4].toString(), '1')

    // Check sorted list has been reduced to length 4
    assert.equal((await sortedCdps.getSize()).toString(), '4')
  })

  it('batchLiquidateCdps(): does not close cdps with ICR >= MCR in the given array', async () => {
    // --- SETUP ---
    await openCdp({ ICR: toBN(dec(100, 18)), extraParams: { from: whale } })

    await openCdp({ ICR: toBN(dec(190, 16)), extraParams: { from: alice } })
    await openCdp({ ICR: toBN(dec(120, 16)), extraParams: { from: bob } })
    await openCdp({ ICR: toBN(dec(195, 16)), extraParams: { from: carol } })
    await openCdp({ ICR: toBN(dec(2000, 16)), extraParams: { from: dennis } })
    await openCdp({ ICR: toBN(dec(1800, 16)), extraParams: { from: erin } })
    let _whaleCdpId = await sortedCdps.cdpOfOwnerByIndex(whale, 0);
    let _aliceCdpId = await sortedCdps.cdpOfOwnerByIndex(alice, 0);
    let _bobCdpId = await sortedCdps.cdpOfOwnerByIndex(bob, 0);
    let _carolCdpId = await sortedCdps.cdpOfOwnerByIndex(carol, 0);
    let _dennisCdpId = await sortedCdps.cdpOfOwnerByIndex(dennis, 0);
    let _erinCdpId = await sortedCdps.cdpOfOwnerByIndex(erin, 0);

    // Check full sorted list size is 6
    assert.equal((await sortedCdps.getSize()).toString(), '6')

    // --- TEST ---

    // Price drops to 1ETH:100EBTC, reducing A, B, C ICR below MCR
    await priceFeed.setPrice(dec(3714, 13));
    const price = await priceFeed.getPrice()

    // Confirm system is not in Recovery Mode
    assert.isFalse(await th.checkRecoveryMode(contracts));

    // Confirm cdps A-C are ICR < 110%
    assert.isTrue((await cdpManager.getCurrentICR(_aliceCdpId, price)).lt(mv._MCR))
    assert.isTrue((await cdpManager.getCurrentICR(_bobCdpId, price)).lt(mv._MCR))
    assert.isTrue((await cdpManager.getCurrentICR(_carolCdpId, price)).lt(mv._MCR))

    // Confirm D-E are ICR >= 110%
    assert.isTrue((await cdpManager.getCurrentICR(_dennisCdpId, price)).gte(mv._MCR))
    assert.isTrue((await cdpManager.getCurrentICR(_erinCdpId, price)).gte(mv._MCR))

    // Confirm Whale is ICR > 110% 
    assert.isTrue((await cdpManager.getCurrentICR(_whaleCdpId, price)).gte(mv._MCR))

    liquidationArray = [_aliceCdpId, _bobCdpId, _carolCdpId, _dennisCdpId, _erinCdpId]
    await debtToken.transfer(owner, toBN((await debtToken.balanceOf(alice)).toString()), {from: alice});	
    await debtToken.transfer(owner, toBN((await debtToken.balanceOf(bob)).toString()), {from: bob});	
    await debtToken.transfer(owner, toBN((await debtToken.balanceOf(carol)).toString()), {from: carol});	
    await debtToken.transfer(owner, toBN((await debtToken.balanceOf(dennis)).toString()), {from: dennis});	
    await debtToken.transfer(owner, toBN((await debtToken.balanceOf(erin)).toString()), {from: erin});
    await debtToken.transfer(owner, toBN((await debtToken.balanceOf(whale)).toString()), {from: whale});
    await cdpManager.batchLiquidateCdps(liquidationArray);

    // Confirm cdps D-E and whale remain in the system
    assert.isTrue(await sortedCdps.contains(_dennisCdpId))
    assert.isTrue(await sortedCdps.contains(_erinCdpId))
    assert.isTrue(await sortedCdps.contains(_whaleCdpId))

    // Check all cdps D-E and whale remain active
    assert.equal((await cdpManager.Cdps(_dennisCdpId))[4].toString(), '1')
    assert.equal((await cdpManager.Cdps(_erinCdpId))[4].toString(), '1')
    assert.isTrue(await sortedCdps.contains(_whaleCdpId))

    // Check sorted list has been reduced to length 3
    assert.equal((await sortedCdps.getSize()).toString(), '3')
  })

  it('batchLiquidateCdps(): reverts if array is empty', async () => {
    // --- SETUP ---
    await openCdp({ ICR: toBN(dec(100, 18)), extraParams: { from: whale } })

    await openCdp({ ICR: toBN(dec(190, 16)), extraParams: { from: alice } })
    await openCdp({ ICR: toBN(dec(120, 16)), extraParams: { from: bob } })
    await openCdp({ ICR: toBN(dec(195, 16)), extraParams: { from: carol } })
    await openCdp({ ICR: toBN(dec(2000, 16)), extraParams: { from: dennis } })
    await openCdp({ ICR: toBN(dec(1800, 16)), extraParams: { from: erin } })

    // Check full sorted list size is 6
    assert.equal((await sortedCdps.getSize()).toString(), '6')

    // --- TEST ---

    // Price drops to 1ETH:100EBTC, reducing A, B, C ICR below MCR
    await priceFeed.setPrice(dec(3714, 13));
    const price = await priceFeed.getPrice()

    // Confirm system is not in Recovery Mode
    assert.isFalse(await th.checkRecoveryMode(contracts));

    liquidationArray = []
    try {
      const tx = await cdpManager.batchLiquidateCdps(liquidationArray);
      assert.isFalse(tx.receipt.status)
    } catch (error) {
      console.log(error)
      console.log(error.message)
      assert.include(error.message, "LiquidationLibrary: Calldata address array must not be empty")
    }
  })

  it("batchLiquidateCdps(): skips if cdp is non-existent", async () => {
    // --- SETUP ---
    const spDeposit = toBN(dec(200, 18))
    await _signer.sendTransaction({ to: whale, value: ethers.utils.parseEther("252251")});
    await openCdp({ ICR: toBN(dec(100, 18)), extraEBTCAmount: spDeposit, extraParams: { from: whale } })

    const { totalDebt: A_debt } = await openCdp({ ICR: toBN(dec(190, 16)), extraParams: { from: alice } })
    const { totalDebt: B_debt } = await openCdp({ ICR: toBN(dec(120, 16)), extraParams: { from: bob } })
    await _signer.sendTransaction({ to: dennis, value: ethers.utils.parseEther("25221")});
    await _signer.sendTransaction({ to: erin, value: ethers.utils.parseEther("25221")});
    await openCdp({ ICR: toBN(dec(2000, 16)), extraParams: { from: dennis } })
    await openCdp({ ICR: toBN(dec(1800, 16)), extraParams: { from: erin } })
    let _whaleCdpId = await sortedCdps.cdpOfOwnerByIndex(whale, 0);
    let _aliceCdpId = await sortedCdps.cdpOfOwnerByIndex(alice, 0);
    let _bobCdpId = await sortedCdps.cdpOfOwnerByIndex(bob, 0);
    let _dennisCdpId = await sortedCdps.cdpOfOwnerByIndex(dennis, 0);
    let _erinCdpId = await sortedCdps.cdpOfOwnerByIndex(erin, 0);

    assert.equal(await cdpManager.getCdpStatus(carol), 0) // check cdp non-existent

    // Check full sorted list size is 6
    assert.equal((await sortedCdps.getSize()).toString(), '5')

    // --- TEST ---

    // Price drops to 1ETH:100EBTC, reducing A, B, C ICR below MCR
    await priceFeed.setPrice(dec(3714, 13));
    const price = await priceFeed.getPrice()

    // Confirm system is not in Recovery Mode
    assert.isFalse(await th.checkRecoveryMode(contracts));

    // Confirm cdps A-B are ICR < 110%
    assert.isTrue((await cdpManager.getCurrentICR(_aliceCdpId, price)).lt(mv._MCR))
    assert.isTrue((await cdpManager.getCurrentICR(_bobCdpId, price)).lt(mv._MCR))

    // Confirm D-E are ICR > 110%
    assert.isTrue((await cdpManager.getCurrentICR(_dennisCdpId, price)).gte(mv._MCR))
    assert.isTrue((await cdpManager.getCurrentICR(_erinCdpId, price)).gte(mv._MCR))

    // Confirm Whale is ICR >= 110% 
    assert.isTrue((await cdpManager.getCurrentICR(_whaleCdpId, price)).gte(mv._MCR))

    // Liquidate - cdp C in between the ones to be liquidated!
    const liquidationArray = [_aliceCdpId, carol, _bobCdpId, _dennisCdpId, _erinCdpId]
    await debtToken.transfer(owner, toBN((await debtToken.balanceOf(alice)).toString()), {from: alice});	
    await debtToken.transfer(owner, toBN((await debtToken.balanceOf(bob)).toString()), {from: bob});	
    await debtToken.transfer(owner, toBN((await debtToken.balanceOf(dennis)).toString()), {from: dennis});	
    await debtToken.transfer(owner, toBN((await debtToken.balanceOf(erin)).toString()), {from: erin});
    await debtToken.transfer(owner, toBN((await debtToken.balanceOf(whale)).toString()), {from: whale});
    await cdpManager.batchLiquidateCdps(liquidationArray);

    // Confirm cdps A-B have been removed from the system
    assert.isFalse(await sortedCdps.contains(_aliceCdpId))
    assert.isFalse(await sortedCdps.contains(_bobCdpId))

    // Check all cdps A-B are now closed by liquidation
    assert.equal((await cdpManager.Cdps(_aliceCdpId))[4].toString(), '3')
    assert.equal((await cdpManager.Cdps(_bobCdpId))[4].toString(), '3')

    // Check sorted list has been reduced to length 3
    assert.equal((await sortedCdps.getSize()).toString(), '3')

    // Confirm cdp C non-existent
    assert.isFalse(await sortedCdps.contains(carol))
    assert.equal((await cdpManager.Cdps(carol))[4].toString(), '0')

    // Confirm system is not in Recovery Mode
    assert.isFalse(await th.checkRecoveryMode(contracts));
  })

  it("batchLiquidateCdps(): skips if a cdp has been closed", async () => {
    // --- SETUP ---
    const spDeposit = toBN(dec(100, 18))
    await _signer.sendTransaction({ to: whale, value: ethers.utils.parseEther("252251")});
    await openCdp({ ICR: toBN(dec(100, 18)), extraEBTCAmount: spDeposit, extraParams: { from: whale } })

    const { totalDebt: A_debt } = await openCdp({ ICR: toBN(dec(190, 16)), extraParams: { from: alice } })
    const { totalDebt: B_debt } = await openCdp({ ICR: toBN(dec(120, 16)), extraParams: { from: bob } })
    await openCdp({ ICR: toBN(dec(195, 16)), extraParams: { from: carol } })
    await openCdp({ ICR: toBN(dec(2000, 16)), extraParams: { from: dennis } })
    await openCdp({ ICR: toBN(dec(1800, 16)), extraParams: { from: erin } })
    let _whaleCdpId = await sortedCdps.cdpOfOwnerByIndex(whale, 0);
    let _aliceCdpId = await sortedCdps.cdpOfOwnerByIndex(alice, 0);
    let _bobCdpId = await sortedCdps.cdpOfOwnerByIndex(bob, 0);
    let _carolCdpId = await sortedCdps.cdpOfOwnerByIndex(carol, 0);
    let _dennisCdpId = await sortedCdps.cdpOfOwnerByIndex(dennis, 0);
    let _erinCdpId = await sortedCdps.cdpOfOwnerByIndex(erin, 0);

    assert.isTrue(await sortedCdps.contains(_carolCdpId))

    // Check full sorted list size is 6
    assert.equal((await sortedCdps.getSize()).toString(), '6')

    // Whale transfers to Carol so she can close her cdp
    await ebtcToken.transfer(carol, dec(100, 18), { from: whale })

    // --- TEST ---

    // Price drops to 1ETH:100EBTC, reducing A, B, C ICR below MCR
    await priceFeed.setPrice(dec(3714, 13));
    const price = await priceFeed.getPrice()

    // Carol liquidated, and her cdp is closed
    const txCarolClose = await borrowerOperations.closeCdp(_carolCdpId, { from: carol })
    assert.isTrue(txCarolClose.receipt.status)

    assert.isFalse(await sortedCdps.contains(_carolCdpId))

    assert.equal(await cdpManager.getCdpStatus(_carolCdpId), 2)  // check cdp closed

    // Confirm system is not in Recovery Mode
    assert.isFalse(await th.checkRecoveryMode(contracts));

    // Confirm cdps A-B are ICR < 110%
    assert.isTrue((await cdpManager.getCurrentICR(_aliceCdpId, price)).lt(mv._MCR))
    assert.isTrue((await cdpManager.getCurrentICR(_bobCdpId, price)).lt(mv._MCR))

    // Confirm D-E are ICR > 110%
    assert.isTrue((await cdpManager.getCurrentICR(_dennisCdpId, price)).gte(mv._MCR))
    assert.isTrue((await cdpManager.getCurrentICR(_erinCdpId, price)).gte(mv._MCR))

    // Confirm Whale is ICR >= 110% 
    assert.isTrue((await cdpManager.getCurrentICR(_whaleCdpId, price)).gte(mv._MCR))

    // Liquidate - cdp C in between the ones to be liquidated!
    const liquidationArray = [_aliceCdpId, _carolCdpId, _bobCdpId, _dennisCdpId, _erinCdpId]
    await debtToken.transfer(owner, toBN((await debtToken.balanceOf(alice)).toString()), {from: alice});	
    await debtToken.transfer(owner, toBN((await debtToken.balanceOf(bob)).toString()), {from: bob});	
    await debtToken.transfer(owner, toBN((await debtToken.balanceOf(carol)).toString()), {from: carol});	
    await debtToken.transfer(owner, toBN((await debtToken.balanceOf(dennis)).toString()), {from: dennis});	
    await debtToken.transfer(owner, toBN((await debtToken.balanceOf(erin)).toString()), {from: erin});
    await debtToken.transfer(owner, toBN((await debtToken.balanceOf(whale)).toString()), {from: whale});	
    await cdpManager.batchLiquidateCdps(liquidationArray);

    // Confirm cdps A-B have been removed from the system
    assert.isFalse(await sortedCdps.contains(_aliceCdpId))
    assert.isFalse(await sortedCdps.contains(_bobCdpId))

    // Check all cdps A-B are now closed by liquidation
    assert.equal((await cdpManager.Cdps(_aliceCdpId))[4].toString(), '3')
    assert.equal((await cdpManager.Cdps(_bobCdpId))[4].toString(), '3')
    // Cdp C still closed by user
    assert.equal((await cdpManager.Cdps(_carolCdpId))[4].toString(), '2')

    // Check sorted list has been reduced to length 3
    assert.equal((await sortedCdps.getSize()).toString(), '3')

    // Confirm system is not in Recovery Mode
    assert.isFalse(await th.checkRecoveryMode(contracts));
  })

  it("batchLiquidateCdps: when SP > 0, triggers LQTY reward event - increases the sum G", async () => {
    await openCdp({ ICR: toBN(dec(100, 18)), extraParams: { from: whale } })

    // A, B, C open cdps
    await openCdp({ ICR: toBN(dec(2, 18)), extraParams: { from: A } })
    await openCdp({ ICR: toBN(dec(133, 16)), extraParams: { from: B } })
    await openCdp({ ICR: toBN(dec(167, 16)), extraParams: { from: C } })

    await openCdp({ ICR: toBN(dec(200, 16)), extraParams: { from: defaulter_1 } })
    await openCdp({ ICR: toBN(dec(200, 16)), extraParams: { from: defaulter_2 } })
    let _defaulter1CdpId = await sortedCdps.cdpOfOwnerByIndex(defaulter_1, 0);
    let _defaulter2CdpId = await sortedCdps.cdpOfOwnerByIndex(defaulter_2, 0);

    await th.fastForwardTime(timeValues.SECONDS_IN_ONE_HOUR, web3.currentProvider)

    // Price drops to 1ETH:100EBTC, reducing defaulters to below MCR
    await priceFeed.setPrice(dec(3714, 13));
    const price = await priceFeed.getPrice()
    assert.isFalse(await th.checkRecoveryMode(contracts))

    // Liquidate cdps
    await debtToken.transfer(owner, toBN((await debtToken.balanceOf(defaulter_1)).toString()), {from: defaulter_1});	
    await debtToken.transfer(owner, toBN((await debtToken.balanceOf(defaulter_2)).toString()), {from: defaulter_2});
    await debtToken.transfer(owner, toBN((await debtToken.balanceOf(whale)).toString()), {from: whale});	
    await cdpManager.batchLiquidateCdps([_defaulter1CdpId, _defaulter2CdpId])
    assert.isFalse(await sortedCdps.contains(_defaulter1CdpId))
    assert.isFalse(await sortedCdps.contains(_defaulter2CdpId))
  })

  it("batchLiquidateCdps(): when SP is empty, doesn't update G", async () => {
    await openCdp({ ICR: toBN(dec(100, 18)), extraParams: { from: whale } })

    // A, B, C open cdps
    await openCdp({ ICR: toBN(dec(2, 18)), extraParams: { from: A } })
    await openCdp({ ICR: toBN(dec(133, 16)), extraParams: { from: B } })
    await openCdp({ ICR: toBN(dec(167, 16)), extraParams: { from: C } })

    await openCdp({ ICR: toBN(dec(200, 16)), extraParams: { from: defaulter_1 } })
    await openCdp({ ICR: toBN(dec(200, 16)), extraParams: { from: defaulter_2 } })
    let _defaulter1CdpId = await sortedCdps.cdpOfOwnerByIndex(defaulter_1, 0);
    let _defaulter2CdpId = await sortedCdps.cdpOfOwnerByIndex(defaulter_2, 0);

    await th.fastForwardTime(timeValues.SECONDS_IN_ONE_HOUR, web3.currentProvider)

    await th.fastForwardTime(timeValues.SECONDS_IN_ONE_HOUR, web3.currentProvider)

    // Price drops to 1ETH:100EBTC, reducing defaulters to below MCR
    await priceFeed.setPrice(dec(3714, 13));
    const price = await priceFeed.getPrice()
    assert.isFalse(await th.checkRecoveryMode(contracts))

    // liquidate cdps
    await debtToken.transfer(owner, toBN((await debtToken.balanceOf(defaulter_1)).toString()), {from: defaulter_1});	
    await debtToken.transfer(owner, toBN((await debtToken.balanceOf(defaulter_2)).toString()), {from: defaulter_2});
    await debtToken.transfer(owner, toBN((await debtToken.balanceOf(whale)).toString()), {from: whale});	
    await cdpManager.batchLiquidateCdps([_defaulter1CdpId, _defaulter2CdpId])
    assert.isFalse(await sortedCdps.contains(_defaulter1CdpId))
    assert.isFalse(await sortedCdps.contains(_defaulter2CdpId))
  })

  // --- redemptions ---


  it('getRedemptionHints(): gets the address of the first Cdp and the final ICR of the last Cdp involved in a redemption', async () => {
    // --- SETUP ---
    const partialRedemptionAmount = toBN(dec(1, 18))
    const { collateral: A_coll, totalDebt: A_totalDebt } = await openCdp({ ICR: toBN(dec(310, 16)), extraEBTCAmount: toBN(dec(10, 18)), extraParams: { from: alice } })
    const { netDebt: B_debt } = await openCdp({ ICR: toBN(dec(290, 16)), extraEBTCAmount: partialRedemptionAmount, extraParams: { from: bob } })
    const { netDebt: C_debt } = await openCdp({ ICR: toBN(dec(250, 16)), extraParams: { from: carol } })
    let _carolCdpId = await sortedCdps.cdpOfOwnerByIndex(carol, 0);
    // Dennis' Cdp should be untouched by redemption, because its ICR will be < 110% after the price drop
    await openCdp({ ICR: toBN(dec(120, 16)), extraParams: { from: dennis } })

    // Drop the price
    const price = toBN(dec(3720, 13))
    await priceFeed.setPrice(price);

    // --- TEST ---
    const redemptionAmount = C_debt.add(B_debt).add(partialRedemptionAmount)
    const {
      firstRedemptionHint,
      partialRedemptionHintNICR
    } = await hintHelpers.getRedemptionHints(redemptionAmount, price, 0)

    assert.equal(firstRedemptionHint, _carolCdpId)
    const expectedICR = A_coll.mul(mv._100e18BN).div(A_totalDebt.sub(partialRedemptionAmount))
    th.assertIsApproximatelyEqual(partialRedemptionHintNICR, expectedICR, 1000000000000000000000)
  });

  it('getRedemptionHints(): returns 0 as partialRedemptionHintNICR when reaching _maxIterations', async () => {
    // --- SETUP ---
    await openCdp({ ICR: toBN(dec(310, 16)), extraParams: { from: alice } })
    await openCdp({ ICR: toBN(dec(290, 16)), extraParams: { from: bob } })
    await openCdp({ ICR: toBN(dec(250, 16)), extraParams: { from: carol } })
    await openCdp({ ICR: toBN(dec(180, 16)), extraParams: { from: dennis } })

    const price = await priceFeed.getPrice();

    // --- TEST ---

    // Get hints for a redemption of 170 + 30 + some extra EBTC. At least 3 iterations are needed
    // for total redemption of the given amount.
    const {
      partialRedemptionHintNICR
    } = await hintHelpers.getRedemptionHints('210' + _18_zeros, price, 2) // limit _maxIterations to 2

    assert.equal(partialRedemptionHintNICR, '0')
  });

  it('redeemCollateral(): cancels the provided EBTC with debt from Cdps with the lowest ICRs and sends an equivalent amount of Ether', async () => {
    // --- SETUP ---
    const { totalDebt: A_totalDebt } = await openCdp({ ICR: toBN(dec(310, 16)), extraEBTCAmount: dec(10, 18), extraParams: { from: alice } })
    const { netDebt: B_netDebt } = await openCdp({ ICR: toBN(dec(290, 16)), extraEBTCAmount: dec(8, 18), extraParams: { from: bob } })
    const { netDebt: C_netDebt } = await openCdp({ ICR: toBN(dec(250, 16)), extraEBTCAmount: dec(10, 18), extraParams: { from: carol } })
    const partialRedemptionAmount = toBN(2)
    const redemptionAmount = C_netDebt.add(B_netDebt).add(partialRedemptionAmount)
    await openCdp({ ICR: toBN(dec(100, 18)), extraEBTCAmount: redemptionAmount, extraParams: { from: dennis } })
    let _aliceCdpId = await sortedCdps.cdpOfOwnerByIndex(alice, 0);
    let _bobCdpId = await sortedCdps.cdpOfOwnerByIndex(bob, 0);
    let _carolCdpId = await sortedCdps.cdpOfOwnerByIndex(carol, 0);
    let _dennisCdpId = await sortedCdps.cdpOfOwnerByIndex(dennis, 0);

    const dennis_ETHBalance_Before = toBN(await contracts.collateral.balanceOf(dennis))

    const dennis_EBTCBalance_Before = await ebtcToken.balanceOf(dennis)

    const price = await priceFeed.getPrice()

    // --- TEST ---

    // Find hints for redeeming 20 EBTC
    const {
      firstRedemptionHint,
      partialRedemptionHintNICR
    } = await hintHelpers.getRedemptionHints(redemptionAmount, price, 0)

    // We don't need to use getApproxHint for this test, since it's not the subject of this
    // test case, and the list is very small, so the correct position is quickly found
    const { 0: upperPartialRedemptionHint, 1: lowerPartialRedemptionHint } = await sortedCdps.findInsertPosition(
      partialRedemptionHintNICR,
      _dennisCdpId,
      _dennisCdpId
    )

    // skip bootstrapping phase
    await th.fastForwardTime(timeValues.SECONDS_IN_ONE_WEEK * 2, web3.currentProvider)

    // Dennis redeems 20 EBTC
    // Don't pay for gas, as it makes it easier to calculate the received Ether
    const redemptionTx = await cdpManager.redeemCollateral(
      redemptionAmount,
      firstRedemptionHint,
      upperPartialRedemptionHint,
      lowerPartialRedemptionHint,
      partialRedemptionHintNICR,
      0, th._100pct,
      {
        from: dennis,
        gasPrice: GAS_PRICE
      }
    )

    const ETHFee = th.getEmittedRedemptionValues(redemptionTx)[3]

    const alice_Cdp_After = await cdpManager.Cdps(_aliceCdpId)
    const bob_Cdp_After = await cdpManager.Cdps(_bobCdpId)
    const carol_Cdp_After = await cdpManager.Cdps(_carolCdpId)

    const alice_debt_After = alice_Cdp_After[0].toString()
    const bob_debt_After = bob_Cdp_After[0].toString()
    const carol_debt_After = carol_Cdp_After[0].toString()

    /* check that Dennis' redeemed 20 EBTC has been cancelled with debt from Bobs's Cdp (8) and Carol's Cdp (10).
    The remaining lot (2) is sent to Alice's Cdp, who had the best ICR.
    It leaves her with (3) EBTC debt + 50 for gas compensation. */
    th.assertIsApproximatelyEqual(alice_debt_After, A_totalDebt.sub(partialRedemptionAmount))
    assert.equal(bob_debt_After, '0')
    assert.equal(carol_debt_After, '0')

    const dennis_ETHBalance_After = toBN(await contracts.collateral.balanceOf(dennis))
    const receivedETH = dennis_ETHBalance_After.sub(dennis_ETHBalance_Before)

    const expectedTotalCollDrawn = redemptionAmount.mul(mv._1e18BN).div(price) // convert redemptionAmount EBTC to collateral at given price
    const expectedReceivedETH = expectedTotalCollDrawn.sub(toBN(ETHFee))
    
    // console.log("*********************************************************************************")
    // console.log("ETHFee: " + ETHFee)
    // console.log("dennis_ETHBalance_Before: " + dennis_ETHBalance_Before)
    // console.log("GAS_USED: " + th.gasUsed(redemptionTx))
    // console.log("dennis_ETHBalance_After: " + dennis_ETHBalance_After)
    // console.log("expectedTotalCollDrawn: " + expectedTotalCollDrawn)
    // console.log("recived  : " + receivedETH)
    // console.log("expected : " + expectedReceivedETH)
    // console.log("wanted :   " + expectedReceivedETH.sub(toBN(GAS_PRICE)))
    // console.log("*********************************************************************************")
    th.assertIsApproximatelyEqual(expectedReceivedETH, receivedETH)

    const dennis_EBTCBalance_After = (await ebtcToken.balanceOf(dennis)).toString()
    assert.equal(dennis_EBTCBalance_After, dennis_EBTCBalance_Before.sub(redemptionAmount))
  })

  it('redeemCollateral(): with invalid first hint, zero address', async () => {
    // --- SETUP ---
    const { totalDebt: A_totalDebt } = await openCdp({ ICR: toBN(dec(310, 16)), extraEBTCAmount: dec(10, 18), extraParams: { from: alice } })
    const { netDebt: B_netDebt } = await openCdp({ ICR: toBN(dec(290, 16)), extraEBTCAmount: dec(8, 18), extraParams: { from: bob } })
    const { netDebt: C_netDebt } = await openCdp({ ICR: toBN(dec(250, 16)), extraEBTCAmount: dec(10, 18), extraParams: { from: carol } })
    const partialRedemptionAmount = toBN(2)
    const redemptionAmount = C_netDebt.add(B_netDebt).add(partialRedemptionAmount)
    // start Dennis with a high ICR
    await _signer.sendTransaction({ to: dennis, value: ethers.utils.parseEther("28200")});
    await openCdp({ ICR: toBN(dec(100, 18)), extraEBTCAmount: redemptionAmount, extraParams: { from: dennis } })
    let _aliceCdpId = await sortedCdps.cdpOfOwnerByIndex(alice, 0);
    let _bobCdpId = await sortedCdps.cdpOfOwnerByIndex(bob, 0);
    let _carolCdpId = await sortedCdps.cdpOfOwnerByIndex(carol, 0);
    let _dennisCdpId = await sortedCdps.cdpOfOwnerByIndex(dennis, 0);

    const dennis_ETHBalance_Before = toBN(await contracts.collateral.balanceOf(dennis))

    const dennis_EBTCBalance_Before = await ebtcToken.balanceOf(dennis)

    const price = await priceFeed.getPrice()

    // --- TEST ---

    // Find hints for redeeming 20 EBTC
    const {
      firstRedemptionHint,
      partialRedemptionHintNICR
    } = await hintHelpers.getRedemptionHints(redemptionAmount, price, 0)

    // We don't need to use getApproxHint for this test, since it's not the subject of this
    // test case, and the list is very small, so the correct position is quickly found
    const { 0: upperPartialRedemptionHint, 1: lowerPartialRedemptionHint } = await sortedCdps.findInsertPosition(
      partialRedemptionHintNICR,
      _dennisCdpId,
      _dennisCdpId
    )

    // skip bootstrapping phase
    await th.fastForwardTime(timeValues.SECONDS_IN_ONE_WEEK * 2, web3.currentProvider)

    // Dennis redeems 20 EBTC
    // Don't pay for gas, as it makes it easier to calculate the received Ether
    const redemptionTx = await cdpManager.redeemCollateral(
      redemptionAmount,
      th.DUMMY_BYTES32, // invalid first hint
      upperPartialRedemptionHint,
      lowerPartialRedemptionHint,
      partialRedemptionHintNICR,
      0, th._100pct,
      {
        from: dennis,
        gasPrice: GAS_PRICE 
      }
    )

    const ETHFee = th.getEmittedRedemptionValues(redemptionTx)[3]

    const alice_Cdp_After = await cdpManager.Cdps(_aliceCdpId)
    const bob_Cdp_After = await cdpManager.Cdps(_bobCdpId)
    const carol_Cdp_After = await cdpManager.Cdps(_carolCdpId)

    const alice_debt_After = alice_Cdp_After[0].toString()
    const bob_debt_After = bob_Cdp_After[0].toString()
    const carol_debt_After = carol_Cdp_After[0].toString()

    /* check that Dennis' redeemed 20 EBTC has been cancelled with debt from Bobs's Cdp (8) and Carol's Cdp (10).
    The remaining lot (2) is sent to Alice's Cdp, who had the best ICR.
    It leaves her with (3) EBTC debt + 50 for gas compensation. */
    th.assertIsApproximatelyEqual(alice_debt_After, A_totalDebt.sub(partialRedemptionAmount))
    assert.equal(bob_debt_After, '0')
    assert.equal(carol_debt_After, '0')

    const dennis_ETHBalance_After = toBN(await contracts.collateral.balanceOf(dennis))
    const receivedETH = dennis_ETHBalance_After.sub(dennis_ETHBalance_Before)

    const expectedTotalCollDrawn = redemptionAmount.mul(mv._1e18BN).div(price) // convert redemptionAmount EBTC to collateral at given price
    const expectedReceivedETH = expectedTotalCollDrawn.sub(toBN(ETHFee))

    th.assertIsApproximatelyEqual(expectedReceivedETH, receivedETH)

    const dennis_EBTCBalance_After = (await ebtcToken.balanceOf(dennis)).toString()
    assert.equal(dennis_EBTCBalance_After, dennis_EBTCBalance_Before.sub(redemptionAmount))
  })

  it('redeemCollateral(): with invalid first hint, non-existent cdp', async () => {
    // --- SETUP ---
    const { totalDebt: A_totalDebt } = await openCdp({ ICR: toBN(dec(310, 16)), extraEBTCAmount: dec(10, 18), extraParams: { from: alice } })
    const { netDebt: B_netDebt } = await openCdp({ ICR: toBN(dec(290, 16)), extraEBTCAmount: dec(8, 18), extraParams: { from: bob } })
    const { netDebt: C_netDebt } = await openCdp({ ICR: toBN(dec(250, 16)), extraEBTCAmount: dec(10, 18), extraParams: { from: carol } })
    const partialRedemptionAmount = toBN(2)
    const redemptionAmount = C_netDebt.add(B_netDebt).add(partialRedemptionAmount)
    // start Dennis with a high ICR
    await _signer.sendTransaction({ to: dennis, value: ethers.utils.parseEther("30000")});
    await openCdp({ ICR: toBN(dec(100, 18)), extraEBTCAmount: redemptionAmount, extraParams: { from: dennis } })
    let _aliceCdpId = await sortedCdps.cdpOfOwnerByIndex(alice, 0);
    let _bobCdpId = await sortedCdps.cdpOfOwnerByIndex(bob, 0);
    let _carolCdpId = await sortedCdps.cdpOfOwnerByIndex(carol, 0);
    let _dennisCdpId = await sortedCdps.cdpOfOwnerByIndex(dennis, 0);

    const dennis_ETHBalance_Before = toBN(await contracts.collateral.balanceOf(dennis))

    const dennis_EBTCBalance_Before = await ebtcToken.balanceOf(dennis)

    const price = await priceFeed.getPrice()

    // --- TEST ---

    // Find hints for redeeming 20 EBTC
    const {
      firstRedemptionHint,
      partialRedemptionHintNICR
    } = await hintHelpers.getRedemptionHints(redemptionAmount, price, 0)

    // We don't need to use getApproxHint for this test, since it's not the subject of this
    // test case, and the list is very small, so the correct position is quickly found
    const { 0: upperPartialRedemptionHint, 1: lowerPartialRedemptionHint } = await sortedCdps.findInsertPosition(
      partialRedemptionHintNICR,
      _dennisCdpId,
      _dennisCdpId
    )

    // skip bootstrapping phase
    await th.fastForwardTime(timeValues.SECONDS_IN_ONE_WEEK * 2, web3.currentProvider)

    // Dennis redeems 20 EBTC
    // Don't pay for gas, as it makes it easier to calculate the received Ether
    const redemptionTx = await cdpManager.redeemCollateral(
      redemptionAmount,
      th.DUMMY_BYTES32, // invalid first hint, it doesn’t have a cdp
      upperPartialRedemptionHint,
      lowerPartialRedemptionHint,
      partialRedemptionHintNICR,
      0, th._100pct,
      {
        from: dennis,
        gasPrice: GAS_PRICE
      }
    )

    const ETHFee = th.getEmittedRedemptionValues(redemptionTx)[3]

    const alice_Cdp_After = await cdpManager.Cdps(_aliceCdpId)
    const bob_Cdp_After = await cdpManager.Cdps(_bobCdpId)
    const carol_Cdp_After = await cdpManager.Cdps(_carolCdpId)

    const alice_debt_After = alice_Cdp_After[0].toString()
    const bob_debt_After = bob_Cdp_After[0].toString()
    const carol_debt_After = carol_Cdp_After[0].toString()

    /* check that Dennis' redeemed 20 EBTC has been cancelled with debt from Bobs's Cdp (8) and Carol's Cdp (10).
    The remaining lot (2) is sent to Alice's Cdp, who had the best ICR.
    It leaves her with (3) EBTC debt + 50 for gas compensation. */
    th.assertIsApproximatelyEqual(alice_debt_After, A_totalDebt.sub(partialRedemptionAmount))
    assert.equal(bob_debt_After, '0')
    assert.equal(carol_debt_After, '0')

    const dennis_ETHBalance_After = toBN(await contracts.collateral.balanceOf(dennis))
    const receivedETH = dennis_ETHBalance_After.sub(dennis_ETHBalance_Before)

    const expectedTotalCollDrawn = redemptionAmount.mul(mv._1e18BN).div(price) // convert redemptionAmount EBTC to collateral at given price
    const expectedReceivedETH = expectedTotalCollDrawn.sub(toBN(ETHFee))

    th.assertIsApproximatelyEqual(expectedReceivedETH, receivedETH)

    const dennis_EBTCBalance_After = (await ebtcToken.balanceOf(dennis)).toString()
    assert.equal(dennis_EBTCBalance_After, dennis_EBTCBalance_Before.sub(redemptionAmount))
  })

  it('redeemCollateral(): with invalid first hint, cdp below MCR', async () => {
    // --- SETUP ---
    const { totalDebt: A_totalDebt } = await openCdp({ ICR: toBN(dec(310, 16)), extraEBTCAmount: dec(10, 18), extraParams: { from: alice } })
    const { netDebt: B_netDebt } = await openCdp({ ICR: toBN(dec(290, 16)), extraEBTCAmount: dec(8, 18), extraParams: { from: bob } })
    const { netDebt: C_netDebt } = await openCdp({ ICR: toBN(dec(250, 16)), extraEBTCAmount: dec(10, 18), extraParams: { from: carol } })
    const partialRedemptionAmount = toBN(2)
    const redemptionAmount = C_netDebt.add(B_netDebt).add(partialRedemptionAmount)
    // start Dennis with a high ICR
    await _signer.sendTransaction({ to: dennis, value: ethers.utils.parseEther("20000")});
    await openCdp({ ICR: toBN(dec(100, 18)), extraEBTCAmount: redemptionAmount, extraParams: { from: dennis } })
    let _aliceCdpId = await sortedCdps.cdpOfOwnerByIndex(alice, 0);
    let _bobCdpId = await sortedCdps.cdpOfOwnerByIndex(bob, 0);
    let _carolCdpId = await sortedCdps.cdpOfOwnerByIndex(carol, 0);
    let _dennisCdpId = await sortedCdps.cdpOfOwnerByIndex(dennis, 0);

    const dennis_ETHBalance_Before = toBN(await contracts.collateral.balanceOf(dennis))

    const dennis_EBTCBalance_Before = await ebtcToken.balanceOf(dennis)

    const price = await priceFeed.getPrice()

    // Increase price to start Erin, and decrease it again so its ICR is under MCR
    await priceFeed.setPrice(price.mul(toBN(2)))
    await openCdp({ ICR: toBN(dec(2, 18)), extraParams: { from: erin } })
    let _erinCdpId = await sortedCdps.cdpOfOwnerByIndex(erin, 0);
    await priceFeed.setPrice(price)


    // --- TEST ---

    // Find hints for redeeming 20 EBTC
    const {
      firstRedemptionHint,
      partialRedemptionHintNICR
    } = await hintHelpers.getRedemptionHints(redemptionAmount, price, 0)

    // We don't need to use getApproxHint for this test, since it's not the subject of this
    // test case, and the list is very small, so the correct position is quickly found
    const { 0: upperPartialRedemptionHint, 1: lowerPartialRedemptionHint } = await sortedCdps.findInsertPosition(
      partialRedemptionHintNICR,
      _dennisCdpId,
      _dennisCdpId
    )

    // skip bootstrapping phase
    await th.fastForwardTime(timeValues.SECONDS_IN_ONE_WEEK * 2, web3.currentProvider)

    // Dennis redeems 20 EBTC
    // Don't pay for gas, as it makes it easier to calculate the received Ether
    const redemptionTx = await cdpManager.redeemCollateral(
      redemptionAmount,
      _erinCdpId, // invalid cdp, below MCR
      upperPartialRedemptionHint,
      lowerPartialRedemptionHint,
      partialRedemptionHintNICR,
      0, th._100pct,
      {
        from: dennis,
        gasPrice: GAS_PRICE
      }
    )

    const ETHFee = th.getEmittedRedemptionValues(redemptionTx)[3]

    const alice_Cdp_After = await cdpManager.Cdps(_aliceCdpId)
    const bob_Cdp_After = await cdpManager.Cdps(_bobCdpId)
    const carol_Cdp_After = await cdpManager.Cdps(_carolCdpId)

    const alice_debt_After = alice_Cdp_After[0].toString()
    const bob_debt_After = bob_Cdp_After[0].toString()
    const carol_debt_After = carol_Cdp_After[0].toString()

    /* check that Dennis' redeemed 20 EBTC has been cancelled with debt from Bobs's Cdp (8) and Carol's Cdp (10).
    The remaining lot (2) is sent to Alice's Cdp, who had the best ICR.
    It leaves her with (3) EBTC debt + 50 for gas compensation. */
    th.assertIsApproximatelyEqual(alice_debt_After, A_totalDebt.sub(partialRedemptionAmount))
    assert.equal(bob_debt_After, '0')
    assert.equal(carol_debt_After, '0')

    const dennis_ETHBalance_After = toBN(await contracts.collateral.balanceOf(dennis))
    const receivedETH = dennis_ETHBalance_After.sub(dennis_ETHBalance_Before)

    const expectedTotalCollDrawn = redemptionAmount.mul(mv._1e18BN).div(price) // convert redemptionAmount EBTC to collateral at given price
    const expectedReceivedETH = expectedTotalCollDrawn.sub(toBN(ETHFee))

    th.assertIsApproximatelyEqual(expectedReceivedETH, receivedETH)

    const dennis_EBTCBalance_After = (await ebtcToken.balanceOf(dennis)).toString()
    assert.equal(dennis_EBTCBalance_After, dennis_EBTCBalance_Before.sub(redemptionAmount))
  })

  it('redeemCollateral(): ends the redemption sequence when the token redemption request has been filled', async () => {
    // --- SETUP --- 
    await openCdp({ ICR: toBN(dec(100, 18)), extraParams: { from: whale } })

    // Alice, Bob, Carol, Dennis, Erin open cdps
    const { netDebt: A_debt } = await openCdp({ ICR: toBN(dec(290, 16)), extraEBTCAmount: dec(20, 18), extraParams: { from: alice } })
    const { netDebt: B_debt } = await openCdp({ ICR: toBN(dec(290, 16)), extraEBTCAmount: dec(20, 18), extraParams: { from: bob } })
    const { netDebt: C_debt } = await openCdp({ ICR: toBN(dec(290, 16)), extraEBTCAmount: dec(20, 18), extraParams: { from: carol } })
    const redemptionAmount = A_debt.add(B_debt).add(C_debt)
    const { totalDebt: D_totalDebt, collateral: D_coll } = await openCdp({ ICR: toBN(dec(300, 16)), extraEBTCAmount: dec(10, 18), extraParams: { from: dennis } })
    const { totalDebt: E_totalDebt, collateral: E_coll } = await openCdp({ ICR: toBN(dec(300, 16)), extraEBTCAmount: dec(10, 18), extraParams: { from: erin } })
    let _aliceCdpId = await sortedCdps.cdpOfOwnerByIndex(alice, 0);
    let _bobCdpId = await sortedCdps.cdpOfOwnerByIndex(bob, 0);
    let _carolCdpId = await sortedCdps.cdpOfOwnerByIndex(carol, 0);
    let _dennisCdpId = await sortedCdps.cdpOfOwnerByIndex(dennis, 0);
    let _erinCdpId = await sortedCdps.cdpOfOwnerByIndex(erin, 0);

    // --- TEST --- 

    // open cdp from redeemer.  Redeemer has highest ICR (100ETH, 100 EBTC), 20000%
    await _signer.sendTransaction({ to: flyn, value: ethers.utils.parseEther("340000")});
    const { ebtcAmount: F_ebtcAmount } = await openCdp({ ICR: toBN(dec(200, 18)), extraEBTCAmount: redemptionAmount.mul(toBN(2)), extraParams: { from: flyn } })
    let _flynCdpId = await sortedCdps.cdpOfOwnerByIndex(flyn, 0);

    // skip bootstrapping phase
    await th.fastForwardTime(timeValues.SECONDS_IN_ONE_WEEK * 2, web3.currentProvider)

    // Flyn redeems collateral
    await cdpManager.redeemCollateral(redemptionAmount, _aliceCdpId, _aliceCdpId, _aliceCdpId, 0, 0, th._100pct, { from: flyn })

    // Check Flyn's redemption has reduced his balance from 100 to (100-60) = 40 EBTC
    const flynBalance = await ebtcToken.balanceOf(flyn)
    th.assertIsApproximatelyEqual(flynBalance, F_ebtcAmount.sub(redemptionAmount))

    // Check debt of Alice, Bob, Carol
    const alice_Debt = await cdpManager.getCdpDebt(_aliceCdpId)
    const bob_Debt = await cdpManager.getCdpDebt(_bobCdpId)
    const carol_Debt = await cdpManager.getCdpDebt(_carolCdpId)

    assert.equal(alice_Debt, 0)
    assert.equal(bob_Debt, 0)
    assert.equal(carol_Debt, 0)

    // check Alice, Bob and Carol cdps are closed by redemption
    const alice_Status = await cdpManager.getCdpStatus(_aliceCdpId)
    const bob_Status = await cdpManager.getCdpStatus(_bobCdpId)
    const carol_Status = await cdpManager.getCdpStatus(_carolCdpId)
    assert.equal(alice_Status, 4)
    assert.equal(bob_Status, 4)
    assert.equal(carol_Status, 4)

    // check debt and coll of Dennis, Erin has not been impacted by redemption
    const dennis_Debt = await cdpManager.getCdpDebt(_dennisCdpId)
    const erin_Debt = await cdpManager.getCdpDebt(_erinCdpId)

    th.assertIsApproximatelyEqual(dennis_Debt, D_totalDebt)
    th.assertIsApproximatelyEqual(erin_Debt, E_totalDebt)

    const dennis_Coll = await cdpManager.getCdpColl(_dennisCdpId)
    const erin_Coll = await cdpManager.getCdpColl(_erinCdpId)

    assert.equal(dennis_Coll.toString(), D_coll.toString())
    assert.equal(erin_Coll.toString(), E_coll.toString())
  })

  it('redeemCollateral(): ends the redemption sequence when max iterations have been reached', async () => {
    // --- SETUP --- 
    await openCdp({ ICR: toBN(dec(100, 18)), extraParams: { from: whale } })

    // Alice, Bob, Carol open cdps with equal collateral ratio
    const { netDebt: A_debt } = await openCdp({ ICR: toBN(dec(286, 16)), extraEBTCAmount: dec(20, 18), extraParams: { from: alice } })
    const { netDebt: B_debt } = await openCdp({ ICR: toBN(dec(286, 16)), extraEBTCAmount: dec(20, 18), extraParams: { from: bob } })
    const { netDebt: C_debt, totalDebt: C_totalDebt } = await openCdp({ ICR: toBN(dec(286, 16)), extraEBTCAmount: dec(20, 18), extraParams: { from: carol } })
    const redemptionAmount = A_debt.add(B_debt)
    const attemptedRedemptionAmount = redemptionAmount.add(C_debt)

    // --- TEST --- 

    // open cdp from redeemer.  Redeemer has highest ICR (100ETH, 100 EBTC), 20000%
    await _signer.sendTransaction({ to: flyn, value: ethers.utils.parseEther("240000")});
    const { ebtcAmount: F_ebtcAmount } = await openCdp({ ICR: toBN(dec(200, 18)), extraEBTCAmount: redemptionAmount.mul(toBN(2)), extraParams: { from: flyn } })
    let _aliceCdpId = await sortedCdps.cdpOfOwnerByIndex(alice, 0);
    let _bobCdpId = await sortedCdps.cdpOfOwnerByIndex(bob, 0);
    let _carolCdpId = await sortedCdps.cdpOfOwnerByIndex(carol, 0);

    // skip bootstrapping phase
    await th.fastForwardTime(timeValues.SECONDS_IN_ONE_WEEK * 2, web3.currentProvider)

    // Flyn redeems collateral with only two iterations
    await cdpManager.redeemCollateral(attemptedRedemptionAmount, _aliceCdpId, _aliceCdpId, _aliceCdpId, 0, 2, th._100pct, { from: flyn })

    // Check Flyn's redemption has reduced his balance from 100 to (100-40) = 60 EBTC
    const flynBalance = (await ebtcToken.balanceOf(flyn)).toString()
    th.assertIsApproximatelyEqual(flynBalance, F_ebtcAmount.sub(redemptionAmount))

    // Check debt of Alice, Bob, Carol
    const alice_Debt = await cdpManager.getCdpDebt(_aliceCdpId)
    const bob_Debt = await cdpManager.getCdpDebt(_bobCdpId)
    const carol_Debt = await cdpManager.getCdpDebt(_carolCdpId)

    assert.equal(alice_Debt, 0)
    assert.equal(bob_Debt, 0)
    th.assertIsApproximatelyEqual(carol_Debt, C_totalDebt)

    // check Alice and Bob cdps are closed, but Carol is not
    const alice_Status = await cdpManager.getCdpStatus(_aliceCdpId)
    const bob_Status = await cdpManager.getCdpStatus(_bobCdpId)
    const carol_Status = await cdpManager.getCdpStatus(_carolCdpId)
    assert.equal(alice_Status, 4)
    assert.equal(bob_Status, 4)
    assert.equal(carol_Status, 1)
  })

  it("redeemCollateral(): performs partial redemption if resultant debt is > minimum net debt", async () => {
    await contracts.collateral.deposit({from: A, value: dec(1000, 'ether')});
    await contracts.collateral.approve(borrowerOperations.address, mv._1Be18BN, {from: A});
    await contracts.collateral.deposit({from: B, value: dec(1000, 'ether')});
    await contracts.collateral.approve(borrowerOperations.address, mv._1Be18BN, {from: B});
    await contracts.collateral.deposit({from: C, value: dec(1000, 'ether')});
    await contracts.collateral.approve(borrowerOperations.address, mv._1Be18BN, {from: C});
    await borrowerOperations.openCdp(await getOpenCdpEBTCAmount(dec(1, 18)), A, A, dec(1000, 'ether'), { from: A })
    await borrowerOperations.openCdp(await getOpenCdpEBTCAmount(dec(2, 18)), B, B, dec(1000, 'ether'), { from: B })
    await borrowerOperations.openCdp(await getOpenCdpEBTCAmount(dec(3, 18)), C, C, dec(1000, 'ether'), { from: C })
    let _aCdpId = await sortedCdps.cdpOfOwnerByIndex(A, 0);
    let _bCdpId = await sortedCdps.cdpOfOwnerByIndex(B, 0);
    let _cCdpId = await sortedCdps.cdpOfOwnerByIndex(C, 0);
    const A_debtBefore = await cdpManager.getCdpDebt(_aCdpId)

    // A and C send all their tokens to B
    await ebtcToken.transfer(B, await ebtcToken.balanceOf(A), {from: A})
    await ebtcToken.transfer(B, await ebtcToken.balanceOf(C), {from: C})
    
    await cdpManager.setBaseRate(0) 

    // skip bootstrapping phase
    await th.fastForwardTime(timeValues.SECONDS_IN_ONE_WEEK * 2, web3.currentProvider)

    const EBTCRedemption = dec(5, 18)
    await th.redeemCollateralAndGetTxObject(B, contracts, EBTCRedemption, GAS_PRICE, th._100pct)
    
    // Check B, C closed and A remains active
    assert.isTrue(await sortedCdps.contains(_aCdpId))
    assert.isFalse(await sortedCdps.contains(_bCdpId))
    assert.isFalse(await sortedCdps.contains(_cCdpId))

    const A_debt = await cdpManager.getCdpDebt(_aCdpId)
    await th.assertIsApproximatelyEqual(A_debt, A_debtBefore, 1000)
  })

  it("redeemCollateral(): doesn't perform partial redemption if resultant debt would be < minimum net debt", async () => {
    await contracts.collateral.deposit({from: A, value: dec(1000, 'ether')});
    await contracts.collateral.approve(borrowerOperations.address, mv._1Be18BN, {from: A});
    await contracts.collateral.deposit({from: B, value: dec(1000, 'ether')});
    await contracts.collateral.approve(borrowerOperations.address, mv._1Be18BN, {from: B});
    await contracts.collateral.deposit({from: C, value: dec(1000, 'ether')});
    await contracts.collateral.approve(borrowerOperations.address, mv._1Be18BN, {from: C});
    await borrowerOperations.openCdp(await getOpenCdpEBTCAmount(dec(10, 18)), A, A, dec(1000, 'ether'), { from: A })
    await borrowerOperations.openCdp(await getOpenCdpEBTCAmount(dec(5, 18)), B, B, dec(1000, 'ether'), { from: B })
    await borrowerOperations.openCdp(await getOpenCdpEBTCAmount(dec(3, 18)), C, C, dec(1000, 'ether'), { from: C })
    let _aCdpId = await sortedCdps.cdpOfOwnerByIndex(A, 0);
    let _bCdpId = await sortedCdps.cdpOfOwnerByIndex(B, 0);
    let _cCdpId = await sortedCdps.cdpOfOwnerByIndex(C, 0);

    // A and C send all their tokens to B
    await ebtcToken.transfer(B, await ebtcToken.balanceOf(A), {from: A})
    await ebtcToken.transfer(B, await ebtcToken.balanceOf(C), {from: C})

    await cdpManager.setBaseRate(0) 

    // Skip bootstrapping phase
    await th.fastForwardTime(timeValues.SECONDS_IN_ONE_WEEK * 2, web3.currentProvider)

    const EBTCRedemption = dec(10, 18)
    await th.redeemCollateralAndGetTxObject(B, contracts, EBTCRedemption, GAS_PRICE, th._100pct)
    
    // Check B, C closed and A remains active
    assert.isFalse(await sortedCdps.contains(_aCdpId))
    assert.isTrue(await sortedCdps.contains(_bCdpId))
    assert.isTrue(await sortedCdps.contains(_cCdpId))

    const A_debt = await cdpManager.getCdpDebt(_cCdpId)
    await th.assertIsApproximatelyEqual(A_debt, '2999999999999999999')
  })

  it('redeemCollateral(): doesnt perform the final partial redemption in the sequence if the hint is out-of-date', async () => {
    // --- SETUP ---
    const { totalDebt: A_totalDebt } = await openCdp({ ICR: toBN(dec(363, 16)), extraEBTCAmount: dec(5, 18), extraParams: { from: alice } })
    const { netDebt: B_netDebt } = await openCdp({ ICR: toBN(dec(344, 16)), extraEBTCAmount: dec(8, 18), extraParams: { from: bob } })
    const { netDebt: C_netDebt } = await openCdp({ ICR: toBN(dec(333, 16)), extraEBTCAmount: dec(10, 18), extraParams: { from: carol } })
	
    const partialRedemptionAmount = toBN(2)
    const fullfilledRedemptionAmount = C_netDebt.add(B_netDebt)
    const redemptionAmount = fullfilledRedemptionAmount.add(partialRedemptionAmount)

    await _signer.sendTransaction({ to: dennis, value: ethers.utils.parseEther("20000")});
    await openCdp({ ICR: toBN(dec(100, 18)), extraEBTCAmount: redemptionAmount, extraParams: { from: dennis } })
    let _dennisCdpId = await sortedCdps.cdpOfOwnerByIndex(dennis, 0);

    const dennis_ETHBalance_Before = toBN(await contracts.collateral.balanceOf(dennis))

    const dennis_EBTCBalance_Before = await ebtcToken.balanceOf(dennis)

    const price = await priceFeed.getPrice()

    // --- TEST --- 

    const {
      firstRedemptionHint,
      partialRedemptionHintNICR
    } = await hintHelpers.getRedemptionHints(redemptionAmount, price, 0)

    const { 0: upperPartialRedemptionHint, 1: lowerPartialRedemptionHint } = await sortedCdps.findInsertPosition(
      partialRedemptionHintNICR,
      _dennisCdpId,
      _dennisCdpId
    )

    const frontRunRedepmtion = toBN(dec(1, 18))
    // Oops, another transaction gets in the way
    {
      const {
        firstRedemptionHint,
        partialRedemptionHintNICR
      } = await hintHelpers.getRedemptionHints(dec(1, 18), price, 0)

      const { 0: upperPartialRedemptionHint, 1: lowerPartialRedemptionHint } = await sortedCdps.findInsertPosition(
        partialRedemptionHintNICR,
        _dennisCdpId,
        _dennisCdpId
      )

      // skip bootstrapping phase
      await th.fastForwardTime(timeValues.SECONDS_IN_ONE_WEEK * 2, web3.currentProvider)

      // Alice redeems 1 EBTC from Carol's Cdp
      await cdpManager.redeemCollateral(
        frontRunRedepmtion,
        firstRedemptionHint,
        upperPartialRedemptionHint,
        lowerPartialRedemptionHint,
        partialRedemptionHintNICR,
        0, th._100pct,
        { from: alice }
      )
    }

    // Dennis tries to redeem 20 EBTC
    const redemptionTx = await cdpManager.redeemCollateral(
      redemptionAmount,
      firstRedemptionHint,
      upperPartialRedemptionHint,
      lowerPartialRedemptionHint,
      partialRedemptionHintNICR,
      0, th._100pct,
      {
        from: dennis,
        gasPrice: GAS_PRICE
      }
    )

    const redeemFee = th.getEmittedRedemptionValues(redemptionTx)[3]

    // Since Alice already redeemed 1 EBTC from Carol's Cdp, Dennis was  able to redeem:
    //  - 9 EBTC from Carol's
    //  - 8 EBTC from Bob's
    // for a total of 17 EBTC.

    // Dennis calculated his hint for redeeming 2 EBTC from Alice's Cdp, but after Alice's transaction
    // got in the way, he would have needed to redeem 3 EBTC to fully complete his redemption of 20 EBTC.
    // This would have required a different hint, therefore he ended up with a partial redemption.

    const dennis_ETHBalance_After = toBN(await contracts.collateral.balanceOf(dennis))
    const receivedETH = dennis_ETHBalance_After.sub(dennis_ETHBalance_Before)

    // Expect only 17 worth of ETH drawn
    const expectedTotalCollDrawn = fullfilledRedemptionAmount.sub(frontRunRedepmtion).mul(mv._1e18BN).div(price) // redempted EBTC converted to collateral at given price
    const expectedReceivedETH = expectedTotalCollDrawn.sub(redeemFee)

    th.assertIsApproximatelyEqual(expectedReceivedETH, receivedETH)

    const dennis_EBTCBalance_After = (await ebtcToken.balanceOf(dennis)).toString()
    th.assertIsApproximatelyEqual(dennis_EBTCBalance_After, dennis_EBTCBalance_Before.sub(fullfilledRedemptionAmount.sub(frontRunRedepmtion)))
  })

  // active debt cannot be zero, as there’s a positive min debt enforced, and at least a cdp must exist
  it.skip("redeemCollateral(): can redeem if there is zero active debt but non-zero debt in DefaultPool", async () => {
    // --- SETUP ---

    const amount = await getOpenCdpEBTCAmount(dec(110, 18))
    await openCdp({ ICR: toBN(dec(20, 18)), extraParams: { from: alice } })
    let _alicCdpId = await sortedCdps.cdpOfOwnerByIndex(alice, 0);
    await openCdp({ ICR: toBN(dec(133, 16)), extraEBTCAmount: amount, extraParams: { from: bob } })

    await ebtcToken.transfer(carol, amount, { from: bob })

    const price = dec(3714, 13);
    await priceFeed.setPrice(price)

    // Liquidate Bob's Cdp
    await cdpManager.liquidateCdps(1)

    // --- TEST --- 

    const carol_ETHBalance_Before = toBN(await web3.eth.getBalance(carol))

    // skip bootstrapping phase
    await th.fastForwardTime(timeValues.SECONDS_IN_ONE_WEEK * 2, web3.currentProvider)

    const redemptionTx = await cdpManager.redeemCollateral(
      amount,
      _alicCdpId,
      th.DUMMY_BYTES32,
      th.DUMMY_BYTES32,
      '10367038690476190477',
      0,
      th._100pct,
      {
        from: carol,
        gasPrice: GAS_PRICE
      }
    )

    const ETHFee = th.getEmittedRedemptionValues(redemptionTx)[3]

    const carol_ETHBalance_After = toBN(await web3.eth.getBalance(carol))

    const expectedTotalCollDrawn = toBN(amount).div(price) // convert 100 EBTC to collateral at given price
    const expectedReceivedETH = expectedTotalCollDrawn.sub(ETHFee)

    const receivedETH = carol_ETHBalance_After.sub(carol_ETHBalance_Before)
    assert.isTrue(expectedReceivedETH.eq(receivedETH))

    const carol_EBTCBalance_After = (await ebtcToken.balanceOf(carol)).toString()
    assert.equal(carol_EBTCBalance_After, '0')
  })

  it("redeemCollateral(): doesn't touch Cdps with ICR < 110%", async () => {
    // --- SETUP ---

    const { netDebt: A_debt } = await openCdp({ ICR: toBN(dec(13, 18)), extraParams: { from: alice } })
    let _alicCdpId = await sortedCdps.cdpOfOwnerByIndex(alice, 0);
    const { ebtcAmount: B_ebtcAmount, totalDebt: B_totalDebt } = await openCdp({ ICR: toBN(dec(133, 16)), extraEBTCAmount: A_debt, extraParams: { from: bob } })
    let _bobCdpId = await sortedCdps.cdpOfOwnerByIndex(bob, 0);

    await ebtcToken.transfer(carol, B_ebtcAmount, { from: bob })

    // Put Bob's Cdp below 110% ICR
    const price = dec(3714, 13);
    await priceFeed.setPrice(price)

    // --- TEST --- 

    // skip bootstrapping phase
    await th.fastForwardTime(timeValues.SECONDS_IN_ONE_WEEK * 2, web3.currentProvider)

    await cdpManager.redeemCollateral(
      A_debt,
      _alicCdpId,
      th.DUMMY_BYTES32,
      th.DUMMY_BYTES32,
      0,
      0,
      th._100pct,
      { from: carol }
    );

    // Alice's Cdp was cleared of debt
    const { debt: alice_Debt_After } = await cdpManager.Cdps(_alicCdpId)
    assert.equal(alice_Debt_After, '0')

    // Bob's Cdp was left untouched
    const { debt: bob_Debt_After } = await cdpManager.Cdps(_bobCdpId)
    th.assertIsApproximatelyEqual(bob_Debt_After, B_totalDebt)
  });

  xit("redeemCollateral(): finds the last Cdp with ICR == 110% even if there is more than one", async () => {
    // --- SETUP ---
    const amount1 = toBN(dec(100, 18))
    const { totalDebt: A_totalDebt } = await openCdp({ ICR: toBN(dec(196, 16)), extraEBTCAmount: amount1, extraParams: { from: alice } })
    const { totalDebt: B_totalDebt } = await openCdp({ ICR: toBN(dec(200, 16)), extraEBTCAmount: amount1, extraParams: { from: bob } })
    const { totalDebt: C_totalDebt } = await openCdp({ ICR: toBN(dec(200, 16)), extraEBTCAmount: amount1, extraParams: { from: carol} } )
    const redemptionAmount = C_totalDebt.add(B_totalDebt).add(A_totalDebt);
    await _signer.sendTransaction({ to: dennis, value: ethers.utils.parseEther("3000")});
    const { totalDebt: D_totalDebt } = await openCdp({ ICR: toBN(dec(195, 16)), extraEBTCAmount: redemptionAmount, extraParams: { from: dennis } })
    let _aliceCdpId = await sortedCdps.cdpOfOwnerByIndex(alice, 0);
    let _bobCdpId = await sortedCdps.cdpOfOwnerByIndex(bob, 0);
    let _carolCdpId = await sortedCdps.cdpOfOwnerByIndex(carol, 0);
    let _dennisCdpId = await sortedCdps.cdpOfOwnerByIndex(dennis, 0);

    // This will put Dennis slightly below 110%, and everyone else exactly at 110%
    await priceFeed.setPrice(dec(3900, 13));

    const orderOfCdps = [];
    let current = await sortedCdps.getFirst();

    while (current !== th.DUMMY_BYTES32) {
      orderOfCdps.push((await sortedCdps.existCdpOwners(current)));
      current = await sortedCdps.getNext(current);
    }

    assert.deepEqual(orderOfCdps, [carol, bob, alice, dennis]);

    await openCdp({ ICR: toBN(dec(100, 18)), extraEBTCAmount: dec(10, 18), extraParams: { from: whale } })

    // skip bootstrapping phase
    await th.fastForwardTime(timeValues.SECONDS_IN_ONE_WEEK * 2, web3.currentProvider)

    const tx = await cdpManager.redeemCollateral(
      redemptionAmount,
      _carolCdpId, // try to trick redeemCollateral by passing a hint that doesn't exactly point to the last Cdp with ICR == 110% (which would be Alice's)
      th.DUMMY_BYTES32,
      th.DUMMY_BYTES32,
      0,
      0,
      th._100pct,
      { from: dennis }
    )
    
    const { debt: alice_Debt_After } = await cdpManager.Cdps(_aliceCdpId)
    console.log(redemptionAmount.toString())
    console.log(D_totalDebt.toString())
    console.log(alice_Debt_After.toString())
    assert.equal(alice_Debt_After, '0')

    const { debt: bob_Debt_After } = await cdpManager.Cdps(_bobCdpId)
    assert.equal(bob_Debt_After, '0')

    const { debt: carol_Debt_After } = await cdpManager.Cdps(_carolCdpId)
    assert.equal(carol_Debt_After, '0')

    const { debt: dennis_Debt_After } = await cdpManager.Cdps(_dennisCdpId)
    th.assertIsApproximatelyEqual(dennis_Debt_After, D_totalDebt)
  });

  it("redeemCollateral(): reverts when TCR < MCR", async () => {
    await openCdp({ ICR: toBN(dec(200, 16)), extraParams: { from: alice } })
    await openCdp({ ICR: toBN(dec(200, 16)), extraParams: { from: bob } })
    await openCdp({ ICR: toBN(dec(200, 16)), extraParams: { from: carol } })
    await openCdp({ ICR: toBN(dec(196, 16)), extraParams: { from: dennis } })

    // This will put Dennis slightly below 110%, and everyone else exactly at 110%
  
    await priceFeed.setPrice(dec(3900, 13));
    
    const TCR = (await th.getTCR(contracts))
    assert.isTrue(TCR.lt(toBN('1100000000000000000')))

    // skip bootstrapping phase
    await th.fastForwardTime(timeValues.SECONDS_IN_ONE_WEEK * 2, web3.currentProvider)

    await assertRevert(th.redeemCollateral(carol, contracts, 1, GAS_PRICE, dec(270, 18)), "CdpManager: Cannot redeem when TCR < MCR")
  });

  it("redeemCollateral(): reverts when argument _amount is 0", async () => {
    await openCdp({ ICR: toBN(dec(20, 18)), extraParams: { from: whale } })

    // Alice opens cdp and transfers 500EBTC to Erin, the would-be redeemer
    await openCdp({ ICR: toBN(dec(200, 16)), extraEBTCAmount: dec(500, 18), extraParams: { from: alice } })
    await ebtcToken.transfer(erin, dec(500, 18), { from: alice })

    // B, C and D open cdps
    await openCdp({ ICR: toBN(dec(200, 16)), extraParams: { from: bob } })
    await openCdp({ ICR: toBN(dec(200, 16)), extraParams: { from: carol } })
    await openCdp({ ICR: toBN(dec(200, 16)), extraParams: { from: dennis } })

    // skip bootstrapping phase
    await th.fastForwardTime(timeValues.SECONDS_IN_ONE_WEEK * 2, web3.currentProvider)

    // Erin attempts to redeem with _amount = 0
    const redemptionTxPromise = cdpManager.redeemCollateral(0, th.DUMMY_BYTES32, th.DUMMY_BYTES32, th.DUMMY_BYTES32, 0, 0, th._100pct, { from: erin })
    await assertRevert(redemptionTxPromise, "CdpManager: Amount must be greater than zero")
  })

  it("redeemCollateral(): reverts if max fee > 100%", async () => {
    await _signer.sendTransaction({ to: A, value: ethers.utils.parseEther("2000")});
    await _signer.sendTransaction({ to: B, value: ethers.utils.parseEther("2000")});
    await _signer.sendTransaction({ to: C, value: ethers.utils.parseEther("2000")});
    await _signer.sendTransaction({ to: D, value: ethers.utils.parseEther("2000")});
    await openCdp({ ICR: toBN(dec(400, 16)), extraEBTCAmount: dec(10, 18), extraParams: { from: A } })
    await openCdp({ ICR: toBN(dec(400, 16)), extraEBTCAmount: dec(20, 18), extraParams: { from: B } })
    await openCdp({ ICR: toBN(dec(400, 16)), extraEBTCAmount: dec(30, 18), extraParams: { from: C } })
    await openCdp({ ICR: toBN(dec(400, 16)), extraEBTCAmount: dec(40, 18), extraParams: { from: D } })

    // skip bootstrapping phase
    await th.fastForwardTime(timeValues.SECONDS_IN_ONE_WEEK * 2, web3.currentProvider)

    await assertRevert(th.redeemCollateralAndGetTxObject(A, contracts, dec(10, 18), GAS_PRICE ,dec(2, 18)), "Max fee percentage must be between 0.5% and 100%")
    await assertRevert(th.redeemCollateralAndGetTxObject(A, contracts, dec(10, 18), GAS_PRICE, '1000000000000000001'), "Max fee percentage must be between 0.5% and 100%")
  })

  it("redeemCollateral(): reverts if max fee < 0.5%", async () => { 
    await _signer.sendTransaction({ to: A, value: ethers.utils.parseEther("2000")});
    await _signer.sendTransaction({ to: B, value: ethers.utils.parseEther("2000")});
    await _signer.sendTransaction({ to: C, value: ethers.utils.parseEther("2000")});
    await _signer.sendTransaction({ to: D, value: ethers.utils.parseEther("2000")});
    await openCdp({ ICR: toBN(dec(400, 16)), extraEBTCAmount: dec(10, 18), extraParams: { from: A } })
    await openCdp({ ICR: toBN(dec(400, 16)), extraEBTCAmount: dec(20, 18), extraParams: { from: B } })
    await openCdp({ ICR: toBN(dec(400, 16)), extraEBTCAmount: dec(30, 18), extraParams: { from: C } })
    await openCdp({ ICR: toBN(dec(400, 16)), extraEBTCAmount: dec(40, 18), extraParams: { from: D } })

    // skip bootstrapping phase
    await th.fastForwardTime(timeValues.SECONDS_IN_ONE_WEEK * 2, web3.currentProvider)

    await assertRevert(th.redeemCollateralAndGetTxObject(A, contracts, 1, GAS_PRICE, dec(10, 18), 0), "Max fee percentage must be between 0.5% and 100%")
    await assertRevert(th.redeemCollateralAndGetTxObject(A, contracts, 1, GAS_PRICE, dec(10, 18), 1), "Max fee percentage must be between 0.5% and 100%")
    await assertRevert(th.redeemCollateralAndGetTxObject(A, contracts, 1, GAS_PRICE, dec(10, 18), '4999999999999999'), "Max fee percentage must be between 0.5% and 100%")
  })

  // Disabled as actual fee never exceeds 0.5%
  xit("redeemCollateral(): reverts if fee exceeds max fee percentage", async () => {
    await _signer.sendTransaction({ to: A, value: ethers.utils.parseEther("3000")});
    await _signer.sendTransaction({ to: B, value: ethers.utils.parseEther("3000")});
    await _signer.sendTransaction({ to: C, value: ethers.utils.parseEther("3000")});
    const { totalDebt: A_totalDebt } = await openCdp({ ICR: toBN(dec(400, 16)), extraEBTCAmount: dec(80, 18), extraParams: { from: A } })
    const { totalDebt: B_totalDebt } = await openCdp({ ICR: toBN(dec(400, 16)), extraEBTCAmount: dec(90, 18), extraParams: { from: B } })
    const { totalDebt: C_totalDebt } = await openCdp({ ICR: toBN(dec(400, 16)), extraEBTCAmount: dec(100, 18), extraParams: { from: C } })
    const expectedTotalSupply = A_totalDebt.add(B_totalDebt).add(C_totalDebt)

    // Check total EBTC supply
    const totalSupply = await ebtcToken.totalSupply()
    th.assertIsApproximatelyEqual(totalSupply, expectedTotalSupply)

    await cdpManager.setBaseRate(0) 

    // skip bootstrapping phase
    await th.fastForwardTime(timeValues.SECONDS_IN_ONE_WEEK * 2, web3.currentProvider)

    // EBTC redemption is 27 USD: a redemption that incurs a fee of 27/(270 * 2) = 5%
    const attemptedEBTCRedemption = expectedTotalSupply.div(toBN(10))

    // Max fee is <5%
    const lessThan5pct = '49999999999999999'
    await assertRevert(th.redeemCollateralAndGetTxObject(A, contracts, attemptedEBTCRedemption, GAS_PRICE, lessThan5pct), "Fee exceeded provided maximum")
  
    await cdpManager.setBaseRate(0)  // artificially zero the baseRate
    
    // Max fee is 1%
    await assertRevert(th.redeemCollateralAndGetTxObject(A, contracts, attemptedEBTCRedemption, GAS_PRICE, dec(1, 16)), "Fee exceeded provided maximum")
  
    await cdpManager.setBaseRate(0)

     // Max fee is 3.754%
    await assertRevert(th.redeemCollateralAndGetTxObject(A, contracts, attemptedEBTCRedemption, GAS_PRICE, dec(3754, 13)), "Fee exceeded provided maximum")
  
    await cdpManager.setBaseRate(0)

    // Max fee is 0.5%
    await assertRevert(th.redeemCollateralAndGetTxObject(A, contracts, attemptedEBTCRedemption, GAS_PRICE, dec(5, 15)), "Fee exceeded provided maximum")
  })

  it.skip("redeemCollateral(): succeeds if fee is less than max fee percentage", async () => {
    const { totalDebt: A_totalDebt } = await openCdp({ ICR: toBN(dec(400, 16)), extraEBTCAmount: dec(9500, 18), extraParams: { from: A } })
    const { totalDebt: B_totalDebt } = await openCdp({ ICR: toBN(dec(395, 16)), extraEBTCAmount: dec(9000, 18), extraParams: { from: B } })
    const { totalDebt: C_totalDebt } = await openCdp({ ICR: toBN(dec(390, 16)), extraEBTCAmount: dec(10000, 18), extraParams: { from: C } })
    const expectedTotalSupply = A_totalDebt.add(B_totalDebt).add(C_totalDebt)

    // Check total EBTC supply
    const totalSupply = await ebtcToken.totalSupply()
    th.assertIsApproximatelyEqual(totalSupply, expectedTotalSupply)

    await cdpManager.setBaseRate(0) 

    // skip bootstrapping phase
    await th.fastForwardTime(timeValues.SECONDS_IN_ONE_WEEK * 2, web3.currentProvider)

    // EBTC redemption fee with 10% of the supply will be 0.5% + 1/(10*2)
    const attemptedEBTCRedemption = expectedTotalSupply.div(toBN(10))

    // Attempt with maxFee > 5.5%
    const price = await priceFeed.getPrice()
    const ETHDrawn = attemptedEBTCRedemption.mul(mv._1e18BN).div(price)
    const slightlyMoreThanFee = (await cdpManager.getRedemptionFeeWithDecay(ETHDrawn))
    const tx1 = await th.redeemCollateralAndGetTxObject(A, contracts, attemptedEBTCRedemption, GAS_PRICE, slightlyMoreThanFee)
    assert.isTrue(tx1.receipt.status)

    await cdpManager.setBaseRate(0)  // Artificially zero the baseRate
    
    // Attempt with maxFee = 5.5%
    const exactSameFee = (await cdpManager.getRedemptionFeeWithDecay(ETHDrawn))
    const tx2 = await th.redeemCollateralAndGetTxObject(C, contracts, attemptedEBTCRedemption, GAS_PRICE, exactSameFee)
    assert.isTrue(tx2.receipt.status)

    await cdpManager.setBaseRate(0)

     // Max fee is 10%
    const tx3 = await th.redeemCollateralAndGetTxObject(B, contracts, attemptedEBTCRedemption, GAS_PRICE, dec(1, 17))
    assert.isTrue(tx3.receipt.status)

    await cdpManager.setBaseRate(0)

    // Max fee is 37.659%
    const tx4 = await th.redeemCollateralAndGetTxObject(A, contracts, attemptedEBTCRedemption, GAS_PRICE, dec(37659, 13))
    assert.isTrue(tx4.receipt.status)

    await cdpManager.setBaseRate(0)

    // Max fee is 100%
    const tx5 = await th.redeemCollateralAndGetTxObject(C, contracts, attemptedEBTCRedemption, GAS_PRICE, dec(1, 18))
    assert.isTrue(tx5.receipt.status)
  })

  it("redeemCollateral(): doesn't affect the Stability Pool deposits or ETH gain of redeemed-from cdps", async () => {
    await openCdp({ ICR: toBN(dec(20, 18)), extraParams: { from: whale } })

    // B, C, D, F open cdp
    await _signer.sendTransaction({ to: bob, value: ethers.utils.parseEther("3000")});
    await _signer.sendTransaction({ to: carol, value: ethers.utils.parseEther("3000")});
    await _signer.sendTransaction({ to: dennis, value: ethers.utils.parseEther("3000")});
    await _signer.sendTransaction({ to: flyn, value: ethers.utils.parseEther("3000")});
    const { totalDebt: B_totalDebt } = await openCdp({ ICR: toBN(dec(200, 16)), extraEBTCAmount: dec(100, 18), extraParams: { from: bob } })
    const { totalDebt: C_totalDebt } = await openCdp({ ICR: toBN(dec(195, 16)), extraEBTCAmount: dec(200, 18), extraParams: { from: carol } })
    const { totalDebt: D_totalDebt } = await openCdp({ ICR: toBN(dec(190, 16)), extraEBTCAmount: dec(400, 18), extraParams: { from: dennis } })
    const { totalDebt: F_totalDebt } = await openCdp({ ICR: toBN(dec(200, 16)), extraEBTCAmount: dec(100, 18), extraParams: { from: flyn } })

    const redemptionAmount = B_totalDebt.add(C_totalDebt).add(D_totalDebt).add(F_totalDebt)
    // Alice opens cdp and transfers EBTC to Erin, the would-be redeemer
    await _signer.sendTransaction({ to: alice, value: ethers.utils.parseEther("9000")});
    await openCdp({ ICR: toBN(dec(300, 16)), extraEBTCAmount: redemptionAmount, extraParams: { from: alice } })
    await ebtcToken.transfer(erin, redemptionAmount, { from: alice })
    let _aliceCdpId = await sortedCdps.cdpOfOwnerByIndex(alice, 0);
    let _bobCdpId = await sortedCdps.cdpOfOwnerByIndex(bob, 0);
    let _carolCdpId = await sortedCdps.cdpOfOwnerByIndex(carol, 0);
    let _dennisCdpId = await sortedCdps.cdpOfOwnerByIndex(dennis, 0);
    let _flynCdpId = await sortedCdps.cdpOfOwnerByIndex(flyn, 0);

    let price = await priceFeed.getPrice()
    const bob_ICR_before = await cdpManager.getCurrentICR(_bobCdpId, price)
    const carol_ICR_before = await cdpManager.getCurrentICR(_carolCdpId, price)
    const dennis_ICR_before = await cdpManager.getCurrentICR(_dennisCdpId, price)

    // Price drops
    await priceFeed.setPrice(dec(3714, 13))

    assert.isTrue(await sortedCdps.contains(_flynCdpId))

    // Liquidate Flyn
    await debtToken.transfer(owner, (await debtToken.balanceOf(flyn)), {from: flyn});	 
    await debtToken.transfer(owner, (await debtToken.balanceOf(whale)), {from: whale});
    await _signer.sendTransaction({ to: owner, value: ethers.utils.parseEther("2000")});
    const { totalDebt: Owner_totalDebt } = await openCdp({ ICR: toBN(dec(200, 16)), extraEBTCAmount: dec(100, 18), extraParams: { from: owner } })
    await cdpManager.liquidate(_flynCdpId, {from: owner})
    assert.isFalse(await sortedCdps.contains(_flynCdpId))

    // Price bounces back, bringing B, C, D back above MCR
    await priceFeed.setPrice(dec(7428, 13))

    // skip bootstrapping phase
    await th.fastForwardTime(timeValues.SECONDS_IN_ONE_WEEK * 2, web3.currentProvider)

    // Erin redeems EBTC
    await th.redeemCollateral(erin, contracts, redemptionAmount, GAS_PRICE, th._100pct)

    price = await priceFeed.getPrice()
    const bob_ICR_after = await cdpManager.getCurrentICR(_bobCdpId, price)
    const carol_ICR_after = await cdpManager.getCurrentICR(_carolCdpId, price)
    const dennis_ICR_after = await cdpManager.getCurrentICR(_dennisCdpId, price)

    // Check ICR of B, C and D cdps has increased,i.e. they have been hit by redemptions
    assert.isTrue(bob_ICR_after.gte(bob_ICR_before))
    assert.isTrue(carol_ICR_after.gte(carol_ICR_before))
    assert.isTrue(dennis_ICR_after.gte(dennis_ICR_before))
  })

  it("redeemCollateral(): caller can redeem their entire EBTCToken balance", async () => {
    const { collateral: W_coll, totalDebt: W_totalDebt } = await openCdp({ ICR: toBN(dec(20, 18)), extraParams: { from: whale } })

    // Alice opens cdp and transfers 400 EBTC to Erin, the would-be redeemer
    const { collateral: A_coll, totalDebt: A_totalDebt } = await openCdp({ ICR: toBN(dec(300, 16)), extraEBTCAmount: dec(400, 18), extraParams: { from: alice } })
    await ebtcToken.transfer(erin, dec(400, 18), { from: alice })

    // Check Erin's balance before
    const erin_balance_before = await ebtcToken.balanceOf(erin)
    assert.equal(erin_balance_before, dec(400, 18))

    // B, C, D open cdp
    const { collateral: B_coll, totalDebt: B_totalDebt } = await openCdp({ ICR: toBN(dec(300, 16)), extraEBTCAmount: dec(6, 18), extraParams: { from: bob } })
    const { collateral: C_coll, totalDebt: C_totalDebt } = await openCdp({ ICR: toBN(dec(300, 16)), extraEBTCAmount: dec(12, 18), extraParams: { from: carol } })
    const { collateral: D_coll, totalDebt: D_totalDebt } = await openCdp({ ICR: toBN(dec(500, 16)), extraEBTCAmount: dec(12, 18), extraParams: { from: dennis } })

    const totalDebt = W_totalDebt.add(A_totalDebt).add(B_totalDebt).add(C_totalDebt).add(D_totalDebt)
    const totalColl = W_coll.add(A_coll).add(B_coll).add(C_coll).add(D_coll)

    // Get active debt and coll before redemption
    const activePool_debt_before = await activePool.getEBTCDebt()
    const activePool_coll_before = await activePool.getStEthColl()

    th.assertIsApproximatelyEqual(activePool_debt_before, totalDebt)
    assert.equal(activePool_coll_before.toString(), totalColl)

    const price = await priceFeed.getPrice()

    // skip bootstrapping phase
    await th.fastForwardTime(timeValues.SECONDS_IN_ONE_WEEK * 2, web3.currentProvider)

    // Erin attempts to redeem 400 EBTC
    const {
      firstRedemptionHint,
      partialRedemptionHintNICR
    } = await hintHelpers.getRedemptionHints(dec(400, 18), price, 0)

    const { 0: upperPartialRedemptionHint, 1: lowerPartialRedemptionHint } = await sortedCdps.findInsertPosition(
      partialRedemptionHintNICR,
      th.DUMMY_BYTES32,
      th.DUMMY_BYTES32
    )

    await cdpManager.redeemCollateral(
      dec(400, 18),
      firstRedemptionHint,
      upperPartialRedemptionHint,
      lowerPartialRedemptionHint,
      partialRedemptionHintNICR,
      0, th._100pct,
      { from: erin })

    // Check activePool debt reduced
    const activePool_debt_after = await activePool.getEBTCDebt()
    assert.equal(activePool_debt_before.sub(activePool_debt_after).toString(), dec(400, 18))

    // Check Erin's balance after
    const erin_balance_after = (await ebtcToken.balanceOf(erin)).toString()
    assert.equal(erin_balance_after, '0')
  })

  it("redeemCollateral(): reverts when requested redemption amount exceeds caller's EBTC token balance", async () => {
    const { collateral: W_coll, totalDebt: W_totalDebt } = await openCdp({ ICR: toBN(dec(20, 18)), extraParams: { from: whale } })

    // Alice opens cdp and transfers 400 EBTC to Erin, the would-be redeemer
    await _signer.sendTransaction({ to: alice, value: ethers.utils.parseEther("3000")});
    const { collateral: A_coll, totalDebt: A_totalDebt } = await openCdp({ ICR: toBN(dec(300, 16)), extraEBTCAmount: dec(400, 18), extraParams: { from: alice } })
    await ebtcToken.transfer(erin, dec(400, 18), { from: alice })

    // Check Erin's balance before
    const erin_balance_before = await ebtcToken.balanceOf(erin)
    assert.equal(erin_balance_before, dec(400, 18))

    // B, C, D open cdp
    await _signer.sendTransaction({ to: bob, value: ethers.utils.parseEther("4000")});
    await _signer.sendTransaction({ to: carol, value: ethers.utils.parseEther("200000")});
    await _signer.sendTransaction({ to: dennis, value: ethers.utils.parseEther("200000")});
    const { collateral: B_coll, totalDebt: B_totalDebt } = await openCdp({ ICR: toBN(dec(300, 16)), extraEBTCAmount: dec(590, 18), extraParams: { from: bob } })
    const { collateral: C_coll, totalDebt: C_totalDebt } = await openCdp({ ICR: toBN(dec(300, 16)), extraEBTCAmount: dec(1990, 18), extraParams: { from: carol } })
    const { collateral: D_coll, totalDebt: D_totalDebt } = await openCdp({ ICR: toBN(dec(500, 16)), extraEBTCAmount: dec(1990, 18), extraParams: { from: dennis } })

    const totalDebt = W_totalDebt.add(A_totalDebt).add(B_totalDebt).add(C_totalDebt).add(D_totalDebt)
    const totalColl = W_coll.add(A_coll).add(B_coll).add(C_coll).add(D_coll)

    // Get active debt and coll before redemption
    const activePool_debt_before = await activePool.getEBTCDebt()
    const activePool_coll_before = (await activePool.getStEthColl()).toString()

    th.assertIsApproximatelyEqual(activePool_debt_before, totalDebt)
    assert.equal(activePool_coll_before, totalColl)

    const price = await priceFeed.getPrice()

    let firstRedemptionHint
    let partialRedemptionHintNICR

    // skip bootstrapping phase
    await th.fastForwardTime(timeValues.SECONDS_IN_ONE_WEEK * 2, web3.currentProvider)

    // Erin tries to redeem 1000 EBTC
    try {
      ({
        firstRedemptionHint,
        partialRedemptionHintNICR
      } = await hintHelpers.getRedemptionHints(dec(1000, 18), price, 0))

      const { 0: upperPartialRedemptionHint_1, 1: lowerPartialRedemptionHint_1 } = await sortedCdps.findInsertPosition(
        partialRedemptionHintNICR,
        th.DUMMY_BYTES32,
        th.DUMMY_BYTES32
      )

      const redemptionTx = await cdpManager.redeemCollateral(
        dec(1000, 18),
        firstRedemptionHint,
        upperPartialRedemptionHint_1,
        lowerPartialRedemptionHint_1,
        partialRedemptionHintNICR,
        0, th._100pct,
        { from: erin })

      assert.isFalse(redemptionTx.receipt.status)
    } catch (error) {
      assert.include(error.message, "revert")
      assert.include(error.message, "Requested redemption amount must be <= user's EBTC token balance")
    }

    // Erin tries to redeem 401 EBTC
    try {
      ({
        firstRedemptionHint,
        partialRedemptionHintNICR
      } = await hintHelpers.getRedemptionHints('401000000000000000000', price, 0))

      const { 0: upperPartialRedemptionHint_2, 1: lowerPartialRedemptionHint_2 } = await sortedCdps.findInsertPosition(
        partialRedemptionHintNICR,
        th.DUMMY_BYTES32,
        th.DUMMY_BYTES32
      )

      const redemptionTx = await cdpManager.redeemCollateral(
        '401000000000000000000', firstRedemptionHint,
        upperPartialRedemptionHint_2,
        lowerPartialRedemptionHint_2,
        partialRedemptionHintNICR,
        0, th._100pct,
        { from: erin })
      assert.isFalse(redemptionTx.receipt.status)
    } catch (error) {
      assert.include(error.message, "revert")
      assert.include(error.message, "Requested redemption amount must be <= user's EBTC token balance")
    }

    // Erin tries to redeem 239482309 EBTC
    try {
      ({
        firstRedemptionHint,
        partialRedemptionHintNICR
      } = await hintHelpers.getRedemptionHints('239482309000000000000000000', price, 0))

      const { 0: upperPartialRedemptionHint_3, 1: lowerPartialRedemptionHint_3 } = await sortedCdps.findInsertPosition(
        partialRedemptionHintNICR,
        th.DUMMY_BYTES32,
        th.DUMMY_BYTES32
      )

      const redemptionTx = await cdpManager.redeemCollateral(
        '239482309000000000000000000', firstRedemptionHint,
        upperPartialRedemptionHint_3,
        lowerPartialRedemptionHint_3,
        partialRedemptionHintNICR,
        0, th._100pct,
        { from: erin })
      assert.isFalse(redemptionTx.receipt.status)
    } catch (error) {
      assert.include(error.message, "revert")
      assert.include(error.message, "Requested redemption amount must be <= user's EBTC token balance")
    }

    // Erin tries to redeem 2^256 - 1 EBTC
    const maxBytes32 = toBN('0xffffffffffffffffffffffffffffffffffffffffffffffffffffffffffffffff')

    try {
      ({
        firstRedemptionHint,
        partialRedemptionHintNICR
      } = await hintHelpers.getRedemptionHints('239482309000000000000000000', price, 0))

      const { 0: upperPartialRedemptionHint_4, 1: lowerPartialRedemptionHint_4 } = await sortedCdps.findInsertPosition(
        partialRedemptionHintNICR,
        th.DUMMY_BYTES32,
        th.DUMMY_BYTES32
      )

      const redemptionTx = await cdpManager.redeemCollateral(
        maxBytes32, firstRedemptionHint,
        upperPartialRedemptionHint_4,
        lowerPartialRedemptionHint_4,
        partialRedemptionHintNICR,
        0, th._100pct,
        { from: erin })
      assert.isFalse(redemptionTx.receipt.status)
    } catch (error) {
      assert.include(error.message, "revert")
      assert.include(error.message, "Requested redemption amount must be <= user's EBTC token balance")
    }
  })

  it("redeemCollateral(): value of issued ETH == face value of redeemed EBTC (assuming 1 EBTC has value of $1)", async () => {
    const { collateral: W_coll } = await openCdp({ ICR: toBN(dec(20, 18)), extraParams: { from: whale } })

    // Alice opens cdp and transfers 1000 EBTC each to Erin, Flyn, Graham
    await _signer.sendTransaction({ to: alice, value: ethers.utils.parseEther("270000")});
    const { collateral: A_coll, totalDebt: A_totalDebt } = await openCdp({ ICR: toBN(dec(400, 16)), extraEBTCAmount: dec(4990, 18), extraParams: { from: alice } })
    await ebtcToken.transfer(erin, dec(1000, 18), { from: alice })
    await ebtcToken.transfer(flyn, dec(1000, 18), { from: alice })
    await ebtcToken.transfer(graham, dec(1000, 18), { from: alice })

    // B, C, D open cdp
    await _signer.sendTransaction({ to: bob, value: ethers.utils.parseEther("150000")});
    await _signer.sendTransaction({ to: carol, value: ethers.utils.parseEther("150000")});
    await _signer.sendTransaction({ to: dennis, value: ethers.utils.parseEther("150000")});
    const { collateral: B_coll } = await openCdp({ ICR: toBN(dec(300, 16)), extraEBTCAmount: dec(1590, 18), extraParams: { from: bob } })
    const { collateral: C_coll } = await openCdp({ ICR: toBN(dec(600, 16)), extraEBTCAmount: dec(1090, 18), extraParams: { from: carol } })
    const { collateral: D_coll } = await openCdp({ ICR: toBN(dec(800, 16)), extraEBTCAmount: dec(1090, 18), extraParams: { from: dennis } })

    const totalColl = W_coll.add(A_coll).add(B_coll).add(C_coll).add(D_coll)

    const price = await priceFeed.getPrice()

    const _120_EBTC = '120000000000000000000'
    const _373_EBTC = '373000000000000000000'
    const _950_EBTC = '950000000000000000000'

    // Check Ether in activePool
    const activeETH_0 = await activePool.getStEthColl()
    assert.equal(activeETH_0, totalColl.toString());

    let firstRedemptionHint
    let partialRedemptionHintNICR


    // Erin redeems 120 EBTC
    ({
      firstRedemptionHint,
      partialRedemptionHintNICR
    } = await hintHelpers.getRedemptionHints(_120_EBTC, price, 0))

    const { 0: upperPartialRedemptionHint_1, 1: lowerPartialRedemptionHint_1 } = await sortedCdps.findInsertPosition(
      partialRedemptionHintNICR,
      th.DUMMY_BYTES32,
      th.DUMMY_BYTES32
    )

    // skip bootstrapping phase
    await th.fastForwardTime(timeValues.SECONDS_IN_ONE_WEEK * 2, web3.currentProvider)

    const redemption_1 = await cdpManager.redeemCollateral(
      _120_EBTC,
      firstRedemptionHint,
      upperPartialRedemptionHint_1,
      lowerPartialRedemptionHint_1,
      partialRedemptionHintNICR,
      0, th._100pct,
      { from: erin })

    assert.isTrue(redemption_1.receipt.status);

    /* 120 EBTC redeemed.  Expect $120 worth of ETH removed. At ETH:USD price of $200, 
    ETH removed = (120/200) = 0.6 ETH
    Total active ETH = 280 - 0.6 = 279.4 ETH */

    const activeETH_1 = await activePool.getStEthColl()
    assert.equal(activeETH_1.toString(), activeETH_0.sub(toBN(_120_EBTC).mul(mv._1e18BN).div(price)));

    // Flyn redeems 373 EBTC
    ({
      firstRedemptionHint,
      partialRedemptionHintNICR
    } = await hintHelpers.getRedemptionHints(_373_EBTC, price, 0))

    const { 0: upperPartialRedemptionHint_2, 1: lowerPartialRedemptionHint_2 } = await sortedCdps.findInsertPosition(
      partialRedemptionHintNICR,
      th.DUMMY_BYTES32,
      th.DUMMY_BYTES32
    )

    const redemption_2 = await cdpManager.redeemCollateral(
      _373_EBTC,
      firstRedemptionHint,
      upperPartialRedemptionHint_2,
      lowerPartialRedemptionHint_2,
      partialRedemptionHintNICR,
      0, th._100pct,
      { from: flyn })

    assert.isTrue(redemption_2.receipt.status);

    /* 373 EBTC redeemed.  Expect $373 worth of ETH removed. At ETH:USD price of $200, 
    ETH removed = (373/200) = 1.865 ETH
    Total active ETH = 279.4 - 1.865 = 277.535 ETH */
    const activeETH_2 = await activePool.getStEthColl()
    assert.equal(activeETH_2.toString(), activeETH_1.sub(toBN(_373_EBTC).mul(mv._1e18BN).div(price)));

    // Graham redeems 950 EBTC
    ({
      firstRedemptionHint,
      partialRedemptionHintNICR
    } = await hintHelpers.getRedemptionHints(_950_EBTC, price, 0))

    const { 0: upperPartialRedemptionHint_3, 1: lowerPartialRedemptionHint_3 } = await sortedCdps.findInsertPosition(
      partialRedemptionHintNICR,
      th.DUMMY_BYTES32,
      th.DUMMY_BYTES32
    )

    const redemption_3 = await cdpManager.redeemCollateral(
      _950_EBTC,
      firstRedemptionHint,
      upperPartialRedemptionHint_3,
      lowerPartialRedemptionHint_3,
      partialRedemptionHintNICR,
      0, th._100pct,
      { from: graham })

    assert.isTrue(redemption_3.receipt.status);

    /* 950 EBTC redeemed.  Expect $950 worth of ETH removed. At ETH:USD price of $200, 
    ETH removed = (950/200) = 4.75 ETH
    Total active ETH = 277.535 - 4.75 = 272.785 ETH */
    const activeETH_3 = (await activePool.getStEthColl()).toString()
    assert.equal(activeETH_3.toString(), activeETH_2.sub(toBN(_950_EBTC).mul(mv._1e18BN).div(price)));
  })

  // it doesn’t make much sense as there’s now min debt enforced and at least one cdp must remain active
  // the only way to test it is before any cdp is opened
  it("redeemCollateral(): reverts if there is zero outstanding system debt", async () => {
    // --- SETUP --- illegally mint EBTC to Bob
    await ebtcToken.unprotectedMint(bob, dec(100, 18))

    assert.equal((await ebtcToken.balanceOf(bob)), dec(100, 18))

    const price = await priceFeed.getPrice()

    const {
      firstRedemptionHint,
      partialRedemptionHintNICR
    } = await hintHelpers.getRedemptionHints(dec(100, 18), price, 0)

    const { 0: upperPartialRedemptionHint, 1: lowerPartialRedemptionHint } = await sortedCdps.findInsertPosition(
      partialRedemptionHintNICR,
      th.DUMMY_BYTES32,
      th.DUMMY_BYTES32
    )

    // Bob tries to redeem his illegally obtained EBTC
    try {
      const redemptionTx = await cdpManager.redeemCollateral(
        dec(100, 18),
        firstRedemptionHint,
        upperPartialRedemptionHint,
        lowerPartialRedemptionHint,
        partialRedemptionHintNICR,
        0, th._100pct,
        { from: bob })
    } catch (error) {
      assert.include(error.message, "VM Exception while processing transaction")
    }

    // assert.isFalse(redemptionTx.receipt.status);
  })

  it("redeemCollateral(): reverts if caller's tries to redeem more than the outstanding system debt", async () => {
    // --- SETUP --- illegally mint EBTC to Bob
    await ebtcToken.unprotectedMint(bob, '101000000000000000000')

    assert.equal((await ebtcToken.balanceOf(bob)), '101000000000000000000')

    const { collateral: C_coll, totalDebt: C_totalDebt } = await openCdp({ ICR: toBN(dec(1000, 16)), extraEBTCAmount: dec(40, 18), extraParams: { from: carol } })
    const { collateral: D_coll, totalDebt: D_totalDebt } = await openCdp({ ICR: toBN(dec(1000, 16)), extraEBTCAmount: dec(40, 18), extraParams: { from: dennis } })

    const totalDebt = C_totalDebt.add(D_totalDebt)
    th.assertIsApproximatelyEqual((await activePool.getEBTCDebt()).toString(), totalDebt)

    const price = await priceFeed.getPrice()
    const {
      firstRedemptionHint,
      partialRedemptionHintNICR
    } = await hintHelpers.getRedemptionHints('101000000000000000000', price, 0)

    const { 0: upperPartialRedemptionHint, 1: lowerPartialRedemptionHint } = await sortedCdps.findInsertPosition(
      partialRedemptionHintNICR,
      th.DUMMY_BYTES32,
      th.DUMMY_BYTES32
    )

    // skip bootstrapping phase
    await th.fastForwardTime(timeValues.SECONDS_IN_ONE_WEEK * 2, web3.currentProvider)

    // Bob attempts to redeem his ill-gotten 101 EBTC, from a system that has 100 EBTC outstanding debt
    try {
      const redemptionTx = await cdpManager.redeemCollateral(
        totalDebt.add(toBN(dec(100, 18))),
        firstRedemptionHint,
        upperPartialRedemptionHint,
        lowerPartialRedemptionHint,
        partialRedemptionHintNICR,
        0, th._100pct,
        { from: bob })
    } catch (error) {
      assert.include(error.message, "VM Exception while processing transaction")
    }
  })

  // Redemption fees 
  it("redeemCollateral(): a redemption made when base rate is zero increases the base rate", async () => {
    await openCdp({ ICR: toBN(dec(20, 18)), extraParams: { from: whale } })

    await _signer.sendTransaction({ to: A, value: ethers.utils.parseEther("2000")});
    await _signer.sendTransaction({ to: B, value: ethers.utils.parseEther("2000")});
    await _signer.sendTransaction({ to: C, value: ethers.utils.parseEther("2000")});

    await openCdp({ ICR: toBN(dec(200, 16)), extraEBTCAmount: dec(100, 18), extraParams: { from: A } })
    await openCdp({ ICR: toBN(dec(190, 16)), extraEBTCAmount: dec(100, 18), extraParams: { from: B } })
    await openCdp({ ICR: toBN(dec(180, 16)), extraEBTCAmount: dec(100, 18), extraParams: { from: C } })

    // Check baseRate == 0
    assert.equal(await cdpManager.baseRate(), '0')

    // skip bootstrapping phase
    await th.fastForwardTime(timeValues.SECONDS_IN_ONE_WEEK * 2, web3.currentProvider)

    const A_balanceBefore = await ebtcToken.balanceOf(A)

    await th.redeemCollateral(A, contracts, dec(10, 18), GAS_PRICE)

    // Check A's balance has decreased by 10 EBTC
    assert.equal(await ebtcToken.balanceOf(A), A_balanceBefore.sub(toBN(dec(10, 18))).toString())

    // Check baseRate is now non-zero
    assert.isTrue((await cdpManager.baseRate()).gt(toBN('0')))
  })

  it("redeemCollateral(): a redemption made when base rate is non-zero increases the base rate, for negligible time passed", async () => {
    // time fast-forwards 1 year, and multisig stakes 1 LQTY
    await th.fastForwardTime(timeValues.SECONDS_IN_ONE_YEAR, web3.currentProvider)

    await openCdp({ ICR: toBN(dec(20, 18)), extraParams: { from: whale } })

    await _signer.sendTransaction({ to: A, value: ethers.utils.parseEther("2000")});
    await _signer.sendTransaction({ to: B, value: ethers.utils.parseEther("2000")});
    await _signer.sendTransaction({ to: C, value: ethers.utils.parseEther("2000")});

    await openCdp({ ICR: toBN(dec(200, 16)), extraEBTCAmount: dec(100, 18), extraParams: { from: A } })
    await openCdp({ ICR: toBN(dec(190, 16)), extraEBTCAmount: dec(100, 18), extraParams: { from: B } })
    await openCdp({ ICR: toBN(dec(180, 16)), extraEBTCAmount: dec(100, 18), extraParams: { from: C } })

    // Check baseRate == 0
    assert.equal(await cdpManager.baseRate(), '0')

    const A_balanceBefore = await ebtcToken.balanceOf(A)
    const B_balanceBefore = await ebtcToken.balanceOf(B)

    // A redeems 10 EBTC
    const redemptionTx_A = await th.redeemCollateralAndGetTxObject(A, contracts, dec(10, 18), GAS_PRICE)
    const timeStamp_A = await th.getTimestampFromTx(redemptionTx_A, web3)

    // Check A's balance has decreased by 10 EBTC
    assert.equal(await ebtcToken.balanceOf(A), A_balanceBefore.sub(toBN(dec(10, 18))).toString())

    // Check baseRate is now non-zero
    const baseRate_1 = await cdpManager.baseRate()
    assert.isTrue(baseRate_1.gt(toBN('0')))

    // B redeems 10 EBTC
    const redemptionTx_B = await th.redeemCollateralAndGetTxObject(B, contracts, dec(10, 18), GAS_PRICE)
    const timeStamp_B = await th.getTimestampFromTx(redemptionTx_B, web3)

    // Check B's balance has decreased by 10 EBTC
    assert.equal(await ebtcToken.balanceOf(B), B_balanceBefore.sub(toBN(dec(10, 18))).toString())

    // Check negligible time difference (< 1 minute) between txs
    assert.isTrue(Number(timeStamp_B) - Number(timeStamp_A) < 60)

    const baseRate_2 = await cdpManager.baseRate()

    // Check baseRate has again increased
    assert.isTrue(baseRate_2.gt(baseRate_1))
  })

  it("redeemCollateral(): lastFeeOpTime doesn't update if less time than decay interval has passed since the last fee operation [ @skip-on-coverage ]", async () => {
    await openCdp({ ICR: toBN(dec(20, 18)), extraParams: { from: whale } })

    await _signer.sendTransaction({ to: A, value: ethers.utils.parseEther("2000")});
    await _signer.sendTransaction({ to: B, value: ethers.utils.parseEther("2000")});
    await _signer.sendTransaction({ to: C, value: ethers.utils.parseEther("2000")});

    await openCdp({ ICR: toBN(dec(200, 16)), extraEBTCAmount: dec(100, 18), extraParams: { from: A } })
    await openCdp({ ICR: toBN(dec(190, 16)), extraEBTCAmount: dec(100, 18), extraParams: { from: B } })
    await openCdp({ ICR: toBN(dec(180, 16)), extraEBTCAmount: dec(100, 18), extraParams: { from: C } })

    // skip bootstrapping phase
    await th.fastForwardTime(timeValues.SECONDS_IN_ONE_WEEK * 2, web3.currentProvider)

    const A_balanceBefore = await ebtcToken.balanceOf(A)

    // A redeems 10 EBTC
    await th.redeemCollateral(A, contracts, dec(10, 18), GAS_PRICE)

    // Check A's balance has decreased by 10 EBTC
    assert.equal(A_balanceBefore.sub(await ebtcToken.balanceOf(A)), dec(10, 18))

    // Check baseRate is now non-zero
    const baseRate_1 = await cdpManager.baseRate()
    assert.isTrue(baseRate_1.gt(toBN('0')))

    const lastFeeOpTime_1 = await cdpManager.lastFeeOperationTime()

    // 45 seconds pass
    th.fastForwardTime(45, web3.currentProvider)

    // Borrower A triggers a fee
    await th.redeemCollateral(A, contracts, dec(1, 18), GAS_PRICE)

    const lastFeeOpTime_2 = await cdpManager.lastFeeOperationTime()

    // Check that the last fee operation time did not update, as borrower A's 2nd redemption occured
    // since before minimum interval had passed 
    assert.isTrue(lastFeeOpTime_2.eq(lastFeeOpTime_1))

    // 15 seconds passes
    th.fastForwardTime(15, web3.currentProvider)

    // Check that now, at least one hour has passed since lastFeeOpTime_1
    const timeNow = await th.getLatestBlockTimestamp(web3)
    assert.isTrue(toBN(timeNow).sub(lastFeeOpTime_1).gte(3600))

    // Borrower A triggers a fee
    await th.redeemCollateral(A, contracts, dec(1, 18), GAS_PRICE)

    const lastFeeOpTime_3 = await cdpManager.lastFeeOperationTime()

    // Check that the last fee operation time DID update, as A's 2rd redemption occured
    // after minimum interval had passed 
    assert.isTrue(lastFeeOpTime_3.gt(lastFeeOpTime_1))
  })

  it("redeemCollateral(): a redemption made at zero base rate send a non-zero ETHFee to FeeRecipient", async () => {
    // time fast-forwards 1 year, and multisig stakes 1 LQTY
    await th.fastForwardTime(timeValues.SECONDS_IN_ONE_YEAR, web3.currentProvider)

    await openCdp({ ICR: toBN(dec(20, 18)), extraParams: { from: whale } })

    await _signer.sendTransaction({ to: A, value: ethers.utils.parseEther("3000")});
    await _signer.sendTransaction({ to: B, value: ethers.utils.parseEther("3000")});
    await _signer.sendTransaction({ to: C, value: ethers.utils.parseEther("3000")});
    await openCdp({ ICR: toBN(dec(200, 16)), extraEBTCAmount: dec(100, 18), extraParams: { from: A } })
    await openCdp({ ICR: toBN(dec(190, 16)), extraEBTCAmount: dec(100, 18), extraParams: { from: B } })
    await openCdp({ ICR: toBN(dec(180, 16)), extraEBTCAmount: dec(100, 18), extraParams: { from: C } })

    // Check baseRate == 0
    assert.equal(await cdpManager.baseRate(), '0')

    // Check LQTY Staking contract balance before is zero
    const lqtyStakingBalance_Before = toBN(await contracts.collateral.balanceOf(feeRecipient.address))
    assert.equal(lqtyStakingBalance_Before, '0')

    const A_balanceBefore = await ebtcToken.balanceOf(A)

    // A redeems 10 EBTC
    await th.redeemCollateral(A, contracts, dec(10, 18), GAS_PRICE)

    // Check A's balance has decreased by 10 EBTC
    assert.equal(await ebtcToken.balanceOf(A), A_balanceBefore.sub(toBN(dec(10, 18))).toString())

    // Check baseRate is now non-zero
    const baseRate_1 = await cdpManager.baseRate()
    assert.isTrue(baseRate_1.gt(toBN('0')))

    // Check LQTY Staking contract balance after is non-zero
    const lqtyStakingBalance_After = toBN(await contracts.activePool.getFeeRecipientClaimableColl())
    assert.isTrue(lqtyStakingBalance_After.gt(toBN('0')))
  })

  it("redeemCollateral(): a redemption made at zero base processes fee to FeeRecipient", async () => {
    // time fast-forwards 1 year, and multisig stakes 1 LQTY
    await th.fastForwardTime(timeValues.SECONDS_IN_ONE_YEAR, web3.currentProvider)

    await openCdp({ ICR: toBN(dec(20, 18)), extraParams: { from: whale } })

    await _signer.sendTransaction({ to: A, value: ethers.utils.parseEther("2000")});
    await _signer.sendTransaction({ to: B, value: ethers.utils.parseEther("2000")});
    await _signer.sendTransaction({ to: C, value: ethers.utils.parseEther("2000")});
    await openCdp({ ICR: toBN(dec(200, 16)), extraEBTCAmount: dec(100, 18), extraParams: { from: A } })
    await openCdp({ ICR: toBN(dec(190, 16)), extraEBTCAmount: dec(100, 18), extraParams: { from: B } })
    await openCdp({ ICR: toBN(dec(180, 16)), extraEBTCAmount: dec(100, 18), extraParams: { from: C } })

    // Check baseRate == 0
    assert.equal(await cdpManager.baseRate(), '0')

    // Check feeRecipient balance beforehand
    const feeRecipientBalanceBefore = toBN(await contracts.collateral.balanceOf(feeRecipient.address))
    assert.equal(feeRecipientBalanceBefore, '0')

    const A_balanceBefore = await ebtcToken.balanceOf(A)

    // A redeems 10 EBTC
    await th.redeemCollateral(A, contracts, dec(10, 18), GAS_PRICE)

    // Check A's balance has decreased by 10 EBTC
    assert.equal(await ebtcToken.balanceOf(A), A_balanceBefore.sub(toBN(dec(10, 18))).toString())

    // Check baseRate is now non-zero
    const baseRate_1 = await cdpManager.baseRate()
    assert.isTrue(baseRate_1.gt(toBN('0')))

    // Check LQTY Staking ETH-fees-per-LQTY-staked after is non-zero
    const feeRecipientBalanceAfter = toBN(await contracts.collateral.balanceOf(feeRecipient.address))
    assert.isTrue(feeRecipientBalanceAfter.gt('0'))
  })

  it("redeemCollateral(): a redemption made at a non-zero base rate send a non-zero fee to FeeRecipient", async () => {
    // time fast-forwards 1 year, and multisig stakes 1 LQTY
    await th.fastForwardTime(timeValues.SECONDS_IN_ONE_YEAR, web3.currentProvider)

    await openCdp({ ICR: toBN(dec(20, 18)), extraParams: { from: whale } })

    await _signer.sendTransaction({ to: A, value: ethers.utils.parseEther("3000")});
    await _signer.sendTransaction({ to: B, value: ethers.utils.parseEther("3000")});
    await _signer.sendTransaction({ to: C, value: ethers.utils.parseEther("3000")});
    await openCdp({ ICR: toBN(dec(200, 16)), extraEBTCAmount: dec(100, 18), extraParams: { from: A } })
    await openCdp({ ICR: toBN(dec(190, 16)), extraEBTCAmount: dec(100, 18), extraParams: { from: B } })
    await openCdp({ ICR: toBN(dec(180, 16)), extraEBTCAmount: dec(100, 18), extraParams: { from: C } })

    // Check baseRate == 0
    assert.equal(await cdpManager.baseRate(), '0')

    const A_balanceBefore = await ebtcToken.balanceOf(A)
    const B_balanceBefore = await ebtcToken.balanceOf(B)

    // A redeems 10 EBTC
    await th.redeemCollateral(A, contracts, dec(10, 18), GAS_PRICE)

    // Check A's balance has decreased by 10 EBTC
    assert.equal(await ebtcToken.balanceOf(A), A_balanceBefore.sub(toBN(dec(10, 18))).toString())

    // Check baseRate is now non-zero
    const baseRate_1 = await cdpManager.baseRate()
    assert.isTrue(baseRate_1.gt(toBN('0')))

    const lqtyStakingBalance_Before = toBN(await contracts.collateral.balanceOf(feeRecipient.address))

    // B redeems 10 EBTC
    await th.redeemCollateral(B, contracts, dec(10, 18), GAS_PRICE)

    // Check B's balance has decreased by 10 EBTC
    assert.equal(await ebtcToken.balanceOf(B), B_balanceBefore.sub(toBN(dec(10, 18))).toString())

    const lqtyStakingBalance_After = toBN(await contracts.collateral.balanceOf(feeRecipient.address))

    // check LQTY Staking balance has increased
    const feeRecipientBalanceAfter = toBN(await contracts.collateral.balanceOf(feeRecipient.address))
    assert.isTrue(feeRecipientBalanceAfter.gt('0'))
  })

  it("redeemCollateral(): a redemption made at a non-zero base rate increases ETH-per-LQTY-staked in the staking contract", async () => {
    // time fast-forwards 1 year, and multisig stakes 1 LQTY
    await th.fastForwardTime(timeValues.SECONDS_IN_ONE_YEAR, web3.currentProvider)

    await openCdp({ ICR: toBN(dec(20, 18)), extraParams: { from: whale } })

    await _signer.sendTransaction({ to: A, value: ethers.utils.parseEther("2000")});
    await _signer.sendTransaction({ to: B, value: ethers.utils.parseEther("2000")});
    await _signer.sendTransaction({ to: C, value: ethers.utils.parseEther("2000")});
    await openCdp({ ICR: toBN(dec(200, 16)), extraEBTCAmount: dec(100, 18), extraParams: { from: A } })
    await openCdp({ ICR: toBN(dec(190, 16)), extraEBTCAmount: dec(100, 18), extraParams: { from: B } })
    await openCdp({ ICR: toBN(dec(180, 16)), extraEBTCAmount: dec(100, 18), extraParams: { from: C } })

    // Check baseRate == 0
    assert.equal(await cdpManager.baseRate(), '0')

    const A_balanceBefore = await ebtcToken.balanceOf(A)
    const B_balanceBefore = await ebtcToken.balanceOf(B)

    // A redeems 10 EBTC
    await th.redeemCollateral(A, contracts, dec(10, 18), GAS_PRICE)

    // Check A's balance has decreased by 10 EBTC
    assert.equal(await ebtcToken.balanceOf(A), A_balanceBefore.sub(toBN(dec(10, 18))).toString())

    // Check baseRate is now non-zero
    const baseRate_1 = await cdpManager.baseRate()
    assert.isTrue(baseRate_1.gt(toBN('0')))

    // Check feeRecipient balance beforehand
    const feeRecipientBalanceBefore = toBN(await contracts.activePool.getFeeRecipientClaimableColl())

    // B redeems 10 EBTC
    await th.redeemCollateral(B, contracts, dec(10, 18), GAS_PRICE)

    // Check B's balance has decreased by 10 EBTC
    assert.equal(await ebtcToken.balanceOf(B), B_balanceBefore.sub(toBN(dec(10, 18))).toString())
    
    // Ensure balance has increased
    const feeRecipientBalanceAfter = toBN(await contracts.activePool.getFeeRecipientClaimableColl())
    assert.isTrue(feeRecipientBalanceAfter.gt(feeRecipientBalanceBefore))
  })

  it("redeemCollateral(): a redemption sends the ETH remainder (ETHDrawn - ETHFee) to the redeemer", async () => {
    // time fast-forwards 1 year, and multisig stakes 1 LQTY
    await th.fastForwardTime(timeValues.SECONDS_IN_ONE_YEAR, web3.currentProvider)

    const { totalDebt: W_totalDebt } = await openCdp({ ICR: toBN(dec(20, 18)), extraParams: { from: whale } })

    await _signer.sendTransaction({ to: A, value: ethers.utils.parseEther("3000")});
    await _signer.sendTransaction({ to: B, value: ethers.utils.parseEther("3000")});
    await _signer.sendTransaction({ to: C, value: ethers.utils.parseEther("3000")});
    const { totalDebt: A_totalDebt } = await openCdp({ ICR: toBN(dec(200, 16)), extraEBTCAmount: dec(100, 18), extraParams: { from: A } })
    const { totalDebt: B_totalDebt } = await openCdp({ ICR: toBN(dec(190, 16)), extraEBTCAmount: dec(100, 18), extraParams: { from: B } })
    const { totalDebt: C_totalDebt } = await openCdp({ ICR: toBN(dec(180, 16)), extraEBTCAmount: dec(100, 18), extraParams: { from: C } })
    const totalDebt = W_totalDebt.add(A_totalDebt).add(B_totalDebt).add(C_totalDebt)

    const A_balanceBefore = toBN(await contracts.collateral.balanceOf(A))

    // Confirm baseRate before redemption is 0
    const baseRate = await cdpManager.baseRate()
    assert.equal(baseRate, '0')

    // Check total EBTC supply
    const activeEBTC = await activePool.getEBTCDebt()

    const totalEBTCSupply = activeEBTC
    th.assertIsApproximatelyEqual(totalEBTCSupply, totalDebt)

    // A redeems 9 EBTC
    const redemptionAmount = toBN(dec(9, 18))
    const price = await priceFeed.getPrice()
    const ETHDrawn = redemptionAmount.mul(mv._1e18BN).div(price)
    let _updatedBaseRate = await cdpManager.getUpdatedBaseRateFromRedemption(ETHDrawn, price);
    let _updatedRate = _updatedBaseRate.add(await cdpManager.redemptionFeeFloor());
    const gasUsed = await th.redeemCollateral(A, contracts, redemptionAmount, GAS_PRICE)

    /*
    At ETH:USD price of 200:
    ETHDrawn = (9 / 200) = 0.045 ETH
    ETHfee = (0.005 + (1/2) *( 9/260)) * ETHDrawn = 0.00100384615385 ETH
    ETHRemainder = 0.045 - 0.001003... = 0.0439961538462
    */

    const A_balanceAfter = toBN(await contracts.collateral.balanceOf(A))

    // check A's ETH balance has increased by 0.045 ETH 
    th.assertIsApproximatelyEqual(
      A_balanceAfter.sub(A_balanceBefore),
      ETHDrawn.sub(
        _updatedRate.mul(ETHDrawn).div(mv._1e18BN)
      ),
      100000
    )
  })

  it("redeemCollateral(): a full redemption (leaving cdp with 0 debt), closes the cdp", async () => {
    // time fast-forwards 1 year, and multisig stakes 1 LQTY
    await th.fastForwardTime(timeValues.SECONDS_IN_ONE_YEAR, web3.currentProvider)

    await _signer.sendTransaction({ to: whale, value: ethers.utils.parseEther("10000")});
    const { netDebt: W_netDebt } = await openCdp({ ICR: toBN(dec(20, 18)), extraEBTCAmount: dec(1000, 18), extraParams: { from: whale } })

    await _signer.sendTransaction({ to: A, value: ethers.utils.parseEther("3000")});
    await _signer.sendTransaction({ to: B, value: ethers.utils.parseEther("3000")});
    await _signer.sendTransaction({ to: C, value: ethers.utils.parseEther("3000")});
    await _signer.sendTransaction({ to: D, value: ethers.utils.parseEther("3000")});
    const { netDebt: A_netDebt } = await openCdp({ ICR: toBN(dec(200, 16)), extraEBTCAmount: dec(100, 18), extraParams: { from: A } })
    const { netDebt: B_netDebt } = await openCdp({ ICR: toBN(dec(190, 16)), extraEBTCAmount: dec(100, 18), extraParams: { from: B } })
    const { netDebt: C_netDebt } = await openCdp({ ICR: toBN(dec(180, 16)), extraEBTCAmount: dec(100, 18), extraParams: { from: C } })
    const { netDebt: D_netDebt } = await openCdp({ ICR: toBN(dec(280, 16)), extraEBTCAmount: dec(100, 18), extraParams: { from: D } })
    let _aCdpId = await sortedCdps.cdpOfOwnerByIndex(A, 0);
    let _bCdpId = await sortedCdps.cdpOfOwnerByIndex(B, 0);
    let _cCdpId = await sortedCdps.cdpOfOwnerByIndex(C, 0);
    let _dCdpId = await sortedCdps.cdpOfOwnerByIndex(D, 0);
    const redemptionAmount = A_netDebt.add(B_netDebt).add(C_netDebt).add(toBN(dec(10, 18)))

    const A_balanceBefore = toBN(await web3.eth.getBalance(A))
    const B_balanceBefore = toBN(await web3.eth.getBalance(B))
    const C_balanceBefore = toBN(await web3.eth.getBalance(C))

    // whale redeems 360 EBTC.  Expect this to fully redeem A, B, C, and partially redeem D.
    await th.redeemCollateral(whale, contracts, redemptionAmount, GAS_PRICE)

    // Check A, B, C have been closed
    assert.isFalse(await sortedCdps.contains(_aCdpId))
    assert.isFalse(await sortedCdps.contains(_bCdpId))
    assert.isFalse(await sortedCdps.contains(_cCdpId))

    // Check D remains active
    assert.isTrue(await sortedCdps.contains(_dCdpId))
  })

  const redeemCollateral3Full1Partial = async () => {
    // time fast-forwards 1 year, and multisig stakes 1 LQTY
    await th.fastForwardTime(timeValues.SECONDS_IN_ONE_YEAR, web3.currentProvider)
    
    await _signer.sendTransaction({ to: whale, value: ethers.utils.parseEther("270000")});
    const { netDebt: W_netDebt } = await openCdp({ ICR: toBN(dec(20, 18)), extraEBTCAmount: dec(1000, 18), extraParams: { from: whale } })

    await _signer.sendTransaction({ to: A, value: ethers.utils.parseEther("3000")});
    await _signer.sendTransaction({ to: B, value: ethers.utils.parseEther("3000")});
    await _signer.sendTransaction({ to: C, value: ethers.utils.parseEther("3000")});
    await _signer.sendTransaction({ to: D, value: ethers.utils.parseEther("3000")});
    const { netDebt: A_netDebt, collateral: A_coll } = await openCdp({ ICR: toBN(dec(200, 16)), extraEBTCAmount: dec(100, 18), extraParams: { from: A } })
    const { netDebt: B_netDebt, collateral: B_coll } = await openCdp({ ICR: toBN(dec(190, 16)), extraEBTCAmount: dec(100, 18), extraParams: { from: B } })
    const { netDebt: C_netDebt, collateral: C_coll } = await openCdp({ ICR: toBN(dec(180, 16)), extraEBTCAmount: dec(100, 18), extraParams: { from: C } })
    const { netDebt: D_netDebt } = await openCdp({ ICR: toBN(dec(280, 16)), extraEBTCAmount: dec(100, 18), extraParams: { from: D } })
    let _aCdpId = await sortedCdps.cdpOfOwnerByIndex(A, 0);
    let _bCdpId = await sortedCdps.cdpOfOwnerByIndex(B, 0);
    let _cCdpId = await sortedCdps.cdpOfOwnerByIndex(C, 0);
    let _dCdpId = await sortedCdps.cdpOfOwnerByIndex(D, 0);
    const redemptionAmount = A_netDebt.add(B_netDebt).add(C_netDebt).add(toBN(dec(10, 18)))

    const A_balanceBefore = toBN(await web3.eth.getBalance(A))
    const B_balanceBefore = toBN(await web3.eth.getBalance(B))
    const C_balanceBefore = toBN(await web3.eth.getBalance(C))
    const D_balanceBefore = toBN(await web3.eth.getBalance(D))

    const A_collBefore = await cdpManager.getCdpColl(_aCdpId)
    const B_collBefore = await cdpManager.getCdpColl(_bCdpId)
    const C_collBefore = await cdpManager.getCdpColl(_cCdpId)
    const D_collBefore = await cdpManager.getCdpColl(_dCdpId)

    // Confirm baseRate before redemption is 0
    const baseRate = await cdpManager.baseRate()
    assert.equal(baseRate, '0')

    // whale redeems EBTC.  Expect this to fully redeem A, B, C, and partially redeem D.
    await th.redeemCollateral(whale, contracts, redemptionAmount, GAS_PRICE)

    // Check A, B, C have been closed
    assert.isFalse(await sortedCdps.contains(_aCdpId))
    assert.isFalse(await sortedCdps.contains(_bCdpId))
    assert.isFalse(await sortedCdps.contains(_cCdpId))

    // Check D stays active
    assert.isTrue(await sortedCdps.contains(_dCdpId))
    
    /*
    At ETH:USD price of 200, with full redemptions from A, B, C:

    ETHDrawn from A = 100/200 = 0.5 ETH --> Surplus = (1-0.5) = 0.5
    ETHDrawn from B = 120/200 = 0.6 ETH --> Surplus = (1-0.6) = 0.4
    ETHDrawn from C = 130/200 = 0.65 ETH --> Surplus = (2-0.65) = 1.35
    */

    const A_balanceAfter = toBN(await web3.eth.getBalance(A))
    const B_balanceAfter = toBN(await web3.eth.getBalance(B))
    const C_balanceAfter = toBN(await web3.eth.getBalance(C))
    const D_balanceAfter = toBN(await web3.eth.getBalance(D))

    // Check A, B, C’s cdp collateral balance is zero (fully redeemed-from cdps)
    const A_collAfter = await cdpManager.getCdpColl(_aCdpId)
    const B_collAfter = await cdpManager.getCdpColl(_bCdpId)
    const C_collAfter = await cdpManager.getCdpColl(_cCdpId)
    assert.isTrue(A_collAfter.eq(toBN(0)))
    assert.isTrue(B_collAfter.eq(toBN(0)))
    assert.isTrue(C_collAfter.eq(toBN(0)))

    // check D's cdp collateral balances have decreased (the partially redeemed-from cdp)
    const D_collAfter = await cdpManager.getCdpColl(_dCdpId)
    assert.isTrue(D_collAfter.lt(D_collBefore))

    // Check A, B, C (fully redeemed-from cdps), and D's (the partially redeemed-from cdp) balance has not changed
    assert.isTrue(A_balanceAfter.eq(A_balanceBefore))
    assert.isTrue(B_balanceAfter.eq(B_balanceBefore))
    assert.isTrue(C_balanceAfter.eq(C_balanceBefore))
    assert.isTrue(D_balanceAfter.eq(D_balanceBefore))

    // Deprecated D is not closed, so cannot open cdp
    // await assertRevert(borrowerOperations.openCdp(0, th.DUMMY_BYTES32, ZERO_ADDRESS, { from: D, value: dec(10, 18) }), 'BorrowerOps: Cdp is active')

    return {
      A_netDebt, A_coll,
      B_netDebt, B_coll,
      C_netDebt, C_coll,
    }
  }

  it("redeemCollateral(): emits correct debt and coll values in each redeemed cdp's CdpUpdated event", async () => {
    await _signer.sendTransaction({ to: whale, value: ethers.utils.parseEther("20000")});
    const { netDebt: W_netDebt } = await openCdp({ ICR: toBN(dec(20, 18)), extraEBTCAmount: dec(1000, 18), extraParams: { from: whale } })

    await _signer.sendTransaction({ to: A, value: ethers.utils.parseEther("3000")});
    await _signer.sendTransaction({ to: B, value: ethers.utils.parseEther("3000")});
    await _signer.sendTransaction({ to: C, value: ethers.utils.parseEther("3000")});
    const { netDebt: A_netDebt } = await openCdp({ ICR: toBN(dec(200, 16)), extraEBTCAmount: dec(100, 18), extraParams: { from: A } })
    const { netDebt: B_netDebt } = await openCdp({ ICR: toBN(dec(190, 16)), extraEBTCAmount: dec(100, 18), extraParams: { from: B } })
    const { netDebt: C_netDebt } = await openCdp({ ICR: toBN(dec(180, 16)), extraEBTCAmount: dec(100, 18), extraParams: { from: C } })
    await _signer.sendTransaction({ to: D, value: ethers.utils.parseEther("20000")});
    const { totalDebt: D_totalDebt, collateral: D_coll } = await openCdp({ ICR: toBN(dec(280, 16)), extraEBTCAmount: dec(100, 18), extraParams: { from: D } })
    let _aCdpId = await sortedCdps.cdpOfOwnerByIndex(A, 0);
    let _bCdpId = await sortedCdps.cdpOfOwnerByIndex(B, 0);
    let _cCdpId = await sortedCdps.cdpOfOwnerByIndex(C, 0);
    let _dCdpId = await sortedCdps.cdpOfOwnerByIndex(D, 0);
    const partialAmount = toBN(dec(15, 18))
    const redemptionAmount = A_netDebt.add(B_netDebt).add(C_netDebt).add(partialAmount)

    // skip bootstrapping phase
    await th.fastForwardTime(timeValues.SECONDS_IN_ONE_WEEK * 2, web3.currentProvider)

    // whale redeems EBTC.  Expect this to fully redeem A, B, C, and partially redeem 15 EBTC from D.
    const redemptionTx = await th.redeemCollateralAndGetTxObject(whale, contracts, redemptionAmount, GAS_PRICE, th._100pct)

    // Check A, B, C have been closed
    assert.isFalse(await sortedCdps.contains(_aCdpId))
    assert.isFalse(await sortedCdps.contains(_bCdpId))
    assert.isFalse(await sortedCdps.contains(_cCdpId))

    // Check D stays active
    assert.isTrue(await sortedCdps.contains(_dCdpId))

    const cdpUpdatedEvents = th.getAllEventsByName(redemptionTx, "CdpUpdated")

    // Get each cdp's emitted debt and coll 
    const [A_emittedDebt, A_emittedColl] = th.getDebtAndCollFromCdpUpdatedEvents(cdpUpdatedEvents, _aCdpId)
    const [B_emittedDebt, B_emittedColl] = th.getDebtAndCollFromCdpUpdatedEvents(cdpUpdatedEvents, _bCdpId)
    const [C_emittedDebt, C_emittedColl] = th.getDebtAndCollFromCdpUpdatedEvents(cdpUpdatedEvents, _cCdpId)
    const [D_emittedDebt, D_emittedColl] = th.getDebtAndCollFromCdpUpdatedEvents(cdpUpdatedEvents, _dCdpId)

    // Expect A, B, C to have 0 emitted debt and coll, since they were closed
    assert.equal(A_emittedDebt, '0')
    assert.equal(A_emittedColl, '0')
    assert.equal(B_emittedDebt, '0')
    assert.equal(B_emittedColl, '0')
    assert.equal(C_emittedDebt, '0')
    assert.equal(C_emittedColl, '0')

    /* Expect D to have lost 15 debt and (at ETH price of 200) 15/200 = 0.075 ETH. 
    So, expect remaining debt = (85 - 15) = 70, and remaining ETH = 1 - 15/200 = 0.925 remaining. */
    const price = await priceFeed.getPrice()
    th.assertIsApproximatelyEqual(D_emittedDebt, D_totalDebt.sub(partialAmount))
    th.assertIsApproximatelyEqual(D_emittedColl, D_coll.sub(partialAmount.mul(mv._1e18BN).div(price)))
  })

  it("redeemCollateral(): a redemption that closes a cdp leaves the cdp's ETH surplus (collateral - ETH drawn) available for the cdp owner to claim", async () => {
    const {
      A_netDebt, A_coll,
      B_netDebt, B_coll,
      C_netDebt, C_coll,
    } = await redeemCollateral3Full1Partial()

    const A_balanceBefore = toBN(await contracts.collateral.balanceOf(A))
    const B_balanceBefore = toBN(await contracts.collateral.balanceOf(B))
    const C_balanceBefore = toBN(await contracts.collateral.balanceOf(C))

    // CollSurplusPool endpoint cannot be called directly
    await assertRevert(collSurplusPool.claimColl(A), 'CollSurplusPool: Caller is not Borrower Operations')

    const A_GAS = th.gasUsed(await borrowerOperations.claimCollateral({ from: A, gasPrice: GAS_PRICE  }))
    const B_GAS = th.gasUsed(await borrowerOperations.claimCollateral({ from: B, gasPrice: GAS_PRICE  }))
    const C_GAS = th.gasUsed(await borrowerOperations.claimCollateral({ from: C, gasPrice: GAS_PRICE  }))

    const A_expectedBalance = A_balanceBefore
    const B_expectedBalance = B_balanceBefore
    const C_expectedBalance = C_balanceBefore

    const A_balanceAfter = toBN(await contracts.collateral.balanceOf(A))
    const B_balanceAfter = toBN(await contracts.collateral.balanceOf(B))
    const C_balanceAfter = toBN(await contracts.collateral.balanceOf(C))

    const price = toBN(await priceFeed.getPrice())

    th.assertIsApproximatelyEqual(A_balanceAfter, A_expectedBalance.add(A_coll.sub(A_netDebt.mul(mv._1e18BN).div(price)).add(liqReward)))
    th.assertIsApproximatelyEqual(B_balanceAfter, B_expectedBalance.add(B_coll.sub(B_netDebt.mul(mv._1e18BN).div(price)).add(liqReward)))
    th.assertIsApproximatelyEqual(C_balanceAfter, C_expectedBalance.add(C_coll.sub(C_netDebt.mul(mv._1e18BN).div(price)).add(liqReward)))
  })

  it("redeemCollateral(): a redemption that closes a cdp leaves the cdp's ETH surplus (collateral - ETH drawn) available for the cdp owner after re-opening cdp", async () => {
    const {
      A_netDebt, A_coll: A_collBefore,
      B_netDebt, B_coll: B_collBefore,
      C_netDebt, C_coll: C_collBefore,
    } = await redeemCollateral3Full1Partial()

    const price = await priceFeed.getPrice()
    const A_surplus = A_collBefore.sub(A_netDebt.mul(mv._1e18BN).div(price)).add(liqReward)
    const B_surplus = B_collBefore.sub(B_netDebt.mul(mv._1e18BN).div(price)).add(liqReward)
    const C_surplus = C_collBefore.sub(C_netDebt.mul(mv._1e18BN).div(price)).add(liqReward)

    const { collateral: A_coll } = await openCdp({ ICR: toBN(dec(200, 16)), extraEBTCAmount: dec(100, 18), extraParams: { from: A } })
    const { collateral: B_coll } = await openCdp({ ICR: toBN(dec(190, 16)), extraEBTCAmount: dec(100, 18), extraParams: { from: B } })
    const { collateral: C_coll } = await openCdp({ ICR: toBN(dec(180, 16)), extraEBTCAmount: dec(100, 18), extraParams: { from: C } })
    let _aCdpId = await sortedCdps.cdpOfOwnerByIndex(A, 0);
    let _bCdpId = await sortedCdps.cdpOfOwnerByIndex(B, 0);
    let _cCdpId = await sortedCdps.cdpOfOwnerByIndex(C, 0);

    const A_collAfter = await cdpManager.getCdpColl(_aCdpId)
    const B_collAfter = await cdpManager.getCdpColl(_bCdpId)
    const C_collAfter = await cdpManager.getCdpColl(_cCdpId)

    assert.isTrue(A_collAfter.eq(A_coll))
    assert.isTrue(B_collAfter.eq(B_coll))
    assert.isTrue(C_collAfter.eq(C_coll))

    const A_balanceBefore = toBN(await contracts.collateral.balanceOf(A))
    const B_balanceBefore = toBN(await contracts.collateral.balanceOf(B))
    const C_balanceBefore = toBN(await contracts.collateral.balanceOf(C))

    const A_GAS = th.gasUsed(await borrowerOperations.claimCollateral({ from: A, gasPrice: GAS_PRICE  }))
    const B_GAS = th.gasUsed(await borrowerOperations.claimCollateral({ from: B, gasPrice: GAS_PRICE  }))
    const C_GAS = th.gasUsed(await borrowerOperations.claimCollateral({ from: C, gasPrice: GAS_PRICE  }))

    const A_expectedBalance = A_balanceBefore
    const B_expectedBalance = B_balanceBefore
    const C_expectedBalance = C_balanceBefore

    const A_balanceAfter = toBN(await contracts.collateral.balanceOf(A))
    const B_balanceAfter = toBN(await contracts.collateral.balanceOf(B))
    const C_balanceAfter = toBN(await contracts.collateral.balanceOf(C))

    th.assertIsApproximatelyEqual(A_balanceAfter, A_expectedBalance.add(A_surplus))
    th.assertIsApproximatelyEqual(B_balanceAfter, B_expectedBalance.add(B_surplus))
    th.assertIsApproximatelyEqual(C_balanceAfter, C_expectedBalance.add(C_surplus))
  })
 
  it('redeemCollateral(): reverts if fee eats up all returned collateral', async () => {
    // --- SETUP ---
    await _signer.sendTransaction({ to: alice, value: ethers.utils.parseEther("10000")});
    const { ebtcAmount } = await openCdp({ ICR: toBN(dec(200, 16)), extraEBTCAmount: dec(1, 21), extraParams: { from: alice } })
    let _aliceCdpId = await sortedCdps.cdpOfOwnerByIndex(alice, 0);
    await openCdp({ ICR: toBN(dec(150, 16)), extraParams: { from: bob } })

    const price = await priceFeed.getPrice()
    let _adjustColl = ebtcAmount.mul(mv._1e18BN).div(price);

    // --- TEST ---

    // skip bootstrapping phase
    await th.fastForwardTime(timeValues.SECONDS_IN_ONE_WEEK * 2, web3.currentProvider)

    // keep redeeming until we get the base rate to the ceiling of 100%
    // With zero borrowing fee, [total supply of EBTC] is reduced since no more minting of fee to staking
    // thus the redemption rate is increased more quickly due to [total supply of EBTC] is used in denominator for rate update
    for (let i = 0; i < 1; i++) {
      // Find hints for redeeming
      const {
        firstRedemptionHint,
        partialRedemptionHintNICR
      } = await hintHelpers.getRedemptionHints(ebtcAmount, price, 0)

      // Don't pay for gas, as it makes it easier to calculate the received Ether
      const redemptionTx = await cdpManager.redeemCollateral(
        ebtcAmount,
        firstRedemptionHint,
        th.DUMMY_BYTES32,
        _aliceCdpId,
        partialRedemptionHintNICR,
        0, th._100pct,
        {
          from: alice,
          gasPrice: GAS_PRICE
        }
      )

      await _signer.sendTransaction({ to: bob, value: ethers.utils.parseEther("10000")});
      await openCdp({ ICR: toBN(dec(150, 16)), extraParams: { from: bob } })
      await _signer.sendTransaction({ to: alice, value: ethers.utils.parseEther("10000")});
      await collToken.deposit({from: alice, value: _adjustColl})
      await borrowerOperations.adjustCdpWithColl(_aliceCdpId, 0, ebtcAmount, true, _aliceCdpId, _aliceCdpId, _adjustColl, { from: alice })
    }

    const {
      firstRedemptionHint,
      partialRedemptionHintNICR
    } = await hintHelpers.getRedemptionHints(ebtcAmount, price, 0)
    // Since we apply static redemption fee rate, 
    // thus the fee calculated as [fixedRate.mul(_ETHDrawn).div(1e18)] 
    // would never exceed underlying collateral
    let _updatedBaseRate = await cdpManager.getUpdatedBaseRateFromRedemption(_adjustColl, price);
    let _updatedRate = _updatedBaseRate.add(await cdpManager.redemptionFeeFloor());
    assert.isTrue(_updatedRate.gt(mv._1e18BN));
    await assertRevert(
      cdpManager.redeemCollateral(
        ebtcAmount,
        firstRedemptionHint,
        th.DUMMY_BYTES32,
        _aliceCdpId,
        partialRedemptionHintNICR,
        0, th._100pct,
        {
          from: alice,
          gasPrice: GAS_PRICE
        }
      ),
      'CdpManager: Fee would eat up all returned collateral'
    )
  })

  it("getPendingEBTCDebtReward(): Returns 0 if there is no pending EBTCDebt reward", async () => {
    // Make some cdps
    const { totalDebt } = await openCdp({ ICR: toBN(dec(2, 18)), extraEBTCAmount: dec(100, 18), extraParams: { from: defaulter_1 } })
    let _defaulter1CdpId = await sortedCdps.cdpOfOwnerByIndex(defaulter_1, 0);

    await openCdp({ ICR: toBN(dec(3, 18)), extraEBTCAmount: dec(20, 18), extraParams: { from: carol } })
    let _carolCdpId = await sortedCdps.cdpOfOwnerByIndex(carol, 0);

    await openCdp({ ICR: toBN(dec(20, 18)), extraEBTCAmount: totalDebt, extraParams: { from: whale } })

    // Price drops
    await priceFeed.setPrice(dec(3714, 13))

    await debtToken.transfer(owner, (await debtToken.balanceOf(defaulter_1)), {from: defaulter_1});	 
    await debtToken.transfer(owner, (await debtToken.balanceOf(carol)), {from: carol});
    await cdpManager.liquidate(_defaulter1CdpId, {from: owner})

    // Confirm defaulter_1 liquidated
    assert.isFalse(await sortedCdps.contains(_defaulter1CdpId))

    // Confirm there are some pending rewards from liquidation
    const current_L_EBTCDebt = await cdpManager.L_EBTCDebt()
    assert.isTrue(current_L_EBTCDebt.gt(toBN('0')))

    const carolSnapshot_L_EBTCDebt = (await cdpManager.rewardSnapshots(_carolCdpId))
    assert.equal(carolSnapshot_L_EBTCDebt, 0)

    const carol_PendingEBTCDebtReward = (await cdpManager.getPendingEBTCDebtReward(_carolCdpId))
    assert.isTrue(carol_PendingEBTCDebtReward.gt(toBN('0')))
  })

  it("getPendingETHReward(): Returns 0 if there is no pending ETH reward", async () => {
    // make some cdps
    const { totalDebt } = await openCdp({ ICR: toBN(dec(2, 18)), extraEBTCAmount: dec(100, 18), extraParams: { from: defaulter_1 } })
    let _defaulter1CdpId = await sortedCdps.cdpOfOwnerByIndex(defaulter_1, 0);

    await openCdp({ ICR: toBN(dec(3, 18)), extraEBTCAmount: dec(20, 18), extraParams: { from: carol } })
    let _carolCdpId = await sortedCdps.cdpOfOwnerByIndex(carol, 0);

    await _signer.sendTransaction({ to: whale, value: ethers.utils.parseEther("27000")});
    await openCdp({ ICR: toBN(dec(20, 18)), extraEBTCAmount: totalDebt, extraParams: { from: whale } })

    // Price drops
    await priceFeed.setPrice(dec(3714, 13))

    await debtToken.transfer(owner, (await debtToken.balanceOf(defaulter_1)), {from: defaulter_1});	 
    await debtToken.transfer(owner, (await debtToken.balanceOf(carol)), {from: carol});	 
    await cdpManager.liquidate(_defaulter1CdpId, {from: owner})

    // Confirm defaulter_1 liquidated
    assert.isFalse(await sortedCdps.contains(_defaulter1CdpId))
  })

  // --- computeICR ---

  it("computeICR(): Returns 0 if cdp's coll is worth 0", async () => {
    const price = 0
    const coll = dec(1, 'ether')
    const debt = dec(100, 18)

    const ICR = (await cdpManager.computeICR(coll, debt, price)).toString()

    assert.equal(ICR, 0)
  })

  it("computeICR(): Returns 2^256-1 for ETH:USD = 1, coll = 100 ETH, debt = 100 EBTC", async () => {
    const price = dec(3714, 13);
    const coll = dec(100, 'ether')
    const debt = dec(1, 18)

    const ICR = (await cdpManager.computeICR(coll, debt, price)).toString()
    assert.equal(ICR, dec(3714, 15))
  })

  it("computeICR(): returns correct ICR for ETH:USD = 100, coll = 200 ETH, debt = 3 EBTC", async () => {
    const price = dec(3714, 13);
    const coll = dec(200, 'ether')
    const debt = dec(3, 18)

    const ICR = (await cdpManager.computeICR(coll, debt, price)).toString()
    assert.isAtMost(th.getDifference(ICR, '2476000000000000000'), 1000)
  })

  it("computeICR(): returns correct ICR for ETH:USD = 250, coll = 1350 ETH, debt = 127 EBTC", async () => {
    const price = '250000000000000000000'
    const coll = '1350000000000000000000'
    const debt = '127000000000000000000'

    const ICR = (await cdpManager.computeICR(coll, debt, price))

    assert.isAtMost(th.getDifference(ICR, '2657480314960630000000'), 1000000)
  })

  it("computeICR(): returns correct ICR for ETH:USD = 100, coll = 1 ETH, debt = 54321 EBTC", async () => {
    const price = dec(3714, 13);
    const coll = dec(1, 'ether')
    const debt = '54321000000000000000000'

    const ICR = (await cdpManager.computeICR(coll, debt, price)).toString()
    assert.isAtMost(th.getDifference(ICR, '683713480974'), 1000)
  })


  it("computeICR(): Returns 2^256-1 if cdp has non-zero coll and zero debt", async () => {
    const price = dec(3714, 13);
    const coll = dec(1, 'ether')
    const debt = 0

    const ICR = web3.utils.toHex(await cdpManager.computeICR(coll, debt, price))
    const maxBytes32 = '0xffffffffffffffffffffffffffffffffffffffffffffffffffffffffffffffff'

    assert.equal(ICR, maxBytes32)
  })

  // --- checkRecoveryMode ---

  //TCR < 150%
  it("checkRecoveryMode(): Returns true when TCR < 150%", async () => {
    await openCdp({ ICR: toBN(dec(151, 16)), extraParams: { from: alice } })
    await openCdp({ ICR: toBN(dec(151, 16)), extraParams: { from: bob } })

    await priceFeed.setPrice(dec(3714, 13))

    const TCR = (await th.getTCR(contracts))

    assert.isTrue(TCR.lte(toBN('1500000000000000000')))

    assert.isTrue(await th.checkRecoveryMode(contracts))
  })

  // TCR == 150%
  it("checkRecoveryMode(): Returns false when TCR == 150%", async () => {
    await priceFeed.setPrice(dec(3714, 13))

    await openCdp({ ICR: toBN(dec(1501, 15)), extraParams: { from: alice } })
    await openCdp({ ICR: toBN(dec(1501, 15)), extraParams: { from: bob } })

    const TCR = (await th.getTCR(contracts))
    assert.equal(TCR, '1500999999999999999')

    assert.isFalse(await th.checkRecoveryMode(contracts))
  })

  // > 150%
  it("checkRecoveryMode(): Returns false when TCR > 150%", async () => {
    await priceFeed.setPrice(dec(3714, 13))

    await openCdp({ ICR: toBN(dec(1501, 15)), extraParams: { from: alice } })
    await openCdp({ ICR: toBN(dec(1501, 15)), extraParams: { from: bob } })

    await priceFeed.setPrice(dec(3800, 13))

    const TCR = (await th.getTCR(contracts))

    assert.isTrue(TCR.gte(toBN('1500000000000000000')))

    assert.isFalse(await th.checkRecoveryMode(contracts))
  })

  // check 0
  it("checkRecoveryMode(): Returns false when TCR == 0", async () => {
    await priceFeed.setPrice(dec(3714, 13))

    await openCdp({ ICR: toBN(dec(1501, 15)), extraParams: { from: alice } })
    await openCdp({ ICR: toBN(dec(1501, 15)), extraParams: { from: bob } })

    await priceFeed.setPrice(0)

    const TCR = (await th.getTCR(contracts)).toString()

    assert.equal(TCR, 0)

    assert.isTrue(await th.checkRecoveryMode(contracts))
  })

  // --- Getters ---

  it("getCdpStake(): Returns stake", async () => {
    const { collateral: A_coll } = await openCdp({ ICR: toBN(dec(1501, 15)), extraParams: { from: A } })
    const { collateral: B_coll } = await openCdp({ ICR: toBN(dec(1501, 15)), extraParams: { from: B } })
    let _aCdpId = await sortedCdps.cdpOfOwnerByIndex(A, 0);
    let _bCdpId = await sortedCdps.cdpOfOwnerByIndex(B, 0);

    const A_Stake = await cdpManager.getCdpStake(_aCdpId)
    const B_Stake = await cdpManager.getCdpStake(_bCdpId)

    assert.equal(A_Stake, A_coll.toString())
    assert.equal(B_Stake, B_coll.toString())
  })

  it("getCdpColl(): Returns coll", async () => {
    const { collateral: A_coll } = await openCdp({ ICR: toBN(dec(1501, 15)), extraParams: { from: A } })
    const { collateral: B_coll } = await openCdp({ ICR: toBN(dec(1501, 15)), extraParams: { from: B } })
    let _aCdpId = await sortedCdps.cdpOfOwnerByIndex(A, 0);
    let _bCdpId = await sortedCdps.cdpOfOwnerByIndex(B, 0);

    assert.equal(await cdpManager.getCdpColl(_aCdpId), A_coll.toString())
    assert.equal(await cdpManager.getCdpColl(_bCdpId), B_coll.toString())
  })

  it("getCdpDebt(): Returns debt", async () => {
    const { totalDebt: totalDebtA } = await openCdp({ ICR: toBN(dec(1501, 15)), extraParams: { from: A } })
    const { totalDebt: totalDebtB } = await openCdp({ ICR: toBN(dec(1501, 15)), extraParams: { from: B } })
    let _aCdpId = await sortedCdps.cdpOfOwnerByIndex(A, 0);
    let _bCdpId = await sortedCdps.cdpOfOwnerByIndex(B, 0);

    const A_Debt = await cdpManager.getCdpDebt(_aCdpId)
    const B_Debt = await cdpManager.getCdpDebt(_bCdpId)

    // Expect debt = requested + 0.5% fee + 50 (due to gas comp)

    assert.equal(A_Debt, totalDebtA.toString())
    assert.equal(B_Debt, totalDebtB.toString())
  })

  it("getCdpStatus(): Returns status", async () => {
    const { totalDebt: B_totalDebt } = await openCdp({ ICR: toBN(dec(1501, 15)), extraParams: { from: B } })
    await openCdp({ ICR: toBN(dec(1501, 15)), extraEBTCAmount: B_totalDebt, extraParams: { from: A } })
    let _aCdpId = await sortedCdps.cdpOfOwnerByIndex(A, 0);
    let _bCdpId = await sortedCdps.cdpOfOwnerByIndex(B, 0);

    // to be able to repay:
    await ebtcToken.transfer(B, B_totalDebt, { from: A })
    await borrowerOperations.closeCdp(_bCdpId, {from: B})

    const A_Status = await cdpManager.getCdpStatus(_aCdpId)
    const B_Status = await cdpManager.getCdpStatus(_bCdpId)
    const C_Status = await cdpManager.getCdpStatus(C)

    assert.equal(A_Status, '1')  // active
    assert.equal(B_Status, '2')  // closed by user
    assert.equal(C_Status, '0')  // non-existent
  })

  it("hasPendingRewards(): Returns false it cdp is not active", async () => {
    assert.isFalse(await cdpManager.hasPendingRewards(alice))
  })
  
  it("CDPManager governance permissioned: requiresAuth() should only allow authorized caller", async() => {	  
      await assertRevert(cdpManager.someFunc1({from: alice}), "Auth: UNAUTHORIZED");   
	  	  
      assert.isTrue(authority.address == (await cdpManager.authority()));
      const accounts = await web3.eth.getAccounts()
      assert.isTrue(accounts[0] == (await authority.owner()));
      let _role123 = 123;
      let _func1Sig = await cdpManager.FUNC_SIG1();
      await authority.setRoleCapability(_role123, cdpManager.address, _func1Sig, true, {from: accounts[0]});	  
      await authority.setUserRole(alice, _role123, true, {from: accounts[0]});
      assert.isTrue((await authority.canCall(alice, cdpManager.address, _func1Sig)));
      await cdpManager.someFunc1({from: alice}); 
	  
  })
  
  it("CDPManager governance permissioned: setRedemptionFeeFloor() should only allow authorized caller", async() => {	  
      await assertRevert(cdpManager.setRedemptionFeeFloor(1, {from: alice}), "Auth: UNAUTHORIZED");   
	  	  
      assert.isTrue(authority.address == (await cdpManager.authority()));
      let _role123 = 123;
      let _funcSig = await cdpManager.FUNC_SIG_REDEMP_FLOOR();
      await authority.setRoleCapability(_role123, cdpManager.address, _funcSig, true, {from: accounts[0]});	  
      await authority.setUserRole(alice, _role123, true, {from: accounts[0]});
      assert.isTrue((await authority.canCall(alice, cdpManager.address, _funcSig)));
      await assertRevert(cdpManager.setRedemptionFeeFloor(1, {from: alice}), "CDPManager: new redemption fee floor is lower than minimum");
      let _newFloor = mv._1e18BN.mul(toBN("999")).div(toBN("1000"));
      assert.isTrue(_newFloor.gt(await cdpManager.redemptionFeeFloor()));
      await cdpManager.setRedemptionFeeFloor(_newFloor, {from: alice})
      assert.isTrue(_newFloor.eq(await cdpManager.redemptionFeeFloor()));
	  
  })
  
  it("CDPManager governance permissioned: setMinuteDecayFactor() should only allow authorized caller", async() => {	  
      await assertRevert(cdpManager.setMinuteDecayFactor(1, {from: alice}), "Auth: UNAUTHORIZED");   
	  	  
      assert.isTrue(authority.address == (await cdpManager.authority()));
      let _role123 = 123;
      let _funcSig = await cdpManager.FUNC_SIG_DECAY_FACTOR();
      await authority.setRoleCapability(_role123, cdpManager.address, _funcSig, true, {from: accounts[0]});	  
      await authority.setUserRole(alice, _role123, true, {from: accounts[0]});
      assert.isTrue((await authority.canCall(alice, cdpManager.address, _funcSig)));
	  
      // advance to sometime later to decay the baseRate
      let _minutes = 100
      await network.provider.send("evm_increaseTime", [_minutes * 60])
      await network.provider.send("evm_mine") 
      await cdpManager.setLastFeeOpTimeToNow();
      let _updatedBaseRate = await cdpManager.getDecayedBaseRate();
	  
      let _newFactor = toBN("1");
      assert.isTrue(_newFactor.lt(await cdpManager.minuteDecayFactor()));
      await cdpManager.setMinuteDecayFactor(_newFactor, {from: alice})
	  
      // check new factor
      assert.isTrue(_newFactor.eq(await cdpManager.minuteDecayFactor()));
	  
      // check baseRate updated according to previous factor
      assert.isTrue(_updatedBaseRate.eq(await cdpManager.baseRate()));
	  
  })
})

contract('Reset chain state', async accounts => { })<|MERGE_RESOLUTION|>--- conflicted
+++ resolved
@@ -346,10 +346,6 @@
     assert.isFalse(await sortedCdps.contains(_carolCdpId))
 
     // Carol's ether*0.995 and EBTC should be added to the DefaultPool.
-<<<<<<< HEAD
-    const L_ETH_AfterCarolLiquidated = await cdpManager.L_ETH()
-=======
->>>>>>> 3448b6ef
     const L_EBTCDebt_AfterCarolLiquidated = (await cdpManager.L_EBTCDebt())
 
     const L_EBTCDebt_expected_1 = C_totalDebt.sub(C_collateral.mul(toBN(_newPrice)).div(LICR)).mul(mv._1e18BN).div(await cdpManager.totalStakes());
@@ -383,12 +379,7 @@
    The system rewards-per-unit-staked should now be:
    
    L_EBTCDebt = (180 / 20) + (890 / 10) = 98 EBTC */
-<<<<<<< HEAD
-    const L_ETH_AfterBobLiquidated = await cdpManager.L_ETH()
-    const L_EBTCDebt_AfterBobLiquidated = (await cdpManager.L_EBTCDebt())
-=======
     const L_EBTCDebt_AfterBobLiquidated = (await cdpManager.L_EBTCDebt()).div(mv._1e18BN)
->>>>>>> 3448b6ef
 
     const L_EBTCDebt_expected_2 = L_EBTCDebt_expected_1.add((_bobTotalDebt.sub(B_collateral.mul(price).div(LICR))).mul(mv._1e18BN).div(await cdpManager.totalStakes()))
     assert.isAtMost(th.getDifference(L_EBTCDebt_AfterBobLiquidated, L_EBTCDebt_expected_2), 1000)
