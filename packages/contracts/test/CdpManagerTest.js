--- conflicted
+++ resolved
@@ -4562,13 +4562,8 @@
     const carolSnapshot_L_EBTCDebt = (await cdpManager.rewardSnapshots(_carolCdpId))[1]
     assert.equal(carolSnapshot_L_EBTCDebt, 0)
 
-<<<<<<< HEAD
     const carol_PendingEBTCDebtReward = (await cdpManager.getPendingEBTCDebtReward(_carolCdpId))
-    assert.equal(carol_PendingEBTCDebtReward, 0)
-=======
-    const carol_PendingEBTCDebtReward = (await cdpManager.getPendingEBTCDebtReward(_carolCdpId))[0]
     assert.isTrue(carol_PendingEBTCDebtReward.gt(toBN('0')))
->>>>>>> e413a42d
   })
 
   it("getPendingETHReward(): Returns 0 if there is no pending ETH reward", async () => {
