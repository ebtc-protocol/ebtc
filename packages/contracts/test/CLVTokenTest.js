--- conflicted
+++ resolved
@@ -35,10 +35,6 @@
   let functionCaller
 
   describe('Basic token functions', async () => {
-<<<<<<< HEAD
-  
-=======
->>>>>>> 7be439d5
     beforeEach(async () => {
       priceFeed = await PriceFeed.new()
       clvToken = await CLVToken.new()
