const deploymentHelper = require("../utils/deploymentHelpers.js")
const { TestHelper: th, MoneyValues: mv } = require("../utils/testHelpers.js")
const { toBN, dec, ZERO_ADDRESS } = th

const CdpManagerTester = artifacts.require("./CdpManagerTester")
const EBTCToken = artifacts.require("./EBTCTokenTester.sol")
const SimpleLiquidationTester = artifacts.require("./SimpleLiquidationTester.sol");

const assertRevert = th.assertRevert

contract('CdpManager - Simple Liquidation with external liquidators', async accounts => {
  const [bountyAddress, lpRewardsAddress, multisig] = accounts.slice(accounts.length - 3, accounts.length)
  const [
    owner,
    alice, bob, carol, dennis, erin, freddy, greta, harry, ida,
    whale, defaulter_1, defaulter_2, defaulter_3, defaulter_4,
    A, B, C, D, E, F, G, H, I
  ] = accounts;

  let contracts
  let cdpManager
  let priceFeed
  let sortedCdps
  let collSurplusPool;
  let _MCR;
  let _CCR;
  let collToken;

  const openCdp = async (params) => th.openCdp(contracts, params)

  beforeEach(async () => {
    await deploymentHelper.setDeployGasPrice(1000000000);
    contracts = await deploymentHelper.deployTesterContractsHardhat()
    let LQTYContracts = {}
    LQTYContracts.feeRecipient = contracts.feeRecipient;

    cdpManager = contracts.cdpManager
    priceFeed = contracts.priceFeedTestnet
    sortedCdps = contracts.sortedCdps
    debtToken = contracts.ebtcToken;
    activePool = contracts.activePool;
    defaultPool = contracts.defaultPool;
    minDebt = await contracts.borrowerOperations.MIN_NET_COLL();
    liqReward = await contracts.cdpManager.LIQUIDATOR_REWARD();	
    _MCR = await cdpManager.MCR();
    LICR = await cdpManager.LICR();
    _CCR = await cdpManager.CCR();
    borrowerOperations = contracts.borrowerOperations;
    collSurplusPool = contracts.collSurplusPool;
    collToken = contracts.collateral;
    liqStipend = await cdpManager.LIQUIDATOR_REWARD()
    liquidationSequencer = contracts.liquidationSequencer;

    await deploymentHelper.connectCoreContracts(contracts, LQTYContracts)
  })
  
  it("CDP needs to be active to be liquidated", async() => {	  
      await assertRevert(cdpManager.liquidate(th.DUMMY_BYTES32, {from: bob}), "CdpManager: Cdp does not exist or is closed");  
      await assertRevert(cdpManager.partiallyLiquidate(th.DUMMY_BYTES32, 123, th.DUMMY_BYTES32, th.DUMMY_BYTES32, {from: bob}), "CdpManager: Cdp does not exist or is closed");
  })
  
  it("ICR needs to be either below MCR in normal mode or below TCR in recovery mode for being liquidatable", async() => {
      await openCdp({ ICR: toBN(dec(299, 16)), extraParams: { from: alice } })
      let _aliceCdpId = await sortedCdps.cdpOfOwnerByIndex(alice, 0);	  
      await openCdp({ ICR: toBN(dec(199, 16)), extraParams: { from: bob } })
      let _bobCdpId = await sortedCdps.cdpOfOwnerByIndex(bob, 0);	  
	  
      // normal mode	  
      let _aliceICR = await cdpManager.getICR(_aliceCdpId, (await priceFeed.getPrice()));
      assert.isTrue(_aliceICR.gt(_MCR));
      await assertRevert(cdpManager.liquidate(_aliceCdpId, {from: bob}), "CdpManager: ICR is not below liquidation threshold in current mode");
      await assertRevert(cdpManager.partiallyLiquidate(_aliceCdpId, 123, _aliceCdpId, _aliceCdpId, {from: bob}), "CdpManager: ICR is not below liquidation threshold in current mode");  
	  
      // recovery mode	  
      let _newPrice = dec(2400, 13);
      await priceFeed.setPrice(_newPrice);
      assert.isTrue((await cdpManager.checkRecoveryMode(_newPrice)));
      await contracts.collateral.approve(borrowerOperations.address, mv._1Be18BN, {from: alice});
      await contracts.collateral.deposit({from: alice, value: dec(100, 'ether')});
      await borrowerOperations.addColl(_aliceCdpId, _aliceCdpId, _aliceCdpId, dec(100, 'ether'), { from: alice, value: 0 })
      _aliceICR = await cdpManager.getICR(_aliceCdpId, _newPrice);
      let _TCR = await cdpManager.getTCR(_newPrice);
      assert.isTrue(_aliceICR.gt(_TCR));
      await assertRevert(cdpManager.liquidate(_aliceCdpId, {from: bob}), "CdpManager: ICR is not below liquidation threshold in current mode");
      await assertRevert(cdpManager.partiallyLiquidate(_aliceCdpId, 123, _aliceCdpId, _aliceCdpId, {from: bob}), "CdpManager: ICR is not below liquidation threshold in current mode");	  
  })
  
  it("Liquidator should prepare enough asset for repayment", async () => {
      let {tx: opAliceTx} = await openCdp({ ICR: toBN(dec(299, 16)), extraEBTCAmount: toBN(minDebt.toString()).add(toBN(1)), extraParams: { from: alice } })
      await openCdp({ ICR: toBN(dec(199, 16)), extraParams: { from: bob } })
      let _aliceCdpId = await sortedCdps.cdpOfOwnerByIndex(alice, 0);
      assert.isTrue(await sortedCdps.contains(_aliceCdpId));
	  
      // price slump
      let _newPrice = dec(2400, 13);
      await priceFeed.setPrice(_newPrice);
	  
      // liquidator bob coming in but failed to liquidate due to insufficient debt
      await assertRevert(cdpManager.liquidate(_aliceCdpId, {from: bob}), "ERC20: burn amount exceeds balance");
      assert.isTrue(await sortedCdps.contains(_aliceCdpId));
  })
  
  it("Liquidation should spare the last CDP", async () => {
      await openCdp({ ICR: toBN(dec(299, 16)), extraParams: { from: alice } })
      let _aliceCdpId = await sortedCdps.cdpOfOwnerByIndex(alice, 0);	  
      // price slump
      let _newPrice = dec(2400, 13);
      await priceFeed.setPrice(_newPrice);
      await assertRevert(cdpManager.liquidate(_aliceCdpId, {from: alice}), "CdpManager: Only one cdp in the system");
  })
  
  it("CDPs below MCR will be liquidated", async () => {
      let {tx: opAliceTx} = await openCdp({ ICR: toBN(dec(299, 16)), extraParams: { from: alice } })
      await openCdp({ ICR: toBN(dec(299, 16)), extraParams: { from: bob } })
      let _aliceCdpId = await sortedCdps.cdpOfOwnerByIndex(alice, 0);
      assert.isTrue(await sortedCdps.contains(_aliceCdpId));
      let _debtBorrowed = await cdpManager.getCdpDebt(_aliceCdpId);
      let _colDeposited = await cdpManager.getCdpCollShares(_aliceCdpId);
	  
      // price slump
      let _newPrice = dec(2400, 13);
      await priceFeed.setPrice(_newPrice);
	  
      // liquidator bob coming in 
      await debtToken.transfer(bob, (await debtToken.balanceOf(alice)), {from: alice});	  
      let _debtLiquidatorPre = await debtToken.balanceOf(bob);  
      let _debtSystemPre = await cdpManager.getSystemDebt();
      let _colSystemPre = await cdpManager.getSystemCollShares();
      let _ethLiquidatorPre = await web3.eth.getBalance(bob);
      let _collLiquidatorPre = await collToken.balanceOf(bob);	 	  
      let _debtInActivePoolPre = await activePool.getSystemDebt();
      let _collInActivePoolPre = await activePool.getSystemCollShares();
	  
      let _expectedDebtRepaid = _colDeposited.mul(toBN(_newPrice)).div(LICR);
	  
      const tx = await cdpManager.liquidate(_aliceCdpId, {from: bob})	  
      let _debtLiquidatorPost = await debtToken.balanceOf(bob);
      let _debtSystemPost = await cdpManager.getSystemDebt();
      let _colSystemPost = await cdpManager.getSystemCollShares();
      let _ethLiquidatorPost = await web3.eth.getBalance(bob);
      let _collLiquidatorPost = await collToken.balanceOf(bob);	  
      let _debtInActivePoolPost = await activePool.getSystemDebt();
      let _collInActivePoolPost = await activePool.getSystemCollShares();

      // check CdpLiquidated event
      const liquidationEvents = th.getAllEventsByName(tx, 'CdpLiquidated')
      assert.equal(liquidationEvents.length, 1, '!CdpLiquidated event')
      assert.equal(liquidationEvents[0].args[0], _aliceCdpId, '!liquidated CDP ID');
      assert.equal(liquidationEvents[0].args[1], alice, '!liquidated CDP owner');
      assert.equal(liquidationEvents[0].args[2].toString(), _expectedDebtRepaid.toString(), '!liquidated CDP debt');
      assert.equal(liquidationEvents[0].args[3].toString(), _colDeposited.toString(), '!liquidated CDP collateral');
	  
      // check liquidator balance change
      let _gasUsed = th.gasUsed(tx);
      let _debtDecreased = toBN(_debtLiquidatorPre.toString()).sub(toBN(_debtLiquidatorPost.toString()));
      th.assertIsApproximatelyEqual(_debtDecreased.toString(), _expectedDebtRepaid.toString());		  
      const gasUsedETH = toBN(tx.receipt.effectiveGasPrice.toString()).mul(toBN(_gasUsed.toString()));
      let _ethSeizedByLiquidator = toBN(_collLiquidatorPost.toString()).sub(toBN(_collLiquidatorPre.toString()));//.add(gasUsedETH);
      assert.equal(_ethSeizedByLiquidator.toString(), _colDeposited.add(liqReward).toString(), '!liquidator collateral balance');	
      assert.equal(liquidationEvents[0].args[5], bob, '!liquidator');	  
      let _debtToColl = _expectedDebtRepaid.mul(mv._1e18BN).div(toBN(_newPrice));
      assert.equal(liquidationEvents[0].args[6].toString(), _ethSeizedByLiquidator.sub(_debtToColl).toString(), '!liquidator premium'); 
	  
      // check system balance change
      let _debtDecreasedSystem = toBN(_debtSystemPre.toString()).sub(toBN(_debtSystemPost.toString()));
      assert.equal(_debtDecreasedSystem.toString(), _expectedDebtRepaid.toString(), '!system debt balance');	
      let _colDecreasedSystem = toBN(_colSystemPre.toString()).sub(toBN(_colSystemPost.toString())); 
      assert.equal(_colDecreasedSystem.toString(), _colDeposited.toString(), '!system collateral balance');	
      let _debtDecreasedActivePool = toBN(_debtInActivePoolPre.toString()).sub(toBN(_debtInActivePoolPost.toString())); 
      assert.equal(_debtDecreasedActivePool.toString(), _expectedDebtRepaid.toString(), '!activePool debt balance');
      let _colDecreasedActivePool = toBN(_collInActivePoolPre.toString()).sub(toBN(_collInActivePoolPost.toString())); 
      assert.equal(_colDecreasedActivePool.toString(), _colDeposited.toString(), '!activePool collateral balance');

      // Confirm target CDPs removed
      assert.isFalse(await sortedCdps.contains(_aliceCdpId))

      // Confirm removed CDP have status 'closed by liquidation' (Status enum element idx 3)
      assert.equal((await cdpManager.Cdps(_aliceCdpId))[4], '3')
  })
  
  it("Should allow non-EOA liquidator", async () => {
      let {tx: opAliceTx} = await openCdp({ ICR: toBN(dec(299, 16)), extraParams: { from: alice } })
      await openCdp({ ICR: toBN(dec(299, 16)), extraParams: { from: bob } })
      let _aliceCdpId = await sortedCdps.cdpOfOwnerByIndex(alice, 0);
      assert.isTrue(await sortedCdps.contains(_aliceCdpId));
      let _debtBorrowed = await cdpManager.getCdpDebt(_aliceCdpId);
      let _colDeposited = await cdpManager.getCdpCollShares(_aliceCdpId);
	  
      // price slump
      let _newPrice = dec(2400, 13);
      await priceFeed.setPrice(_newPrice);
	  
      // non-EOA liquidator coming in	
      const simpleLiquidationTester = await SimpleLiquidationTester.new();
      await simpleLiquidationTester.setCdpManager(cdpManager.address);
	
      await debtToken.transfer(simpleLiquidationTester.address, (await debtToken.balanceOf(alice)), {from: alice});	  
      await debtToken.transfer(simpleLiquidationTester.address, (await debtToken.balanceOf(bob)), {from: bob});	 
      let _debtLiquidatorPre = await debtToken.balanceOf(simpleLiquidationTester.address);  
      let _debtSystemPre = await cdpManager.getSystemDebt();
      let _colSystemPre = await cdpManager.getSystemCollShares();
      let _ethLiquidatorPre = await web3.eth.getBalance(simpleLiquidationTester.address);
      let _collLiquidatorPre = await collToken.balanceOf(simpleLiquidationTester.address); 	  
      let _debtInActivePoolPre = await activePool.getSystemDebt();
      let _collInActivePoolPre = await activePool.getSystemCollShares();
	  
      let _expectedDebtRepaid = _colDeposited.mul(toBN(_newPrice)).div(LICR);
	  
      const tx = await simpleLiquidationTester.liquidateCdp(_aliceCdpId, {from: owner});	  
      let _debtLiquidatorPost = await debtToken.balanceOf(simpleLiquidationTester.address);
      let _debtSystemPost = await cdpManager.getSystemDebt();
      let _colSystemPost = await cdpManager.getSystemCollShares();
      let _ethLiquidatorPost = await web3.eth.getBalance(simpleLiquidationTester.address);	
      let _collLiquidatorPost = await collToken.balanceOf(simpleLiquidationTester.address);  
      let _debtInActivePoolPost = await activePool.getSystemDebt();
      let _collInActivePoolPost = await activePool.getSystemCollShares();
	  
      // check EtherReceived event
//      const seizedEtherEvents = th.getAllEventsByName(tx, 'EtherReceived')
//      assert.equal(seizedEtherEvents.length, 1, '!EtherReceived event')
//      assert.equal(seizedEtherEvents[0].args[0], (await cdpManager.activePool()), '!Ether from Active Pool');
//      assert.equal(seizedEtherEvents[0].args[1].toString(), _colDeposited.toString(), '!liquidated CDP collateral');
	  
      // check liquidator balance change
      let _debtDecreased = toBN(_debtLiquidatorPre.toString()).sub(toBN(_debtLiquidatorPost.toString()));
      th.assertIsApproximatelyEqual(_debtDecreased.toString(), _expectedDebtRepaid.toString());		
      let _ethSeizedByLiquidator = toBN(_collLiquidatorPost.toString()).sub(toBN(_collLiquidatorPre.toString()));
      assert.equal(_ethSeizedByLiquidator.toString(), _colDeposited.add(liqReward).toString(), '!liquidator collateral balance');	 
	  
      // check system balance change
      let _debtDecreasedSystem = toBN(_debtSystemPre.toString()).sub(toBN(_debtSystemPost.toString()));
      assert.equal(_debtDecreasedSystem.toString(), _expectedDebtRepaid.toString(), '!system debt balance');	
      let _colDecreasedSystem = toBN(_colSystemPre.toString()).sub(toBN(_colSystemPost.toString())); 
      assert.equal(_colDecreasedSystem.toString(), _colDeposited.toString(), '!system collateral balance');	
      let _debtDecreasedActivePool = toBN(_debtInActivePoolPre.toString()).sub(toBN(_debtInActivePoolPost.toString())); 
      assert.equal(_debtDecreasedActivePool.toString(), _expectedDebtRepaid.toString(), '!activePool debt balance');
      let _colDecreasedActivePool = toBN(_collInActivePoolPre.toString()).sub(toBN(_collInActivePoolPost.toString())); 
      assert.equal(_colDecreasedActivePool.toString(), _colDeposited.toString(), '!activePool collateral balance');

      // Confirm target CDPs removed
      assert.isFalse(await sortedCdps.contains(_aliceCdpId))

      // Confirm removed CDP have status 'closed by liquidation' (Status enum element idx 3)
      assert.equal((await cdpManager.Cdps(_aliceCdpId))[4], '3')
  })  
  
  // with collateral token, there is no hook for liquidator to use 
  xit("Should allow non-EOA liquidator to reenter liquidate(bytes32) if everything adds-up", async () => {
      let {tx: opAliceTx} = await openCdp({ ICR: toBN(dec(299, 16)), extraParams: { from: alice } })
      await openCdp({ ICR: toBN(dec(299, 16)), extraParams: { from: bob } })
      let _aliceCdpId = await sortedCdps.cdpOfOwnerByIndex(alice, 0);
      let _bobCdpId = await sortedCdps.cdpOfOwnerByIndex(bob, 0);
      assert.isTrue(await sortedCdps.contains(_aliceCdpId));
      assert.isTrue(await sortedCdps.contains(_bobCdpId));
      let _aliceColl = await cdpManager.getCdpCollShares(_aliceCdpId);
      let _bobColl = await cdpManager.getCdpCollShares(_bobCdpId);	  
      await openCdp({ ICR: toBN(dec(299, 16)), extraParams: { from: owner } }) 
	  
      // price slump
      let _newPrice = dec(2400, 13);
      await priceFeed.setPrice(_newPrice);
	  
      // non-EOA liquidator coming in	
      const simpleLiquidationTester = await SimpleLiquidationTester.new();
      await simpleLiquidationTester.setCdpManager(cdpManager.address);
      await simpleLiquidationTester.setReceiveType(1);//tell liquidator to try reentering liquidation
	
      await debtToken.transfer(simpleLiquidationTester.address, (await debtToken.balanceOf(alice)), {from: alice});	  
      await debtToken.transfer(simpleLiquidationTester.address, (await debtToken.balanceOf(bob)), {from: bob});	
      await debtToken.transfer(simpleLiquidationTester.address, (await debtToken.balanceOf(owner)), {from: owner});		 
	  
      // try to liquidate same cdp via reenter liquidate(), expect revert
      let _debtPre = await cdpManager.getCdpDebt(_aliceCdpId);
      await assertRevert(simpleLiquidationTester.liquidateCdp(_aliceCdpId, {from: owner}), "CdpManager: Cdp does not exist or is closed");
      assert.isTrue(await sortedCdps.contains(_aliceCdpId));
      let _debtPost = await cdpManager.getCdpDebt(_aliceCdpId);
      assert.equal(_debtPre.toString(), _debtPost.toString(), '!liquidation should revert');
	  
      // try to liquidate another cdp via reenter liquidate()
      await simpleLiquidationTester.setReEnterLiqCdpId(_bobCdpId);//tell liquidator to try reentering liquidation
      let _tx = await simpleLiquidationTester.liquidateCdp(_aliceCdpId, {from: owner});
      assert.isTrue(_tx.receipt.status);
      assert.isFalse(await sortedCdps.contains(_aliceCdpId));
      assert.isFalse(await sortedCdps.contains(_bobCdpId));
	  
      // check events on receive()
      const receiveEvents = th.getAllEventsByName(_tx, 'EtherReceived')
      assert.equal(receiveEvents.length, 2, '!EtherReceived event')
      assert.equal(receiveEvents[0].args[1].toString(), _aliceColl.toString(), '!Ether from alice CDP');
      assert.equal(receiveEvents[1].args[1].toString(), _bobColl.toString(), '!Ether from bob CDP');
  })
  
  // with collateral token, there is no hook for liquidator to use 
  xit("non-EOA liquidator might revert on Ether receive() to fail liquidation", async () => {
      let {tx: opAliceTx} = await openCdp({ ICR: toBN(dec(299, 16)), extraParams: { from: alice } })
      await openCdp({ ICR: toBN(dec(299, 16)), extraParams: { from: bob } })
      let _aliceCdpId = await sortedCdps.cdpOfOwnerByIndex(alice, 0);
      assert.isTrue(await sortedCdps.contains(_aliceCdpId));
	  
      // price slump
      let _newPrice = dec(2400, 13);
      await priceFeed.setPrice(_newPrice);
	  
      // non-EOA liquidator coming in	
      const simpleLiquidationTester = await SimpleLiquidationTester.new();
      await simpleLiquidationTester.setCdpManager(cdpManager.address);
      await simpleLiquidationTester.setReceiveType(2);//tell non-EOA liquidator to try reverting on receive()
	
      await debtToken.transfer(simpleLiquidationTester.address, (await debtToken.balanceOf(alice)), {from: alice});	  
      await debtToken.transfer(simpleLiquidationTester.address, (await debtToken.balanceOf(bob)), {from: bob});	
      let _debtPre = await cdpManager.getCdpDebt(_aliceCdpId);
      await assertRevert(simpleLiquidationTester.liquidateCdp(_aliceCdpId, {from: bob}), "ActivePool: sending ETH failed");
      assert.isTrue(await sortedCdps.contains(_aliceCdpId));
      let _debtPost = await cdpManager.getCdpDebt(_aliceCdpId);
      assert.equal(_debtPre.toString(), _debtPost.toString(), '!liquidation should revert');
  })
  
  it("liquidate(): liquidate a CDP in recovery mode", async () => {	
      await openCdp({ ICR: toBN(dec(2, 18)), extraParams: { from: bob } });	  
      let bobCdpId = await sortedCdps.getFirst();
      assert.isTrue(await sortedCdps.contains(bobCdpId));	
      await openCdp({ ICR: toBN(dec(2, 18)), extraParams: { from: carol } });	  
      let carolCdpId = await sortedCdps.cdpOfOwnerByIndex(carol, 0);
      assert.isTrue(await sortedCdps.contains(carolCdpId));

      // mint Alice some EBTC
      await openCdp({ ICR: toBN(dec(160, 16)), extraParams: { from: alice } });	
      await debtToken.transfer(owner, (await debtToken.balanceOf(bob)), {from : bob});	
      await debtToken.transfer(owner, (await debtToken.balanceOf(carol)), {from : carol});  
      await debtToken.transfer(owner, (await debtToken.balanceOf(alice)), {from: alice});	  
      let aliceCdpId = await sortedCdps.cdpOfOwnerByIndex(alice, 0);
      let aliceCdpOwner = await sortedCdps.getOwnerAddress(aliceCdpId);
      assert.isTrue(aliceCdpOwner == alice);

      // maniuplate price to liquidate alice
      let _newPrice = dec(800, 13);
      await priceFeed.setPrice(_newPrice);  
      assert.isTrue(await cdpManager.checkRecoveryMode(_newPrice));

      let aliceDebt = await cdpManager.getCdpDebt(aliceCdpId);
      let aliceColl = await cdpManager.getCdpCollShares(aliceCdpId);		  
      let prevDebtOfOwner = await debtToken.balanceOf(owner);
      assert.isTrue(toBN(prevDebtOfOwner.toString()).gt(toBN(aliceDebt.toString())));
	  
      // liquidate alice in recovery mode	  
      let prevETHOfOwner = await ethers.provider.getBalance(owner);
      let _collLiquidatorPre = await collToken.balanceOf(owner);
      let _TCR = await cdpManager.getTCR(_newPrice);
      let _aliceICR = await cdpManager.getICR(aliceCdpId, _newPrice);
      assert.isTrue(toBN(_aliceICR.toString()).lt(toBN(_TCR.toString())));
      assert.isTrue(toBN(_aliceICR.toString()).lt(toBN(_MCR.toString())));
      assert.isTrue(toBN(_aliceICR.toString()).lt(toBN(LICR.toString())));
	  
      let _expectedDebtRepaid = aliceColl.mul(toBN(_newPrice)).div(LICR);
	  
      let _liquidateRecoveryTx = await cdpManager.liquidate(aliceCdpId, { from: owner});	  
      let postDebtOfOwner = await debtToken.balanceOf(owner);
      let postETHOfOwner = await ethers.provider.getBalance(owner);
      let _collLiquidatorPost = await collToken.balanceOf(owner);
      assert.isFalse(await sortedCdps.contains(aliceCdpId));
      let _liquidatedEvents = th.getAllEventsByName(_liquidateRecoveryTx, 'CdpLiquidated');
      assert.equal(_liquidatedEvents.length, 1, '!CdpLiquidated event');
      assert.equal(_liquidatedEvents[0].args[0], aliceCdpId, '!liquidated CDP ID');
      assert.equal(_liquidatedEvents[0].args[1], alice, '!liquidated CDP owner');
      th.assertIsApproximatelyEqual(_liquidatedEvents[0].args[2].toString(), _expectedDebtRepaid.toString());
      assert.equal(_liquidatedEvents[0].args[3].toString(), aliceColl.toString(), '!liquidated CDP collateral');
      assert.equal(_liquidatedEvents[0].args[4].toString(), '5', '!liquidateInRecoveryMode');// alice was liquidated in recovery mode
      let _gasEtherUsed = toBN(_liquidateRecoveryTx.receipt.effectiveGasPrice.toString()).mul(toBN((th.gasUsed(_liquidateRecoveryTx)).toString()));
      let _ethSeizedByLiquidator = toBN(_collLiquidatorPost.toString()).sub(toBN(_collLiquidatorPre.toString()));

      // owner get collateral from alice by repaying the debts
      assert.equal(toBN(prevDebtOfOwner.toString()).sub(toBN(postDebtOfOwner.toString())).toString(), toBN(_expectedDebtRepaid.toString()).toString());
      assert.equal(_ethSeizedByLiquidator.toString(), toBN(aliceColl.toString()).add(liqReward).toString());
  }) 
  
  it("liquidate(): liquidate a CDP in recovery mode with some surplus to claim", async () => {	
      await openCdp({ ICR: toBN(dec(299, 16)), extraParams: { from: bob } });	  
      let bobCdpId = await sortedCdps.getFirst();
      assert.isTrue(await sortedCdps.contains(bobCdpId));	
      await openCdp({ ICR: toBN(dec(299, 16)), extraParams: { from: carol } });	  
      let carolCdpId = await sortedCdps.cdpOfOwnerByIndex(carol, 0);
      assert.isTrue(await sortedCdps.contains(carolCdpId));

      // mint Alice some EBTC
      await openCdp({ ICR: toBN(dec(265, 16)), extraEBTCAmount: toBN(minDebt.toString()).add(toBN(1)), extraParams: { from: alice } });	
      await debtToken.transfer(owner, (await debtToken.balanceOf(bob)), {from : bob});	
      await debtToken.transfer(owner, (await debtToken.balanceOf(carol)), {from : carol});  
      await debtToken.transfer(owner, (await debtToken.balanceOf(alice)), {from: alice});	  
      let aliceCdpId = await sortedCdps.cdpOfOwnerByIndex(alice, 0);
      let aliceCdpOwner = await sortedCdps.getOwnerAddress(aliceCdpId);
      assert.isTrue(aliceCdpOwner == alice);

      // maniuplate price to liquidate alice
      let _newPrice = dec(3100, 13);
      await priceFeed.setPrice(_newPrice);  
      assert.isTrue(await cdpManager.checkRecoveryMode(_newPrice));

      let aliceDebt = await cdpManager.getCdpDebt(aliceCdpId);
      let aliceColl = await cdpManager.getCdpCollShares(aliceCdpId);		  
      let prevDebtOfOwner = await debtToken.balanceOf(owner);
      assert.isTrue(toBN(prevDebtOfOwner.toString()).gt(toBN(aliceDebt.toString())));	  
	  	  
      // trigger cooldown and pass the liq wait
      await th.syncGlobalStateAndGracePeriod(contracts, ethers.provider);
	  
      // liquidate alice in recovery mode	  
      let prevETHOfOwner = await ethers.provider.getBalance(owner);	
      let _collLiquidatorPre = await collToken.balanceOf(owner);
      let _TCR = await cdpManager.getTCR(_newPrice);
      let _aliceICR = await cdpManager.getICR(aliceCdpId, _newPrice);
      assert.isTrue(toBN(_aliceICR.toString()).lt(toBN(_TCR.toString())));
      assert.isTrue(toBN(_aliceICR.toString()).gt(toBN(_MCR.toString())));
      let _cappedLiqColl = toBN(aliceDebt.toString()).mul(_MCR).div(toBN(_newPrice));
      let _liquidateRecoveryTx = await cdpManager.liquidate(aliceCdpId, { from: owner});	  
      let postDebtOfOwner = await debtToken.balanceOf(owner);
      let postETHOfOwner = await ethers.provider.getBalance(owner);	
      let _collLiquidatorPost = await collToken.balanceOf(owner);
      assert.isFalse(await sortedCdps.contains(aliceCdpId));
      let _liquidatedEvents = th.getAllEventsByName(_liquidateRecoveryTx, 'CdpLiquidated');
      assert.equal(_liquidatedEvents.length, 1, '!CdpLiquidated event');
      assert.equal(_liquidatedEvents[0].args[0], aliceCdpId, '!liquidated CDP ID');
      assert.equal(_liquidatedEvents[0].args[1], alice, '!liquidated CDP owner');
      assert.equal(_liquidatedEvents[0].args[2].toString(), aliceDebt.toString(), '!liquidated CDP debt');
      assert.equal(_liquidatedEvents[0].args[3].toString(), _cappedLiqColl.toString(), '!liquidated CDP collateral');
      assert.equal(_liquidatedEvents[0].args[4].toString(), '5', '!liquidateInRecoveryMode');// alice was liquidated in recovery mode
      let _gasEtherUsed = toBN(_liquidateRecoveryTx.receipt.effectiveGasPrice.toString()).mul(toBN((th.gasUsed(_liquidateRecoveryTx)).toString()));
      let _ethSeizedByLiquidator = toBN(_collLiquidatorPost.toString()).sub(toBN(_collLiquidatorPre.toString()));
      let _expectClaimSurplus = toBN(aliceColl.toString()).sub(_cappedLiqColl);
      let _toClaimSurplus = await collSurplusPool.getSurplusCollShares(alice);
      assert.isTrue(toBN(_toClaimSurplus.toString()).gt(toBN('0')));
      assert.equal(_toClaimSurplus.toString(), _expectClaimSurplus.toString());
      assert.equal(_liquidatedEvents[0].args[5], owner, '!liquidator');	  
      let _debtToColl = aliceDebt.mul(mv._1e18BN).div(toBN(_newPrice));
      assert.equal(_liquidatedEvents[0].args[6].toString(), _ethSeizedByLiquidator.sub(_debtToColl).toString(), '!liquidator premium');

      // owner get collateral from alice by repaying the debts
      assert.equal(toBN(prevDebtOfOwner.toString()).sub(toBN(postDebtOfOwner.toString())).toString(), toBN(aliceDebt.toString()).toString());
      assert.equal(_ethSeizedByLiquidator.toString(), toBN(aliceColl.toString()).add(liqReward).sub(toBN(_toClaimSurplus.toString())).toString());
	  
      // alice could claim whatever surplus is
      let prevETHOfAlice = await ethers.provider.getBalance(alice);	
      let _collClaimatorPre = await collToken.balanceOf(alice);
      let _claimTx = await borrowerOperations.claimSurplusCollShares({ from: alice});	
      let postETHOfAlice = await ethers.provider.getBalance(alice);
      let _collClaimatorPost = await collToken.balanceOf(alice);
      let _gasEtherUsedClaim = toBN(_claimTx.receipt.effectiveGasPrice.toString()).mul(toBN((th.gasUsed(_claimTx)).toString()));
      let _ethClaimed = toBN(_collClaimatorPost.toString()).sub(toBN(_collClaimatorPre.toString()));
      assert.equal(_ethClaimed.toString(), toBN(_toClaimSurplus.toString()).toString());
  })  
  
  it("Liquidator partially liquidate in recovery mode", async () => {
      await openCdp({ ICR: toBN(dec(299, 16)), extraEBTCAmount: toBN(minDebt.toString()).add(toBN(1)), extraParams: { from: alice } })
      let _aliceCdpId = await sortedCdps.cdpOfOwnerByIndex(alice, 0);	  
      await openCdp({ ICR: toBN(dec(279, 16)), extraEBTCAmount: toBN(dec(1, 18)), extraParams: { from: bob } })
      let _bobCdpId = await sortedCdps.cdpOfOwnerByIndex(bob, 0);
      assert.isTrue(await sortedCdps.contains(_aliceCdpId));
	  
      await openCdp({ ICR: toBN(dec(169, 16)), extraParams: { from: carol } })
      let _carolCdpId = await sortedCdps.cdpOfOwnerByIndex(carol, 0);	  
      await openCdp({ ICR: toBN(dec(159, 16)), extraParams: { from: owner } })
      let _ownerCdpId = await sortedCdps.cdpOfOwnerByIndex(owner, 0);
      assert.isFalse(await cdpManager.checkRecoveryMode(await priceFeed.getPrice()));
	  
      // bob now sit second in sorted CDP list according to NICR
      let _firstId = await sortedCdps.getFirst();
      let _secondId = await sortedCdps.getNext(_firstId);
      assert.equal(_secondId, _bobCdpId);
      let _thirdId = await sortedCdps.getNext(_secondId);
      assert.equal(_thirdId, _carolCdpId);
      let _lastId = await sortedCdps.getLast();
      assert.equal(_lastId, _ownerCdpId);
	  
      // accumulate some interest
      await ethers.provider.send("evm_increaseTime", [8640000]);
      await ethers.provider.send("evm_mine");
	  
      // price slump to make system enter recovery mode
      let _newPrice = dec(2400, 13);
      await priceFeed.setPrice(_newPrice);
      assert.isTrue(await cdpManager.checkRecoveryMode(_newPrice));
      let _bobICR = await cdpManager.getICR(_bobCdpId, _newPrice);
      assert.isTrue(toBN(_bobICR.toString()).lt(LICR));
      let _colRatio = LICR;	 
	  
      await debtToken.transfer(alice, (await debtToken.balanceOf(bob)), {from: bob});
      // liquidator alice coming in firstly partially liquidate some portion(0.5 EBTC) of bob 
      let _partialAmount = toBN("500000000000000000"); // 0.5e18
      let _debtFirstPre = await cdpManager.getCdpDebt(_bobCdpId);
      let _collFirstPre = await cdpManager.getCdpCollShares(_bobCdpId);
      let _debtInLiquidatorPre = await debtToken.balanceOf(alice);
      let _ethLiquidatorPre = await web3.eth.getBalance(alice);		
      let _collLiquidatorPre = await collToken.balanceOf(alice); 	
      let _debtToColl = _partialAmount.mul(mv._1e18BN).div(toBN(_newPrice));  
      let _liqTx = await cdpManager.partiallyLiquidate(_bobCdpId, _partialAmount, _bobCdpId, _bobCdpId, {from: alice});
      const partialLiqEvents = th.getAllEventsByName(_liqTx, 'CdpPartiallyLiquidated')
      let _liquidator = th.getEventValByName(partialLiqEvents[0], '_liquidator');
      assert.isTrue(_liquidator == alice);
      let _premiumToLiquidator = th.getEventValByName(partialLiqEvents[0], '_premiumToLiquidator');
      let _ethLiquidatorPost = await web3.eth.getBalance(alice);	
      let _collLiquidatorPost = await collToken.balanceOf(alice);	
      let _collFirstPost = await cdpManager.getCdpCollShares(_bobCdpId);  	  	  
      const gasUsedETH = toBN(_liqTx.receipt.effectiveGasPrice.toString()).mul(toBN(th.gasUsed(_liqTx).toString()));
      let _ethSeizedByLiquidator = toBN(_collLiquidatorPost.toString()).sub(toBN(_collLiquidatorPre.toString()));
      let _debtFirstPost = await cdpManager.getCdpDebt(_bobCdpId);
      let _debtInLiquidatorPost = await debtToken.balanceOf(alice);
      let _debtDecreased = toBN(_debtFirstPre.toString()).sub(toBN(_debtFirstPost.toString()));
      let _debtInLiquidatorDecreased = toBN(_debtInLiquidatorPre.toString()).sub(toBN(_debtInLiquidatorPost.toString()));
      let _collDecreased = toBN(_collFirstPre.toString()).sub(toBN(_collFirstPost.toString()));
      assert.isTrue(_premiumToLiquidator.eq(_collLiquidatorPost.sub(_collLiquidatorPre).sub(_debtToColl)));
      
      // check debt change & calculation in receovery mode
      assert.equal(_debtDecreased.toString(), _debtInLiquidatorDecreased.toString(), '!partially liquidation debt change in liquidator');
      assert.equal(_debtDecreased.toString(), _partialAmount.toString(), '!partially liquidation debt calculation');	
	  
      // check collateral change & calculation in receovery mode
      assert.equal(_collDecreased.toString(), _ethSeizedByLiquidator.toString(), '!partially liquidation collateral change in liquidator');
      assert.equal(_collDecreased.toString(), _debtDecreased.mul(_colRatio).div(toBN(dec(100,16))).mul(toBN(dec(1, 18))).div(toBN(_newPrice)).toString());	
	 
      // bob still sit on the second of list
      _firstId = await sortedCdps.getFirst();
      _secondId = await sortedCdps.getNext(_firstId);
      assert.equal(_secondId, _bobCdpId); 
  }) 
  
  it("CDP below MCR could be partially liquidated in normal mode", async () => {
      await openCdp({ ICR: toBN(dec(345, 16)), extraEBTCAmount: toBN(minDebt.toString()).add(toBN(1)), extraParams: { from: alice } })
      let _aliceCdpId = await sortedCdps.cdpOfOwnerByIndex(alice, 0);
      await openCdp({ ICR: toBN(dec(299, 16)), extraParams: { from: bob } })
      assert.isTrue(await sortedCdps.contains(_aliceCdpId));
      await openCdp({ ICR: toBN(dec(169, 16)), extraParams: { from: owner } })
      let _ownerCdpId = await sortedCdps.cdpOfOwnerByIndex(owner, 0);
	  
      // alice now sit top of sorted CDP list according to NICR
      assert.equal((await sortedCdps.getFirst()), _aliceCdpId);
	  
      // accumulate some interest
      await ethers.provider.send("evm_increaseTime", [8640000]);
      await ethers.provider.send("evm_mine");
	  
      // price slump
      let _newPrice = dec(2350, 13);
      await priceFeed.setPrice(_newPrice);
	  
      // get some redistributed debts for remaining CDP
      let _ownerDebt = await cdpManager.getCdpDebt(_ownerCdpId);
      await debtToken.transfer(owner, toBN(_ownerDebt.toString()).sub(toBN((await debtToken.balanceOf(owner)).toString())), {from: alice});	
      await th.liquidateCdps(1, _newPrice, contracts, {extraParams: {from: owner}});
      assert.isFalse(await sortedCdps.contains(_ownerCdpId));
      let _rewardEBTCDebt = await cdpManager.getPendingRedistributedDebt(_aliceCdpId);
      assert.isTrue(toBN(_rewardEBTCDebt.toString()).gt(toBN('0')));	
	  
      // liquidator bob coming in firstly partially liquidate some portion(0.1 EBTC) of alice
      let _partialAmount = toBN("100000000000000000"); // 0.1e18
      let _icr = await cdpManager.getICR(_aliceCdpId, _newPrice);

      assert.isTrue(toBN(_icr.toString()).lt(_MCR));
      assert.isTrue(toBN(_icr.toString()).gt(LICR));
      let _colRatio = _icr;	 
	  
      let _debtLiquidated = _partialAmount;
      let _collLiquidated = _debtLiquidated.mul(_colRatio).div(toBN(_newPrice));
	  
      // liquidator bob coming in 
      await debtToken.transfer(bob, (await debtToken.balanceOf(alice)), {from: alice});	  
      let _debtLiquidatorPre = await debtToken.balanceOf(bob);  
      let _debtSystemPre = await cdpManager.getSystemDebt();
      let _colSystemPre = await cdpManager.getSystemCollShares();
      let _ethLiquidatorPre = await web3.eth.getBalance(bob);	
      let _collLiquidatorPre = await collToken.balanceOf(bob);	  
      let _debtInAllPoolPre = toBN((await activePool.getSystemDebt()).toString()).toString();
      let _collInAllPoolPre = toBN((await activePool.getSystemCollShares()).toString()).toString();
	  
      let _debtToColl = _partialAmount.mul(mv._1e18BN).div(toBN(_newPrice));
      const tx = await cdpManager.partiallyLiquidate(_aliceCdpId, _partialAmount, _aliceCdpId, _aliceCdpId, {from: bob}) 
      const partialLiqEvents = th.getAllEventsByName(tx, 'CdpPartiallyLiquidated')
      let _liquidator = th.getEventValByName(partialLiqEvents[0], '_liquidator');
      assert.isTrue(_liquidator == bob);
      let _premiumToLiquidator = th.getEventValByName(partialLiqEvents[0], '_premiumToLiquidator');
      let _collRemaining = await cdpManager.getCdpCollShares(_aliceCdpId); 
      let _stakeRemaining = await cdpManager.getCdpStake(_aliceCdpId);
      let _debtRemaining = await cdpManager.getCdpDebt(_aliceCdpId);
      let _debtInAllPoolPost = toBN((await activePool.getSystemDebt()).toString()).toString();
      let _collInAllPoolPost = toBN((await activePool.getSystemCollShares()).toString()).toString();
      let _additionalCol = dec(1, 'ether');
      await contracts.collateral.approve(borrowerOperations.address, mv._1Be18BN, {from: alice});
      await contracts.collateral.deposit({from: alice, value: _additionalCol});
      await borrowerOperations.addColl(_aliceCdpId, _aliceCdpId, _aliceCdpId, _additionalCol, { from: alice, value: 0 }); //apply pending rewards	  
      let _debtLiquidatorPost = await debtToken.balanceOf(bob);
      let _debtSystemPost = await cdpManager.getSystemDebt();
      let _colSystemPost = await cdpManager.getSystemCollShares();
      let _ethLiquidatorPost = await web3.eth.getBalance(bob);	
      let _collLiquidatorPost = await collToken.balanceOf(bob);
      assert.isTrue(_premiumToLiquidator.eq(_collLiquidatorPost.sub(_collLiquidatorPre).sub(_debtToColl)));

      // check CdpUpdated event
      const troveUpdatedEvents = th.getAllEventsByName(tx, 'CdpUpdated')
      assert.equal(troveUpdatedEvents.length, 2, '!CdpUpdated event') // first CdpUpdated event for syncAccounting()
      assert.equal(troveUpdatedEvents[1].args[0], _aliceCdpId, '!partially liquidated CDP ID');
      assert.equal(troveUpdatedEvents[1].args[1], alice, '!partially liquidated CDP owner');
      assert.equal(troveUpdatedEvents[1].args[4].toString(), _debtRemaining.toString(), '!partially liquidated CDP remaining debt');
      assert.equal(troveUpdatedEvents[1].args[5].toString(), _collRemaining.toString(), '!partially liquidated CDP remaining collateral');
      assert.equal(troveUpdatedEvents[1].args[6].toString(), _stakeRemaining.toString(), '!partially liquidated CDP remaining stake');
      assert.equal(troveUpdatedEvents[1].args[7], 7, '!CdpOperation.partiallyLiquidate');

      // check CdpPartiallyLiquidated event
      const liquidationEvents = th.getAllEventsByName(tx, 'CdpPartiallyLiquidated')
      assert.equal(liquidationEvents.length, 1, '!CdpPartiallyLiquidated event')
      assert.equal(liquidationEvents[0].args[0], _aliceCdpId, '!partially liquidated CDP ID');
      assert.equal(liquidationEvents[0].args[1], alice, '!partially liquidated CDP owner');
      assert.equal(liquidationEvents[0].args[2].toString(), _debtLiquidated.toString(), '!partially liquidated CDP debt');
      assert.equal(liquidationEvents[0].args[3].toString(), _collLiquidated.toString(), '!partially liquidated CDP collateral');
      assert.equal(liquidationEvents[0].args[4], 7, '!CdpOperation.partiallyLiquidate');
	  
      // check liquidator balance change
      let _gasUsed = th.gasUsed(tx);
      let _debtDecreased = toBN(_debtLiquidatorPre.toString()).sub(toBN(_debtLiquidatorPost.toString()));
      assert.equal(_debtDecreased.toString(), _debtLiquidated.toString(), '!liquidator debt balance');		  
      const gasUsedETH = toBN(tx.receipt.effectiveGasPrice.toString()).mul(toBN(_gasUsed.toString()));
      let _ethSeizedByLiquidator = toBN(_collLiquidatorPost.toString()).sub(toBN(_collLiquidatorPre.toString()));
      assert.equal(_ethSeizedByLiquidator.toString(), _collLiquidated.toString(), '!liquidator collateral balance');	 
	  
      // check system balance change
      let _debtDecreasedSystem = toBN(_debtSystemPre.toString()).sub(toBN(_debtSystemPost.toString()));
      assert.equal(_debtDecreasedSystem.toString(), _debtLiquidated.toString(), '!system debt balance');	
      let _colDecreasedSystem = toBN(_colSystemPre.toString()).sub(toBN(_colSystemPost.toString())); 
      assert.equal(_colDecreasedSystem.add(toBN(_additionalCol)).toString(), _collLiquidated.toString(), '!system collateral balance');	
      let _debtDecreasedAllPool = toBN(_debtInAllPoolPre.toString()).sub(toBN(_debtInAllPoolPost.toString())); 
      assert.equal(_debtDecreasedAllPool.toString(), _debtLiquidated.toString(), '!activePool debt balance');
      let _colDecreasedAllPool = toBN(_collInAllPoolPre.toString()).sub(toBN(_collInAllPoolPost.toString())); 
      assert.equal(_colDecreasedAllPool.toString(), _collLiquidated.toString(), '!activePool collateral balance');

      // Confirm the CDP still there
      assert.isTrue(await sortedCdps.contains(_aliceCdpId))

      // Confirm CDP have status 'active' (Status enum element idx 1)
      assert.equal((await cdpManager.Cdps(_aliceCdpId))[4], '1')
	  
      // Confirm partially liquidated CDP got higher or at least equal ICR than before
      let _aliceNewICR = await cdpManager.getICR(_aliceCdpId, _newPrice);
      assert.isTrue(toBN(_icr.toString()).lte(_aliceNewICR));
	  
      // Confirm alice still on top of sorted CDP list since partially liquidation should keep its ICR NOT decreased
      assert.equal((await sortedCdps.getFirst()), _aliceCdpId);
  })
  
  it("CDP could be fully liquidated step by step via partiallyLiquidate() and liquidate() lastly", async () => {
      await openCdp({ ICR: toBN(dec(299, 16)), extraEBTCAmount: toBN(minDebt.toString()).add(toBN(1)), extraParams: { from: alice } })
      await openCdp({ ICR: toBN(dec(299, 16)), extraParams: { from: bob } })
      let _aliceCdpId = await sortedCdps.cdpOfOwnerByIndex(alice, 0);
      assert.isTrue(await sortedCdps.contains(_aliceCdpId));
      let _debtBorrowed = await cdpManager.getCdpDebt(_aliceCdpId);
      let _colDeposited = await cdpManager.getCdpCollShares(_aliceCdpId);
	  
      // accumulate some interest
      await ethers.provider.send("evm_increaseTime", [8640000]);
      await ethers.provider.send("evm_mine");
	  
      // price slump
      let _newPrice = dec(2400, 13);
      await priceFeed.setPrice(_newPrice);
	  
      // partial liquidation steps: Firstly 1/4, Secondly another 1/4, Lastly all the rest
      let _quarterDebt = _debtBorrowed.div(toBN('4'));
      let _partialAmounts = [_quarterDebt, _quarterDebt, _debtBorrowed.sub(_quarterDebt).sub(_quarterDebt)];
      let _partialLiquidations = 3;
      let _partialLiquidationTxs = [];
	  
      // liquidator bob coming in 
      await debtToken.transfer(bob, (await debtToken.balanceOf(alice)), {from: alice});	  
      let _debtLiquidatorPre = await debtToken.balanceOf(bob);  
      let _debtSystemPre = await cdpManager.getSystemDebt();
      let _colSystemPre = await cdpManager.getSystemCollShares();
      let _ethLiquidatorPre = await web3.eth.getBalance(bob);	
      let _collLiquidatorPre = await collToken.balanceOf(bob);	  
      let _debtInActivePoolPre = await activePool.getSystemDebt();
      let _collInActivePoolPre = await activePool.getSystemCollShares();
	  
      for(let i = 0;i < _partialLiquidations;i++){
          if(i < _partialLiquidations - 1){
             const tx = await cdpManager.partiallyLiquidate(_aliceCdpId, _partialAmounts[i], _aliceCdpId, _aliceCdpId, {from: bob})
             _partialLiquidationTxs.push(tx);			  
          }else{			 
<<<<<<< HEAD
             // pass 0 or a number bigger than (leftColl*price/LICR) for partialLiquidate equals to full liquidation
             let _leftColl = (await cdpManager.getSyncedDebtAndCollShares(_aliceCdpId))[1]
             const finalTx = await cdpManager.partiallyLiquidate(_aliceCdpId, (_leftColl.add(liqStipend).mul(toBN(_newPrice)).div(LICR)), _aliceCdpId, _aliceCdpId, {from: bob})
=======
             let _leftColl = (await cdpManager.getDebtAndCollShares(_aliceCdpId))[1]
             const finalTx = await cdpManager.liquidate(_aliceCdpId, {from: bob})
>>>>>>> f0473887
             _partialLiquidationTxs.push(finalTx);
          }			  
      } 
      
      let _debtLiquidatorPost = await debtToken.balanceOf(bob);
      let _debtSystemPost = await cdpManager.getSystemDebt();
      let _colSystemPost = await cdpManager.getSystemCollShares();
      let _ethLiquidatorPost = await web3.eth.getBalance(bob);	  
      let _collLiquidatorPost = await collToken.balanceOf(bob);	
      let _debtInActivePoolPost = await activePool.getSystemDebt();
      let _collInActivePoolPost = await activePool.getSystemCollShares();
	  
      // check liquidator balance change
      let _leftCollWithHalfDebtRepaid = _colDeposited.sub(_quarterDebt.add(_quarterDebt).mul(LICR).div(toBN(_newPrice)));
      let _expectedDebtRepaid = _quarterDebt.add(_quarterDebt).add(_leftCollWithHalfDebtRepaid.mul(toBN(_newPrice)).div(LICR));
      let _debtDecreased = toBN(_debtLiquidatorPre.toString()).sub(toBN(_debtLiquidatorPost.toString()));
      th.assertIsApproximatelyEqual(_debtDecreased.toString(), _expectedDebtRepaid.toString());
      let gasUsedETH = toBN('0');
      for(let i = 0;i < _partialLiquidations;i++){
          let _gasUsed = toBN(th.gasUsed(_partialLiquidationTxs[i]).toString());	
          gasUsedETH = gasUsedETH.add(toBN(_partialLiquidationTxs[i].receipt.effectiveGasPrice.toString()).mul(toBN(_gasUsed.toString())));	  		  
      }
      let _ethSeizedByLiquidator = toBN(_collLiquidatorPost.toString()).sub(toBN(_collLiquidatorPre.toString()));
      assert.equal(_ethSeizedByLiquidator.toString(), _colDeposited.add(liqReward).toString(), '!liquidator collateral balance');
	  
      // check system balance change
      let _debtDecreasedSystem = toBN(_debtSystemPre.toString()).sub(toBN(_debtSystemPost.toString()));
      assert.equal(_debtDecreasedSystem.toString(), _expectedDebtRepaid.toString(), '!system debt balance');	
      let _colDecreasedSystem = toBN(_colSystemPre.toString()).sub(toBN(_colSystemPost.toString())); 
      assert.equal(_colDecreasedSystem.toString(), _colDeposited.toString(), '!system collateral balance');
      let _debtDecreasedActivePool = toBN(_debtInActivePoolPre.toString()).sub(toBN(_debtInActivePoolPost.toString())); 
      assert.equal(_debtDecreasedActivePool.toString(), _expectedDebtRepaid.toString(), '!activePool debt balance');
      let _colDecreasedActivePool = toBN(_collInActivePoolPre.toString()).sub(toBN(_collInActivePoolPost.toString())); 
      assert.equal(_colDecreasedActivePool.toString(), _colDeposited.toString(), '!activePool collateral balance');

      // Confirm all CDPs removed
      assert.isFalse(await sortedCdps.contains(_aliceCdpId))

      // Confirm CDPs have status 'closed by liquidation' (Status enum element idx 3)
      assert.equal((await cdpManager.Cdps(_aliceCdpId))[4], '3')
  })
  
  it("Partial liquidation can not leave CDP below minimum debt size", async () => {
      await openCdp({ ICR: toBN(dec(299, 16)), extraEBTCAmount: toBN(minDebt.toString()).add(toBN(1)), extraParams: { from: alice } })
      await openCdp({ ICR: toBN(dec(299, 16)), extraParams: { from: bob } })
      let _aliceCdpId = await sortedCdps.cdpOfOwnerByIndex(alice, 0);
      let _debtBorrowed = await cdpManager.getCdpDebt(_aliceCdpId);
	  
      // price slump
      let _newPrice = dec(2400, 13);
      await priceFeed.setPrice(_newPrice);
	  
      // liquidator bob coming in
      await debtToken.transfer(bob, (await debtToken.balanceOf(alice)), {from: alice});
      await assertRevert(cdpManager.partiallyLiquidate(_aliceCdpId, _debtBorrowed, _aliceCdpId, _aliceCdpId, {from: bob}), "LiquidationLibrary: Partial debt liquidated must be less than total debt"); 
  })  
  
  it("Test sequence liquidation with extreme slashing case", async() => {
      let _errorTolerance = toBN("2000000");//compared to 1e18
      let _oldPrice = await priceFeed.getPrice();
	  
      // open CDP
      let _collAmt1 = toBN("23295194968429539453");
      let _ebtcAmt1 = toBN("149901978595855214");
      await collToken.deposit({from: owner, value: _collAmt1});
      await collToken.approve(borrowerOperations.address, mv._1Be18BN, {from: owner});
      await borrowerOperations.openCdp(_ebtcAmt1, th.DUMMY_BYTES32, th.DUMMY_BYTES32, _collAmt1);
      let _cdpId1 = await sortedCdps.cdpOfOwnerByIndex(owner, 0);
      let _cdpDebtColl1 = await cdpManager.getSyncedDebtAndCollShares(_cdpId1);
      let _systemDebt = await cdpManager.getSystemDebt();
      th.assertIsApproximatelyEqual(_systemDebt, _cdpDebtColl1[0], _errorTolerance.toNumber());	  
	  
      // slashing to one wei	  	  
      await ethers.provider.send("evm_increaseTime", [43611]);
      await ethers.provider.send("evm_mine");  
      let _newIndex = 1;
      await collToken.setEthPerShare(_newIndex);  
	  
      // open another CDP
      let _collAmt2 = toBN("6024831127370552532");
      let _ebtcAmt2 = toBN("149482624651353285");
      await collToken.deposit({from: owner, value: _collAmt2});
      await borrowerOperations.openCdp(_ebtcAmt2, th.DUMMY_BYTES32, th.DUMMY_BYTES32, _collAmt2);
      let _cdpId2 = await sortedCdps.cdpOfOwnerByIndex(owner, 1);
      let _cdpDebtColl2 = await cdpManager.getSyncedDebtAndCollShares(_cdpId2);
      _systemDebt = await cdpManager.getSystemDebt();
      th.assertIsApproximatelyEqual(_systemDebt, (_cdpDebtColl1[0].add(_cdpDebtColl2[0])), _errorTolerance.toNumber());	
	  
      // sequence liquidation	  
      let _priceDiv = toBN("1");
      let _newPrice = _oldPrice.div(_priceDiv);
      await priceFeed.setPrice(_newPrice);
      let _n = 1;
      await debtToken.unprotectedMint(owner, _systemDebt);
      let _totalSupplyBefore = await debtToken.totalSupply();
      let _balBefore = await collToken.balanceOf(owner);
      let tx = await th.liquidateCdps(_n, _newPrice, contracts, {extraParams: {from: owner}});
      let _balAfter = await collToken.balanceOf(owner);
      let _totalSupplyDiff = _totalSupplyBefore.sub(await debtToken.totalSupply());
      if (_totalSupplyDiff.lt(_systemDebt)) {
          await debtToken.unprotectedBurn(owner, _systemDebt.sub(_totalSupplyDiff));
      }
	  
      // final check
      assert.isFalse(await sortedCdps.contains(_cdpId1));
      _cdpDebtColl2 = await cdpManager.getSyncedDebtAndCollShares(_cdpId2);
      _systemDebt = await cdpManager.getSystemDebt();
      let _distributedError = (await cdpManager.lastEBTCDebtErrorRedistribution()).div(mv._1e18BN);
      th.assertIsApproximatelyEqual(_systemDebt, (_distributedError.add(_cdpDebtColl2[0])), _errorTolerance.toNumber());
	  
      const liquidationEvents = th.getAllEventsByName(tx, 'CdpLiquidated')
      let _liquidator = th.getEventValByName(liquidationEvents[0], '_liquidator');
      let _debtToBurn = th.getEventValByName(liquidationEvents[0], '_debt');
      assert.isTrue(_liquidator == owner);
      let _liqPremium1 = th.getEventValByName(liquidationEvents[0], '_premiumToLiquidator');
      let _liqPremium = _liqPremium1
      let _debtToColl = _debtToBurn.mul(mv._1e18BN).div(toBN(_newPrice));
      assert.isTrue(_liqPremium.eq(_balAfter.sub(_balBefore).sub(_debtToColl)));
  })
  
  it("Test partial liquidation with extreme slashing case", async() => {
      let _errorTolerance = toBN("2000000");//compared to 1e18
      let _oldPrice = await priceFeed.getPrice();
	  
      // open CDP
      let _collAmt1 = toBN("7082199038359602403");
      let _ebtcAmt1 = toBN("150106490695243734");
      await collToken.deposit({from: owner, value: _collAmt1});
      await collToken.approve(borrowerOperations.address, mv._1Be18BN, {from: owner});
      await borrowerOperations.openCdp(_ebtcAmt1, th.DUMMY_BYTES32, th.DUMMY_BYTES32, _collAmt1);
      let _cdpId1 = await sortedCdps.cdpOfOwnerByIndex(owner, 0);
      let _cdpDebtColl1 = await cdpManager.getSyncedDebtAndCollShares(_cdpId1);
      let _systemDebt = await cdpManager.getSystemDebt();
      th.assertIsApproximatelyEqual(_systemDebt, (await debtToken.totalSupply()), _errorTolerance.toNumber());	  
	  
      // slashing to two wei	  	  
      await ethers.provider.send("evm_increaseTime", [43567]);
      await ethers.provider.send("evm_mine");  
      let _newIndex = 2;
      await collToken.setEthPerShare(_newIndex); 
	  
      // partial liquidation	  
      let _priceDiv = toBN("1");
      let _newPrice = _oldPrice.div(_priceDiv);
      await priceFeed.setPrice(_newPrice);
      let _partialAmount = toBN("1");
      await debtToken.unprotectedMint(owner, _partialAmount);
      let _totalSupplyBefore = await debtToken.totalSupply();
      await assertRevert(cdpManager.partiallyLiquidate(_cdpId1, _partialAmount, _cdpId1, _cdpId1), "LiquidationLibrary: Coll remaining in partially liquidated CDP must be >= minimum");
      let _totalSupplyDiff = _totalSupplyBefore.sub(await debtToken.totalSupply());
      if (_totalSupplyDiff.lt(_partialAmount)) {
          await debtToken.unprotectedBurn(owner, _partialAmount.sub(_totalSupplyDiff));
      }
      let _cdpDebtColl1After = await cdpManager.getSyncedDebtAndCollShares(_cdpId1);
      assert.isTrue(_cdpDebtColl1After[0].lt(_cdpDebtColl1[1]));
	  
      // final check
      _systemDebt = await cdpManager.getSystemDebt();
      th.assertIsApproximatelyEqual(_systemDebt, (await debtToken.totalSupply()), _errorTolerance.toNumber());
  })  
  
  it("LiquidateCdps(1) in normal mode", async () => {
      await openCdp({ ICR: toBN(dec(345, 16)), extraEBTCAmount: toBN(minDebt.toString()).add(toBN(1)), extraParams: { from: alice } })
      await openCdp({ ICR: toBN(dec(299, 16)), extraParams: { from: bob } })
      await openCdp({ ICR: toBN(dec(120, 16)), extraParams: { from: owner } })
      let _aliceCdpId = await sortedCdps.cdpOfOwnerByIndex(alice, 0);
      let _bobCdpId = await sortedCdps.cdpOfOwnerByIndex(bob, 0);
      let _ownerCdpId = await sortedCdps.cdpOfOwnerByIndex(owner, 0);
      assert.isTrue((await sortedCdps.contains(_ownerCdpId)));
      let _ownerColl = await cdpManager.getCdpCollShares(_ownerCdpId);
      let _ownerDebt = await cdpManager.getCdpDebt(_ownerCdpId);
	  
      // price slump but still in normal mode
      let _newPrice = dec(3700, 13);
      await priceFeed.setPrice(_newPrice);
      assert.isFalse((await cdpManager.checkRecoveryMode(_newPrice)));
	  
      // liquidateCdps(1)
      await debtToken.transfer(alice, toBN((await debtToken.balanceOf(owner)).toString()), {from: owner});
      let _debtBefore = await debtToken.balanceOf(alice);
      let _balBefore = await collToken.balanceOf(alice);
      let tx = await th.liquidateCdps(1, _newPrice, contracts, {extraParams: {from: alice}});
      let _debtAfter = await debtToken.balanceOf(alice);
      let _balAfter = await collToken.balanceOf(alice);
	  
      // post checks
      assert.isFalse((await sortedCdps.contains(_ownerCdpId)));
      let _liquidatedDebt = _ownerColl.mul(toBN(_newPrice)).div(LICR);
      let _badDebt = _ownerDebt.sub(_liquidatedDebt);
      assert.equal(_debtAfter.add(_liquidatedDebt).toString(), _debtBefore.toString(), '!liquidated debt');
      let _alicePendingDebt = await cdpManager.getPendingRedistributedDebt(_aliceCdpId);
      let _bobPendingDebt = await cdpManager.getPendingRedistributedDebt(_bobCdpId);
      th.assertIsApproximatelyEqual(_alicePendingDebt.add(_bobPendingDebt).toString(), _badDebt.toString());   
	  
      const liquidationEvents = th.getAllEventsByName(tx, 'CdpLiquidated')
      let _liquidator = th.getEventValByName(liquidationEvents[0], '_liquidator');
      assert.isTrue(_liquidator == alice);
      let _liqPremium1 = th.getEventValByName(liquidationEvents[0], '_premiumToLiquidator');
      let _liqPremium = _liqPremium1
      let _debtToColl = _liquidatedDebt.mul(mv._1e18BN).div(toBN(_newPrice));
      assert.isTrue(_liqPremium.eq(_balAfter.sub(_balBefore).sub(_debtToColl)));
	  
  }) 
  
  it("LiquidateCdps(n) in recovery mode", async () => {
      await openCdp({ ICR: toBN(dec(195, 16)), extraParams: { from: alice } })
      await openCdp({ ICR: toBN(dec(232, 16)), extraParams: { from: bob } })
      await openCdp({ ICR: toBN(dec(255, 16)), extraEBTCAmount: toBN(minDebt.toString()).add(toBN(1)), extraParams: { from: owner } })
      let _aliceCdpId = await sortedCdps.cdpOfOwnerByIndex(alice, 0);
      let _bobCdpId = await sortedCdps.cdpOfOwnerByIndex(bob, 0);
      let _ownerCdpId = await sortedCdps.cdpOfOwnerByIndex(owner, 0);
      let _aliceColl = await cdpManager.getCdpCollShares(_aliceCdpId);
      let _aliceDebt = await cdpManager.getCdpDebt(_aliceCdpId);
      let _bobDebt = await cdpManager.getCdpDebt(_bobCdpId);
	  
      // price slump to recovery mode
      let _newPrice = dec(3700, 13);
      await priceFeed.setPrice(_newPrice);
      assert.isTrue((await cdpManager.checkRecoveryMode(_newPrice)));
	  
      // liquidateCdps(2) with second in the list skipped due to backToNormal
      await debtToken.transfer(owner, toBN((await debtToken.balanceOf(alice)).toString()), {from: alice});
      let _debtBefore = await debtToken.balanceOf(owner);
      let _balBefore = await collToken.balanceOf(owner);
      let tx = await th.liquidateCdps(2, _newPrice, contracts, {extraParams: {from: owner}});
      let _debtAfter = await debtToken.balanceOf(owner);
      let _balAfter = await collToken.balanceOf(owner);
	  
      // post checks
      assert.isFalse((await sortedCdps.contains(_aliceCdpId)));
      assert.isTrue((await sortedCdps.contains(_bobCdpId)));
      let _liquidatedDebt = _aliceColl.mul(toBN(_newPrice)).div(LICR);
      let _badDebt = _aliceDebt.sub(_liquidatedDebt);
      assert.equal(_debtAfter.add(_liquidatedDebt).toString(), _debtBefore.toString(), '!liquidated debt');
      let _ownerPendingDebt = await cdpManager.getPendingRedistributedDebt(_ownerCdpId);
      let _bobPendingDebt = await cdpManager.getPendingRedistributedDebt(_bobCdpId);
      th.assertIsApproximatelyEqual(_ownerPendingDebt.add(_bobPendingDebt).toString(), _badDebt.toString()); 
	  
      const liquidationEvents = th.getAllEventsByName(tx, 'CdpLiquidated')
      let _liquidator = th.getEventValByName(liquidationEvents[0], '_liquidator');
      assert.isTrue(_liquidator == owner);
      let _liqPremium1 = th.getEventValByName(liquidationEvents[0], '_premiumToLiquidator');
      let _liqPremium = _liqPremium1
      let _debtToColl = _liquidatedDebt.mul(mv._1e18BN).div(toBN(_newPrice));
      assert.isTrue(_liqPremium.eq(_balAfter.sub(_balBefore).sub(_debtToColl)));
  })
  
  it("sequenceLiqToBatchLiq(): return [N] CDP candidates for batch liquidation after stETH slash", async () => {
      // Cdps undercollateralized under minimum liq premium [<3% ICR]
      await openCdp({ ICR: toBN(dec(126, 16)), extraParams: { from: alice } })	  
      let _aliceCdpId = await sortedCdps.cdpOfOwnerByIndex(alice, 0);
      // Cdps undercollateralized [3% < ICR < 100%]
      await openCdp({ ICR: toBN(dec(500, 16)), extraParams: { from: bob } })
      let _bobCdpId = await sortedCdps.cdpOfOwnerByIndex(bob, 0);
      // Cdps overcollateralized but liquidatable [100% <= ICR < MCR]
      await openCdp({ ICR: toBN(dec(4500, 16)), extraParams: { from: carol } })
      let _carolCdpId = await sortedCdps.cdpOfOwnerByIndex(carol, 0);
      // Cdps overcollateralized but liquidatable in recovery mode [MCR <= ICR < TCR]
      await openCdp({ ICR: toBN(dec(4800, 16)), extraParams: { from: dennis } })
      let _dennisCdpId = await sortedCdps.cdpOfOwnerByIndex(dennis, 0);
      // Cdps overcollateralized and unliquidatable [ICR >= TCR]
      await openCdp({ ICR: toBN(dec(5400, 16)), extraEBTCAmount: toBN(minDebt.toString()).mul(toBN(3)), extraParams: { from: owner } })
      let _ownerCdpId = await sortedCdps.cdpOfOwnerByIndex(owner, 0);

      // stETH got a serious slash
      let _price = dec(7428, 13);
      let _newIndex = dec(24, 15);
      await collToken.setEthPerShare(_newIndex);
      let _tcr = await cdpManager.getSyncedTCR(_price);
      assert.isTrue(_tcr.lt(_CCR));

      // check sequenceLiqToBatchLiq() results
      // riskiest CDP at last
      let _batch1 = await th.liqSequencerCallWithPrice(1, _price, contracts, {extraParams: { from: owner }});
      assert.isTrue(_batch1[0] == _aliceCdpId);
      let _batch2 = await th.liqSequencerCallWithPrice(2, _price, contracts, {extraParams: { from: owner }});
      assert.isTrue(_batch2.length == 2 && _batch2[1] == _aliceCdpId && _batch2[0] == _bobCdpId);
      let _batch3 = await th.liqSequencerCallWithPrice(3, _price, contracts, {extraParams: { from: owner }});
      assert.isTrue(_batch3.length == 3 && _batch3[2] == _aliceCdpId && _batch3[1] == _bobCdpId && _batch3[0] == _carolCdpId);
      let _batch4 = await th.liqSequencerCallWithPrice(4, _price, contracts, {extraParams: { from: owner }});
      assert.isTrue(_batch4.length == 4 && _batch4[3] == _aliceCdpId && _batch4[2] == _bobCdpId && _batch4[1] == _carolCdpId && _batch4[0] == _dennisCdpId);
      let _batch5 = await th.liqSequencerCallWithPrice(5, _price, contracts, {extraParams: { from: owner }});
      assert.isTrue(_batch5.length == 4 && _batch5[3] == _aliceCdpId && _batch5[2] == _bobCdpId && _batch5[1] == _carolCdpId && _batch5[0] == _dennisCdpId);	  
  })
  
  it("sequenceLiqToBatchLiq(): return [N] CDP candidates for batch liquidation in Recovery Mode", async () => {
      // Cdps undercollateralized under minimum liq premium [<3% ICR]
      await openCdp({ ICR: toBN(dec(126, 16)), extraParams: { from: alice } })	  
      let _aliceCdpId = await sortedCdps.cdpOfOwnerByIndex(alice, 0);
      // Cdps undercollateralized [3% < ICR < 100%]
      await openCdp({ ICR: toBN(dec(500, 16)), extraParams: { from: bob } })
      let _bobCdpId = await sortedCdps.cdpOfOwnerByIndex(bob, 0);
      // Cdps overcollateralized but liquidatable [100% <= ICR < MCR]
      await openCdp({ ICR: toBN(dec(4500, 16)), extraParams: { from: carol } })
      let _carolCdpId = await sortedCdps.cdpOfOwnerByIndex(carol, 0);
      // Cdps overcollateralized but liquidatable in recovery mode [MCR <= ICR < TCR]
      await openCdp({ ICR: toBN(dec(4800, 16)), extraParams: { from: dennis } })
      let _dennisCdpId = await sortedCdps.cdpOfOwnerByIndex(dennis, 0);
      // Cdps overcollateralized and unliquidatable [ICR >= TCR]
      await openCdp({ ICR: toBN(dec(5400, 16)), extraEBTCAmount: toBN(minDebt.toString()).mul(toBN(3)), extraParams: { from: owner } })
      let _ownerCdpId = await sortedCdps.cdpOfOwnerByIndex(owner, 0);

      // price slump to Recovery Mode
      let _newPrice = dec(175, 13);
      await priceFeed.setPrice(_newPrice);
      let _tcr = await cdpManager.getTCR(_newPrice);
      assert.isTrue(_tcr.gt(await cdpManager.getICR(_dennisCdpId, _newPrice)));
      assert.isTrue(_tcr.lt(_CCR));

      // check sequenceLiqToBatchLiq() results
      // riskiest CDP at last
      let _batch1 = await th.liqSequencerCallWithPrice(1, _newPrice, contracts, {extraParams: { from: owner }});
      assert.isTrue(_batch1[0] == _aliceCdpId);
      let _batch2 = await th.liqSequencerCallWithPrice(2, _newPrice, contracts, {extraParams: { from: owner }});
      assert.isTrue(_batch2.length == 2 && _batch2[1] == _aliceCdpId && _batch2[0] == _bobCdpId);
      let _batch3 = await th.liqSequencerCallWithPrice(3, _newPrice, contracts, {extraParams: { from: owner }});
      assert.isTrue(_batch3.length == 3 && _batch3[2] == _aliceCdpId && _batch3[1] == _bobCdpId && _batch3[0] == _carolCdpId);
      let _batch4 = await th.liqSequencerCallWithPrice(4, _newPrice, contracts, {extraParams: { from: owner }});
      assert.isTrue(_batch4.length == 4 && _batch4[3] == _aliceCdpId && _batch4[2] == _bobCdpId && _batch4[1] == _carolCdpId && _batch4[0] == _dennisCdpId);
      let _batch5 = await th.liqSequencerCallWithPrice(5, _newPrice, contracts, {extraParams: { from: owner }});
      assert.isTrue(_batch5.length == 4 && _batch5[3] == _aliceCdpId && _batch5[2] == _bobCdpId && _batch5[1] == _carolCdpId && _batch5[0] == _dennisCdpId);	  
  })

  it("sequenceLiqToBatchLiq(): return [N] CDP candidates for batch liquidation in Normal Mode", async () => {
      // Cdps undercollateralized under minimum liq premium [<3% ICR]
      await openCdp({ ICR: toBN(dec(126, 16)), extraParams: { from: alice } })	  
      let _aliceCdpId = await sortedCdps.cdpOfOwnerByIndex(alice, 0);
      // Cdps undercollateralized [3% < ICR < 100%]
      await openCdp({ ICR: toBN(dec(500, 16)), extraParams: { from: bob } })
      let _bobCdpId = await sortedCdps.cdpOfOwnerByIndex(bob, 0);
      // Cdps overcollateralized but liquidatable [100% <= ICR < MCR]
      await openCdp({ ICR: toBN(dec(4500, 16)), extraParams: { from: carol } })
      let _carolCdpId = await sortedCdps.cdpOfOwnerByIndex(carol, 0);
      // Cdps overcollateralized but liquidatable in recovery mode [MCR <= ICR < TCR]
      await openCdp({ ICR: toBN(dec(4800, 16)), extraParams: { from: dennis } })
      let _dennisCdpId = await sortedCdps.cdpOfOwnerByIndex(dennis, 0);
      // Cdps overcollateralized and unliquidatable [ICR >= TCR]
      await openCdp({ ICR: toBN(dec(5800, 16)), extraEBTCAmount: toBN(minDebt.toString()).mul(toBN(4)), extraParams: { from: owner } })
      let _ownerCdpId = await sortedCdps.cdpOfOwnerByIndex(owner, 0);

      // price keep system in Normal Mode
      let _newPrice = dec(175, 13);
      await priceFeed.setPrice(_newPrice);
      let _tcr = await cdpManager.getTCR(_newPrice);
      assert.isTrue(_tcr.gt(_CCR));

      // check sequenceLiqToBatchLiq() results
      // riskiest CDP at last
      let _batch1 = await th.liqSequencerCallWithPrice(1, _newPrice, contracts, {extraParams: { from: owner }});
      assert.isTrue(_batch1[0] == _aliceCdpId);
      let _batch2 = await th.liqSequencerCallWithPrice(2, _newPrice, contracts, {extraParams: { from: owner }});
      assert.isTrue(_batch2.length == 2 && _batch2[1] == _aliceCdpId && _batch2[0] == _bobCdpId);
      let _batch3 = await th.liqSequencerCallWithPrice(3, _newPrice, contracts, {extraParams: { from: owner }});
      assert.isTrue(_batch3.length == 3 && _batch3[2] == _aliceCdpId && _batch3[1] == _bobCdpId && _batch3[0] == _carolCdpId);
      let _batch4 = await th.liqSequencerCallWithPrice(4, _newPrice, contracts, {extraParams: { from: owner }});
      assert.isTrue(_batch4.length == 3 && _batch4[2] == _aliceCdpId && _batch4[1] == _bobCdpId && _batch4[0] == _carolCdpId);
      let _batch5 = await th.liqSequencerCallWithPrice(5, _newPrice, contracts, {extraParams: { from: owner }});
      assert.isTrue(_batch5.length == 3 && _batch5[2] == _aliceCdpId && _batch5[1] == _bobCdpId && _batch5[0] == _carolCdpId);	  
  })
  
  it("Full liquidation should leave zero collateral surplus if bad debt generated", async () => {
      let {tx: opAliceTx} = await openCdp({ ICR: toBN(dec(149, 16)), extraEBTCAmount: toBN(minDebt.toString()).add(toBN(1)), extraParams: { from: alice } })
      await openCdp({ extraEBTCAmount: toBN('951439999999999990'), extraParams: { from: bob, value: toBN('18311039310716208939') } })
      let _aliceCdpId = await sortedCdps.cdpOfOwnerByIndex(alice, 0);
      let _bobCdpId = await sortedCdps.cdpOfOwnerByIndex(bob, 0);
      let _oldPrice = await priceFeed.getPrice();
      console.log('cdpCollateral=' + (await cdpManager.getSyncedCdpCollShares(_bobCdpId)));
      console.log('cdpDebt=' + (await cdpManager.getSyncedCdpDebt(_bobCdpId)));
	  
      // shuffle a bit for the share rate to trigger liquidation since ICR < LICR
      await collToken.setEthPerShare(toBN("827268193736210321"));
      let _icr = await cdpManager.getSyncedICR(_bobCdpId, _oldPrice);
      assert.isTrue(_icr.lt(LICR));
      let _tcr = await cdpManager.getSyncedTCR(_oldPrice);
      assert.isTrue(_tcr.lt(_CCR));
	  
      // full liquidation should leave bad debt and zero collateral for this CDP
      let _surplusBalBefore = await collSurplusPool.getSurplusCollShares(bob);
      let _redistributedIndexBefore = await cdpManager.systemDebtRedistributionIndex();
      await cdpManager.liquidate(_bobCdpId, {from: alice});
      let _surplusBalAfter = await collSurplusPool.getSurplusCollShares(bob);
      let _redistributedIndexAfter = await cdpManager.systemDebtRedistributionIndex();
      assert.isTrue(_surplusBalBefore.eq(_surplusBalAfter));
      assert.isTrue(_redistributedIndexAfter.gt(_redistributedIndexBefore));
  })
  
})<|MERGE_RESOLUTION|>--- conflicted
+++ resolved
@@ -680,14 +680,8 @@
              const tx = await cdpManager.partiallyLiquidate(_aliceCdpId, _partialAmounts[i], _aliceCdpId, _aliceCdpId, {from: bob})
              _partialLiquidationTxs.push(tx);			  
           }else{			 
-<<<<<<< HEAD
-             // pass 0 or a number bigger than (leftColl*price/LICR) for partialLiquidate equals to full liquidation
              let _leftColl = (await cdpManager.getSyncedDebtAndCollShares(_aliceCdpId))[1]
-             const finalTx = await cdpManager.partiallyLiquidate(_aliceCdpId, (_leftColl.add(liqStipend).mul(toBN(_newPrice)).div(LICR)), _aliceCdpId, _aliceCdpId, {from: bob})
-=======
-             let _leftColl = (await cdpManager.getDebtAndCollShares(_aliceCdpId))[1]
              const finalTx = await cdpManager.liquidate(_aliceCdpId, {from: bob})
->>>>>>> f0473887
              _partialLiquidationTxs.push(finalTx);
           }			  
       } 
