--- conflicted
+++ resolved
@@ -596,11 +596,7 @@
 
       // check CdpUpdated event
       const troveUpdatedEvents = th.getAllEventsByName(tx, 'CdpUpdated')
-<<<<<<< HEAD
-      assert.equal(troveUpdatedEvents.length, 2, '!CdpUpdated event') // the first CdpUpdated event is for syncAccounting()
-=======
       assert.equal(troveUpdatedEvents.length, 2, '!CdpUpdated event') // first CdpUpdated event for syncAccounting()
->>>>>>> ec63e382
       assert.equal(troveUpdatedEvents[1].args[0], _aliceCdpId, '!partially liquidated CDP ID');
       assert.equal(troveUpdatedEvents[1].args[1], alice, '!partially liquidated CDP owner');
       assert.equal(troveUpdatedEvents[1].args[4].toString(), _debtRemaining.toString(), '!partially liquidated CDP remaining debt');
