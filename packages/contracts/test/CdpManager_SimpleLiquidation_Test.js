const deploymentHelper = require("../utils/deploymentHelpers.js")
const { TestHelper: th, MoneyValues: mv } = require("../utils/testHelpers.js")
const { toBN, dec, ZERO_ADDRESS } = th

const CdpManagerTester = artifacts.require("./CdpManagerTester")
const EBTCToken = artifacts.require("./EBTCTokenTester.sol")
const SimpleLiquidationTester = artifacts.require("./SimpleLiquidationTester.sol");

const assertRevert = th.assertRevert

contract('CdpManager - Simple Liquidation with external liquidators', async accounts => {
  const [bountyAddress, lpRewardsAddress, multisig] = accounts.slice(accounts.length - 3, accounts.length)
  const [
    owner,
    alice, bob, carol, dennis, erin, freddy, greta, harry, ida,
    whale, defaulter_1, defaulter_2, defaulter_3, defaulter_4,
    A, B, C, D, E, F, G, H, I
  ] = accounts;

  let contracts
  let cdpManager
  let priceFeed
  let sortedCdps
  let collSurplusPool;
  let _MCR;
  let collToken;

  const openCdp = async (params) => th.openCdp(contracts, params)

  beforeEach(async () => {
    contracts = await deploymentHelper.deployTesterContractsHardhat()
    let LQTYContracts = {}
    LQTYContracts.feeRecipient = contracts.feeRecipient;

    cdpManager = contracts.cdpManager
    priceFeed = contracts.priceFeedTestnet
    sortedCdps = contracts.sortedCdps
    debtToken = contracts.ebtcToken;
    activePool = contracts.activePool;
    defaultPool = contracts.defaultPool;
    minDebt = await contracts.borrowerOperations.MIN_NET_COLL();
    liqReward = await contracts.cdpManager.LIQUIDATOR_REWARD();	
    _MCR = await cdpManager.MCR();
    LICR = await cdpManager.LICR();
    borrowerOperations = contracts.borrowerOperations;
    collSurplusPool = contracts.collSurplusPool;
    collToken = contracts.collateral;
    liqStipend = await cdpManager.LIQUIDATOR_REWARD()

    await deploymentHelper.connectCoreContracts(contracts, LQTYContracts)
  })
  
  it("CDP needs to be active to be liquidated", async() => {	  
      await assertRevert(cdpManager.liquidate(th.DUMMY_BYTES32, {from: bob}), "CdpManager: Cdp does not exist or is closed");  
      await assertRevert(cdpManager.partiallyLiquidate(th.DUMMY_BYTES32, 123, th.DUMMY_BYTES32, th.DUMMY_BYTES32, {from: bob}), "CdpManager: Cdp does not exist or is closed");
  })
  
  it("ICR needs to be either below MCR in normal mode or below TCR in recovery mode for being liquidatable", async() => {
      await openCdp({ ICR: toBN(dec(299, 16)), extraParams: { from: alice } })
      let _aliceCdpId = await sortedCdps.cdpOfOwnerByIndex(alice, 0);	  
      await openCdp({ ICR: toBN(dec(199, 16)), extraParams: { from: bob } })
      let _bobCdpId = await sortedCdps.cdpOfOwnerByIndex(bob, 0);	  
	  
      // normal mode	  
      let _aliceICR = await cdpManager.getCurrentICR(_aliceCdpId, (await priceFeed.getPrice()));
      assert.isTrue(_aliceICR.gt(_MCR));
      await assertRevert(cdpManager.liquidate(_aliceCdpId, {from: bob}), "!_ICR");
      await assertRevert(cdpManager.partiallyLiquidate(_aliceCdpId, 123, _aliceCdpId, _aliceCdpId, {from: bob}), "!_ICR");  
	  
      // recovery mode	  
      let _newPrice = dec(2400, 13);
      await priceFeed.setPrice(_newPrice);
      assert.isTrue((await cdpManager.checkRecoveryMode(_newPrice)));
      await contracts.collateral.approve(borrowerOperations.address, mv._1Be18BN, {from: alice});
      await contracts.collateral.deposit({from: alice, value: dec(100, 'ether')});
      await borrowerOperations.addColl(_aliceCdpId, _aliceCdpId, _aliceCdpId, dec(100, 'ether'), { from: alice, value: 0 })
      _aliceICR = await cdpManager.getCurrentICR(_aliceCdpId, _newPrice);
      let _TCR = await cdpManager.getTCR(_newPrice);
      assert.isTrue(_aliceICR.gt(_TCR));
      await assertRevert(cdpManager.liquidate(_aliceCdpId, {from: bob}), "!_ICR");
      await assertRevert(cdpManager.partiallyLiquidate(_aliceCdpId, 123, _aliceCdpId, _aliceCdpId, {from: bob}), "!_ICR");	  
  })
  
  it("Liquidator should prepare enough asset for repayment", async () => {
      let {tx: opAliceTx} = await openCdp({ ICR: toBN(dec(299, 16)), extraEBTCAmount: toBN(minDebt.toString()).add(toBN(1)), extraParams: { from: alice } })
      await openCdp({ ICR: toBN(dec(199, 16)), extraParams: { from: bob } })
      let _aliceCdpId = await sortedCdps.cdpOfOwnerByIndex(alice, 0);
      assert.isTrue(await sortedCdps.contains(_aliceCdpId));
	  
      // price slump
      let _newPrice = dec(2400, 13);
      await priceFeed.setPrice(_newPrice);
	  
      // liquidator bob coming in but failed to liquidate due to insufficient debt
      await assertRevert(cdpManager.liquidate(_aliceCdpId, {from: bob}), "ERC20: burn amount exceeds balance");
      assert.isTrue(await sortedCdps.contains(_aliceCdpId));
  })
  
  it("Liquidation should spare the last CDP", async () => {
      await openCdp({ ICR: toBN(dec(299, 16)), extraParams: { from: alice } })
      let _aliceCdpId = await sortedCdps.cdpOfOwnerByIndex(alice, 0);	  
      // price slump
      let _newPrice = dec(2400, 13);
      await priceFeed.setPrice(_newPrice);
      await assertRevert(cdpManager.liquidate(_aliceCdpId, {from: alice}), "CdpManager: Only one cdp in the system");
  })
  
  it("CDPs below MCR will be liquidated", async () => {
      let {tx: opAliceTx} = await openCdp({ ICR: toBN(dec(299, 16)), extraParams: { from: alice } })
      await openCdp({ ICR: toBN(dec(299, 16)), extraParams: { from: bob } })
      let _aliceCdpId = await sortedCdps.cdpOfOwnerByIndex(alice, 0);
      assert.isTrue(await sortedCdps.contains(_aliceCdpId));
      let _debtBorrowed = await cdpManager.getCdpDebt(_aliceCdpId);
      let _colDeposited = await cdpManager.getCdpColl(_aliceCdpId);
	  
      // price slump
      let _newPrice = dec(2400, 13);
      await priceFeed.setPrice(_newPrice);
	  
      // liquidator bob coming in 
      await debtToken.transfer(bob, (await debtToken.balanceOf(alice)), {from: alice});	  
      let _debtLiquidatorPre = await debtToken.balanceOf(bob);  
      let _debtSystemPre = await cdpManager.getEntireSystemDebt();
      let _colSystemPre = await cdpManager.getEntireSystemColl();
      let _ethLiquidatorPre = await web3.eth.getBalance(bob);
      let _collLiquidatorPre = await collToken.balanceOf(bob);	 	  
      let _debtInActivePoolPre = await activePool.getEBTCDebt();
      let _collInActivePoolPre = await activePool.getStEthColl();
	  
      let _expectedDebtRepaid = _colDeposited.mul(toBN(_newPrice)).div(LICR);
	  
      const tx = await cdpManager.liquidate(_aliceCdpId, {from: bob})	  
      let _debtLiquidatorPost = await debtToken.balanceOf(bob);
      let _debtSystemPost = await cdpManager.getEntireSystemDebt();
      let _colSystemPost = await cdpManager.getEntireSystemColl();
      let _ethLiquidatorPost = await web3.eth.getBalance(bob);
      let _collLiquidatorPost = await collToken.balanceOf(bob);	  
      let _debtInActivePoolPost = await activePool.getEBTCDebt();
      let _collInActivePoolPost = await activePool.getStEthColl();

      // check CdpLiquidated event
      const liquidationEvents = th.getAllEventsByName(tx, 'CdpLiquidated')
      assert.equal(liquidationEvents.length, 1, '!CdpLiquidated event')
      assert.equal(liquidationEvents[0].args[0], _aliceCdpId, '!liquidated CDP ID');
      assert.equal(liquidationEvents[0].args[1], alice, '!liquidated CDP owner');
      assert.equal(liquidationEvents[0].args[2].toString(), _expectedDebtRepaid.toString(), '!liquidated CDP debt');
      assert.equal(liquidationEvents[0].args[3].toString(), _colDeposited.toString(), '!liquidated CDP collateral');
	  
      // check liquidator balance change
      let _gasUsed = th.gasUsed(tx);
      let _debtDecreased = toBN(_debtLiquidatorPre.toString()).sub(toBN(_debtLiquidatorPost.toString()));
      th.assertIsApproximatelyEqual(_debtDecreased.toString(), _expectedDebtRepaid.toString());		  
      const gasUsedETH = toBN(tx.receipt.effectiveGasPrice.toString()).mul(toBN(_gasUsed.toString()));
      let _ethSeizedByLiquidator = toBN(_collLiquidatorPost.toString()).sub(toBN(_collLiquidatorPre.toString()));//.add(gasUsedETH);
      assert.equal(_ethSeizedByLiquidator.toString(), _colDeposited.add(liqReward).toString(), '!liquidator collateral balance');	 
	  
      // check system balance change
      let _debtDecreasedSystem = toBN(_debtSystemPre.toString()).sub(toBN(_debtSystemPost.toString()));
      assert.equal(_debtDecreasedSystem.toString(), _expectedDebtRepaid.toString(), '!system debt balance');	
      let _colDecreasedSystem = toBN(_colSystemPre.toString()).sub(toBN(_colSystemPost.toString())); 
      assert.equal(_colDecreasedSystem.toString(), _colDeposited.toString(), '!system collateral balance');	
      let _debtDecreasedActivePool = toBN(_debtInActivePoolPre.toString()).sub(toBN(_debtInActivePoolPost.toString())); 
      assert.equal(_debtDecreasedActivePool.toString(), _debtBorrowed.toString(), '!activePool debt balance');
      let _debtDefaultPool = await defaultPool.getEBTCDebt(); 
      assert.equal(_debtDefaultPool.toString(), _debtBorrowed.sub(_expectedDebtRepaid).toString(), '!defaultPool debt balance');
      let _colDecreasedActivePool = toBN(_collInActivePoolPre.toString()).sub(toBN(_collInActivePoolPost.toString())); 
      assert.equal(_colDecreasedActivePool.toString(), _colDeposited.toString(), '!activePool collateral balance');

      // Confirm target CDPs removed
      assert.isFalse(await sortedCdps.contains(_aliceCdpId))

      // Confirm removed CDP have status 'closed by liquidation' (Status enum element idx 3)
      assert.equal((await cdpManager.Cdps(_aliceCdpId))[4], '3')
  })
  
  it("Should allow non-EOA liquidator", async () => {
      let {tx: opAliceTx} = await openCdp({ ICR: toBN(dec(299, 16)), extraParams: { from: alice } })
      await openCdp({ ICR: toBN(dec(299, 16)), extraParams: { from: bob } })
      let _aliceCdpId = await sortedCdps.cdpOfOwnerByIndex(alice, 0);
      assert.isTrue(await sortedCdps.contains(_aliceCdpId));
      let _debtBorrowed = await cdpManager.getCdpDebt(_aliceCdpId);
      let _colDeposited = await cdpManager.getCdpColl(_aliceCdpId);
	  
      // price slump
      let _newPrice = dec(2400, 13);
      await priceFeed.setPrice(_newPrice);
	  
      // non-EOA liquidator coming in	
      const simpleLiquidationTester = await SimpleLiquidationTester.new();
      await simpleLiquidationTester.setCdpManager(cdpManager.address);
	
      await debtToken.transfer(simpleLiquidationTester.address, (await debtToken.balanceOf(alice)), {from: alice});	  
      await debtToken.transfer(simpleLiquidationTester.address, (await debtToken.balanceOf(bob)), {from: bob});	 
      let _debtLiquidatorPre = await debtToken.balanceOf(simpleLiquidationTester.address);  
      let _debtSystemPre = await cdpManager.getEntireSystemDebt();
      let _colSystemPre = await cdpManager.getEntireSystemColl();
      let _ethLiquidatorPre = await web3.eth.getBalance(simpleLiquidationTester.address);
      let _collLiquidatorPre = await collToken.balanceOf(simpleLiquidationTester.address); 	  
      let _debtInActivePoolPre = await activePool.getEBTCDebt();
      let _collInActivePoolPre = await activePool.getStEthColl();
	  
      let _expectedDebtRepaid = _colDeposited.mul(toBN(_newPrice)).div(LICR);
	  
      const tx = await simpleLiquidationTester.liquidateCdp(_aliceCdpId, {from: owner});	  
      let _debtLiquidatorPost = await debtToken.balanceOf(simpleLiquidationTester.address);
      let _debtSystemPost = await cdpManager.getEntireSystemDebt();
      let _colSystemPost = await cdpManager.getEntireSystemColl();
      let _ethLiquidatorPost = await web3.eth.getBalance(simpleLiquidationTester.address);	
      let _collLiquidatorPost = await collToken.balanceOf(simpleLiquidationTester.address);  
      let _debtInActivePoolPost = await activePool.getEBTCDebt();
      let _collInActivePoolPost = await activePool.getStEthColl();
	  
      // check EtherReceived event
//      const seizedEtherEvents = th.getAllEventsByName(tx, 'EtherReceived')
//      assert.equal(seizedEtherEvents.length, 1, '!EtherReceived event')
//      assert.equal(seizedEtherEvents[0].args[0], (await cdpManager.activePool()), '!Ether from Active Pool');
//      assert.equal(seizedEtherEvents[0].args[1].toString(), _colDeposited.toString(), '!liquidated CDP collateral');
	  
      // check liquidator balance change
      let _debtDecreased = toBN(_debtLiquidatorPre.toString()).sub(toBN(_debtLiquidatorPost.toString()));
      th.assertIsApproximatelyEqual(_debtDecreased.toString(), _expectedDebtRepaid.toString());		
      let _ethSeizedByLiquidator = toBN(_collLiquidatorPost.toString()).sub(toBN(_collLiquidatorPre.toString()));
      assert.equal(_ethSeizedByLiquidator.toString(), _colDeposited.add(liqReward).toString(), '!liquidator collateral balance');	 
	  
      // check system balance change
      let _debtDecreasedSystem = toBN(_debtSystemPre.toString()).sub(toBN(_debtSystemPost.toString()));
      assert.equal(_debtDecreasedSystem.toString(), _expectedDebtRepaid.toString(), '!system debt balance');	
      let _colDecreasedSystem = toBN(_colSystemPre.toString()).sub(toBN(_colSystemPost.toString())); 
      assert.equal(_colDecreasedSystem.toString(), _colDeposited.toString(), '!system collateral balance');	
      let _debtDecreasedActivePool = toBN(_debtInActivePoolPre.toString()).sub(toBN(_debtInActivePoolPost.toString())); 
      assert.equal(_debtDecreasedActivePool.toString(), _debtBorrowed.toString(), '!activePool debt balance');
      let _debtDefaultPool = await defaultPool.getEBTCDebt(); 
      assert.equal(_debtDefaultPool.toString(), _debtBorrowed.sub(_expectedDebtRepaid).toString(), '!defaultPool debt balance');
      let _colDecreasedActivePool = toBN(_collInActivePoolPre.toString()).sub(toBN(_collInActivePoolPost.toString())); 
      assert.equal(_colDecreasedActivePool.toString(), _colDeposited.toString(), '!activePool collateral balance');

      // Confirm target CDPs removed
      assert.isFalse(await sortedCdps.contains(_aliceCdpId))

      // Confirm removed CDP have status 'closed by liquidation' (Status enum element idx 3)
      assert.equal((await cdpManager.Cdps(_aliceCdpId))[4], '3')
  })  
  
  // with collateral token, there is no hook for liquidator to use 
  xit("Should allow non-EOA liquidator to reenter liquidate(bytes32) if everything adds-up", async () => {
      let {tx: opAliceTx} = await openCdp({ ICR: toBN(dec(299, 16)), extraParams: { from: alice } })
      await openCdp({ ICR: toBN(dec(299, 16)), extraParams: { from: bob } })
      let _aliceCdpId = await sortedCdps.cdpOfOwnerByIndex(alice, 0);
      let _bobCdpId = await sortedCdps.cdpOfOwnerByIndex(bob, 0);
      assert.isTrue(await sortedCdps.contains(_aliceCdpId));
      assert.isTrue(await sortedCdps.contains(_bobCdpId));
      let _aliceColl = await cdpManager.getCdpColl(_aliceCdpId);
      let _bobColl = await cdpManager.getCdpColl(_bobCdpId);	  
      await openCdp({ ICR: toBN(dec(299, 16)), extraParams: { from: owner } }) 
	  
      // price slump
      let _newPrice = dec(2400, 13);
      await priceFeed.setPrice(_newPrice);
	  
      // non-EOA liquidator coming in	
      const simpleLiquidationTester = await SimpleLiquidationTester.new();
      await simpleLiquidationTester.setCdpManager(cdpManager.address);
      await simpleLiquidationTester.setReceiveType(1);//tell liquidator to try reentering liquidation
	
      await debtToken.transfer(simpleLiquidationTester.address, (await debtToken.balanceOf(alice)), {from: alice});	  
      await debtToken.transfer(simpleLiquidationTester.address, (await debtToken.balanceOf(bob)), {from: bob});	
      await debtToken.transfer(simpleLiquidationTester.address, (await debtToken.balanceOf(owner)), {from: owner});		 
	  
      // try to liquidate same cdp via reenter liquidate(), expect revert
      let _debtPre = await cdpManager.getCdpDebt(_aliceCdpId);
      await assertRevert(simpleLiquidationTester.liquidateCdp(_aliceCdpId, {from: owner}), "CdpManager: Cdp does not exist or is closed");
      assert.isTrue(await sortedCdps.contains(_aliceCdpId));
      let _debtPost = await cdpManager.getCdpDebt(_aliceCdpId);
      assert.equal(_debtPre.toString(), _debtPost.toString(), '!liquidation should revert');
	  
      // try to liquidate another cdp via reenter liquidate()
      await simpleLiquidationTester.setReEnterLiqCdpId(_bobCdpId);//tell liquidator to try reentering liquidation
      let _tx = await simpleLiquidationTester.liquidateCdp(_aliceCdpId, {from: owner});
      assert.isTrue(_tx.receipt.status);
      assert.isFalse(await sortedCdps.contains(_aliceCdpId));
      assert.isFalse(await sortedCdps.contains(_bobCdpId));
	  
      // check events on receive()
      const receiveEvents = th.getAllEventsByName(_tx, 'EtherReceived')
      assert.equal(receiveEvents.length, 2, '!EtherReceived event')
      assert.equal(receiveEvents[0].args[1].toString(), _aliceColl.toString(), '!Ether from alice CDP');
      assert.equal(receiveEvents[1].args[1].toString(), _bobColl.toString(), '!Ether from bob CDP');
  })
  
  // with collateral token, there is no hook for liquidator to use 
  xit("non-EOA liquidator might revert on Ether receive() to fail liquidation", async () => {
      let {tx: opAliceTx} = await openCdp({ ICR: toBN(dec(299, 16)), extraParams: { from: alice } })
      await openCdp({ ICR: toBN(dec(299, 16)), extraParams: { from: bob } })
      let _aliceCdpId = await sortedCdps.cdpOfOwnerByIndex(alice, 0);
      assert.isTrue(await sortedCdps.contains(_aliceCdpId));
	  
      // price slump
      let _newPrice = dec(2400, 13);
      await priceFeed.setPrice(_newPrice);
	  
      // non-EOA liquidator coming in	
      const simpleLiquidationTester = await SimpleLiquidationTester.new();
      await simpleLiquidationTester.setCdpManager(cdpManager.address);
      await simpleLiquidationTester.setReceiveType(2);//tell non-EOA liquidator to try reverting on receive()
	
      await debtToken.transfer(simpleLiquidationTester.address, (await debtToken.balanceOf(alice)), {from: alice});	  
      await debtToken.transfer(simpleLiquidationTester.address, (await debtToken.balanceOf(bob)), {from: bob});	
      let _debtPre = await cdpManager.getCdpDebt(_aliceCdpId);
      await assertRevert(simpleLiquidationTester.liquidateCdp(_aliceCdpId, {from: bob}), "ActivePool: sending ETH failed");
      assert.isTrue(await sortedCdps.contains(_aliceCdpId));
      let _debtPost = await cdpManager.getCdpDebt(_aliceCdpId);
      assert.equal(_debtPre.toString(), _debtPost.toString(), '!liquidation should revert');
  })
  
  it("liquidate(): liquidate a CDP in recovery mode", async () => {	
      await openCdp({ ICR: toBN(dec(2, 18)), extraParams: { from: bob } });	  
      let bobCdpId = await sortedCdps.getFirst();
      assert.isTrue(await sortedCdps.contains(bobCdpId));	
      await openCdp({ ICR: toBN(dec(2, 18)), extraParams: { from: carol } });	  
      let carolCdpId = await sortedCdps.cdpOfOwnerByIndex(carol, 0);
      assert.isTrue(await sortedCdps.contains(carolCdpId));

      // mint Alice some EBTC
      await openCdp({ ICR: toBN(dec(160, 16)), extraParams: { from: alice } });	
      await debtToken.transfer(owner, (await debtToken.balanceOf(bob)), {from : bob});	
      await debtToken.transfer(owner, (await debtToken.balanceOf(carol)), {from : carol});  
      await debtToken.transfer(owner, (await debtToken.balanceOf(alice)), {from: alice});	  
      let aliceCdpId = await sortedCdps.cdpOfOwnerByIndex(alice, 0);
      let aliceCdpOwner = await sortedCdps.existCdpOwners(aliceCdpId);
      assert.isTrue(aliceCdpOwner == alice);

      // maniuplate price to liquidate alice
      let _newPrice = dec(800, 13);
      await priceFeed.setPrice(_newPrice);  
      assert.isTrue(await cdpManager.checkRecoveryMode(_newPrice));

      let aliceDebt = await cdpManager.getCdpDebt(aliceCdpId);
      let aliceColl = await cdpManager.getCdpColl(aliceCdpId);		  
      let prevDebtOfOwner = await debtToken.balanceOf(owner);
      assert.isTrue(toBN(prevDebtOfOwner.toString()).gt(toBN(aliceDebt.toString())));
	  
      // liquidate alice in recovery mode	  
      let prevETHOfOwner = await ethers.provider.getBalance(owner);
      let _collLiquidatorPre = await collToken.balanceOf(owner);
      let _TCR = await cdpManager.getTCR(_newPrice);
      let _aliceICR = await cdpManager.getCurrentICR(aliceCdpId, _newPrice);
      assert.isTrue(toBN(_aliceICR.toString()).lt(toBN(_TCR.toString())));
      assert.isTrue(toBN(_aliceICR.toString()).lt(toBN(_MCR.toString())));
      assert.isTrue(toBN(_aliceICR.toString()).lt(toBN(LICR.toString())));
	  
      let _expectedDebtRepaid = aliceColl.mul(toBN(_newPrice)).div(LICR);
	  
      let _liquidateRecoveryTx = await cdpManager.liquidate(aliceCdpId, { from: owner});	  
      let postDebtOfOwner = await debtToken.balanceOf(owner);
      let postETHOfOwner = await ethers.provider.getBalance(owner);
      let _collLiquidatorPost = await collToken.balanceOf(owner);
      assert.isFalse(await sortedCdps.contains(aliceCdpId));
      let _liquidatedEvents = th.getAllEventsByName(_liquidateRecoveryTx, 'CdpLiquidated');
      assert.equal(_liquidatedEvents.length, 1, '!CdpLiquidated event');
      assert.equal(_liquidatedEvents[0].args[0], aliceCdpId, '!liquidated CDP ID');
      assert.equal(_liquidatedEvents[0].args[1], alice, '!liquidated CDP owner');
      th.assertIsApproximatelyEqual(_liquidatedEvents[0].args[2].toString(), _expectedDebtRepaid.toString());
      assert.equal(_liquidatedEvents[0].args[3].toString(), aliceColl.toString(), '!liquidated CDP collateral');
      assert.equal(_liquidatedEvents[0].args[4].toString(), '2', '!liquidateInRecoveryMode');// alice was liquidated in recovery mode
      let _gasEtherUsed = toBN(_liquidateRecoveryTx.receipt.effectiveGasPrice.toString()).mul(toBN((th.gasUsed(_liquidateRecoveryTx)).toString()));
      let _ethSeizedByLiquidator = toBN(_collLiquidatorPost.toString()).sub(toBN(_collLiquidatorPre.toString()));

      // owner get collateral from alice by repaying the debts
      assert.equal(toBN(prevDebtOfOwner.toString()).sub(toBN(postDebtOfOwner.toString())).toString(), toBN(_expectedDebtRepaid.toString()).toString());
      assert.equal(_ethSeizedByLiquidator.toString(), toBN(aliceColl.toString()).add(liqReward).toString());
  }) 
  
  it("liquidate(): liquidate a CDP in recovery mode with some surplus to claim", async () => {	
      await openCdp({ ICR: toBN(dec(299, 16)), extraParams: { from: bob } });	  
      let bobCdpId = await sortedCdps.getFirst();
      assert.isTrue(await sortedCdps.contains(bobCdpId));	
      await openCdp({ ICR: toBN(dec(299, 16)), extraParams: { from: carol } });	  
      let carolCdpId = await sortedCdps.cdpOfOwnerByIndex(carol, 0);
      assert.isTrue(await sortedCdps.contains(carolCdpId));

      // mint Alice some EBTC
      await openCdp({ ICR: toBN(dec(265, 16)), extraEBTCAmount: toBN(minDebt.toString()).add(toBN(1)), extraParams: { from: alice } });	
      await debtToken.transfer(owner, (await debtToken.balanceOf(bob)), {from : bob});	
      await debtToken.transfer(owner, (await debtToken.balanceOf(carol)), {from : carol});  
      await debtToken.transfer(owner, (await debtToken.balanceOf(alice)), {from: alice});	  
      let aliceCdpId = await sortedCdps.cdpOfOwnerByIndex(alice, 0);
      let aliceCdpOwner = await sortedCdps.existCdpOwners(aliceCdpId);
      assert.isTrue(aliceCdpOwner == alice);

      // maniuplate price to liquidate alice
      let _newPrice = dec(3100, 13);
      await priceFeed.setPrice(_newPrice);  
      assert.isTrue(await cdpManager.checkRecoveryMode(_newPrice));

      let aliceDebt = await cdpManager.getCdpDebt(aliceCdpId);
      let aliceColl = await cdpManager.getCdpColl(aliceCdpId);		  
      let prevDebtOfOwner = await debtToken.balanceOf(owner);
      assert.isTrue(toBN(prevDebtOfOwner.toString()).gt(toBN(aliceDebt.toString())));
	  
      // liquidate alice in recovery mode	  
      let prevETHOfOwner = await ethers.provider.getBalance(owner);	
      let _collLiquidatorPre = await collToken.balanceOf(owner);
      let _TCR = await cdpManager.getTCR(_newPrice);
      let _aliceICR = await cdpManager.getCurrentICR(aliceCdpId, _newPrice);
      assert.isTrue(toBN(_aliceICR.toString()).lt(toBN(_TCR.toString())));
      assert.isTrue(toBN(_aliceICR.toString()).gt(toBN(_MCR.toString())));
      let _cappedLiqColl = toBN(aliceDebt.toString()).mul(_MCR).div(toBN(_newPrice));
      let _liquidateRecoveryTx = await cdpManager.liquidate(aliceCdpId, { from: owner});	  
      let postDebtOfOwner = await debtToken.balanceOf(owner);
      let postETHOfOwner = await ethers.provider.getBalance(owner);	
      let _collLiquidatorPost = await collToken.balanceOf(owner);
      assert.isFalse(await sortedCdps.contains(aliceCdpId));
      let _liquidatedEvents = th.getAllEventsByName(_liquidateRecoveryTx, 'CdpLiquidated');
      assert.equal(_liquidatedEvents.length, 1, '!CdpLiquidated event');
      assert.equal(_liquidatedEvents[0].args[0], aliceCdpId, '!liquidated CDP ID');
      assert.equal(_liquidatedEvents[0].args[1], alice, '!liquidated CDP owner');
      assert.equal(_liquidatedEvents[0].args[2].toString(), aliceDebt.toString(), '!liquidated CDP debt');
      assert.equal(_liquidatedEvents[0].args[3].toString(), _cappedLiqColl.toString(), '!liquidated CDP collateral');
      assert.equal(_liquidatedEvents[0].args[4].toString(), '2', '!liquidateInRecoveryMode');// alice was liquidated in recovery mode
      let _gasEtherUsed = toBN(_liquidateRecoveryTx.receipt.effectiveGasPrice.toString()).mul(toBN((th.gasUsed(_liquidateRecoveryTx)).toString()));
      let _ethSeizedByLiquidator = toBN(_collLiquidatorPost.toString()).sub(toBN(_collLiquidatorPre.toString()));
      let _expectClaimSurplus = toBN(aliceColl.toString()).sub(_cappedLiqColl);
      let _toClaimSurplus = await collSurplusPool.getCollateral(alice);
      assert.isTrue(toBN(_toClaimSurplus.toString()).gt(toBN('0')));
      assert.equal(_toClaimSurplus.toString(), _expectClaimSurplus.toString());

      // owner get collateral from alice by repaying the debts
      assert.equal(toBN(prevDebtOfOwner.toString()).sub(toBN(postDebtOfOwner.toString())).toString(), toBN(aliceDebt.toString()).toString());
      assert.equal(_ethSeizedByLiquidator.toString(), toBN(aliceColl.toString()).add(liqReward).sub(toBN(_toClaimSurplus.toString())).toString());
	  
      // alice could claim whatever surplus is
      let prevETHOfAlice = await ethers.provider.getBalance(alice);	
      let _collClaimatorPre = await collToken.balanceOf(alice);
      let _claimTx = await borrowerOperations.claimCollateral({ from: alice});	
      let postETHOfAlice = await ethers.provider.getBalance(alice);
      let _collClaimatorPost = await collToken.balanceOf(alice);
      let _gasEtherUsedClaim = toBN(_claimTx.receipt.effectiveGasPrice.toString()).mul(toBN((th.gasUsed(_claimTx)).toString()));
      let _ethClaimed = toBN(_collClaimatorPost.toString()).sub(toBN(_collClaimatorPre.toString()));
      assert.equal(_ethClaimed.toString(), toBN(_toClaimSurplus.toString()).toString());
  })  
  
  it("Liquidator partially liquidate in recovery mode", async () => {
      await openCdp({ ICR: toBN(dec(299, 16)), extraEBTCAmount: toBN(minDebt.toString()).add(toBN(1)), extraParams: { from: alice } })
      let _aliceCdpId = await sortedCdps.cdpOfOwnerByIndex(alice, 0);	  
      await openCdp({ ICR: toBN(dec(279, 16)), extraEBTCAmount: toBN(dec(1, 18)), extraParams: { from: bob } })
      let _bobCdpId = await sortedCdps.cdpOfOwnerByIndex(bob, 0);
      assert.isTrue(await sortedCdps.contains(_aliceCdpId));
	  
      await openCdp({ ICR: toBN(dec(169, 16)), extraParams: { from: carol } })
      let _carolCdpId = await sortedCdps.cdpOfOwnerByIndex(carol, 0);	  
      await openCdp({ ICR: toBN(dec(159, 16)), extraParams: { from: owner } })
      let _ownerCdpId = await sortedCdps.cdpOfOwnerByIndex(owner, 0);
      assert.isFalse(await cdpManager.checkRecoveryMode(await priceFeed.getPrice()));
	  
      // bob now sit second in sorted CDP list according to NICR
      let _firstId = await sortedCdps.getFirst();
      let _secondId = await sortedCdps.getNext(_firstId);
      assert.equal(_secondId, _bobCdpId);
      let _thirdId = await sortedCdps.getNext(_secondId);
      assert.equal(_thirdId, _carolCdpId);
      let _lastId = await sortedCdps.getLast();
      assert.equal(_lastId, _ownerCdpId);
	  
      // accumulate some interest
      await ethers.provider.send("evm_increaseTime", [8640000]);
      await ethers.provider.send("evm_mine");
	  
      // price slump to make system enter recovery mode
      let _newPrice = dec(2400, 13);
      await priceFeed.setPrice(_newPrice);
      assert.isTrue(await cdpManager.checkRecoveryMode(_newPrice));
      let _bobICR = await cdpManager.getCurrentICR(_bobCdpId, _newPrice);
      assert.isTrue(toBN(_bobICR.toString()).lt(LICR));
      let _colRatio = LICR;	 
	  
      await debtToken.transfer(alice, (await debtToken.balanceOf(bob)), {from: bob});
      // liquidator alice coming in firstly partially liquidate some portion(0.5 EBTC) of bob 
      let _partialAmount = toBN("500000000000000000"); // 0.5e18
      let _debtFirstPre = await cdpManager.getCdpDebt(_bobCdpId);
      let _collFirstPre = await cdpManager.getCdpColl(_bobCdpId);
      let _debtInLiquidatorPre = await debtToken.balanceOf(alice);
      let _ethLiquidatorPre = await web3.eth.getBalance(alice);		
      let _collLiquidatorPre = await collToken.balanceOf(alice); 	  
      let _liqTx = await cdpManager.partiallyLiquidate(_bobCdpId, _partialAmount, _bobCdpId, _bobCdpId, {from: alice});
      let _ethLiquidatorPost = await web3.eth.getBalance(alice);	
      let _collLiquidatorPost = await collToken.balanceOf(alice);	
      let _collFirstPost = await cdpManager.getCdpColl(_bobCdpId);  	  	  
      const gasUsedETH = toBN(_liqTx.receipt.effectiveGasPrice.toString()).mul(toBN(th.gasUsed(_liqTx).toString()));
      let _ethSeizedByLiquidator = toBN(_collLiquidatorPost.toString()).sub(toBN(_collLiquidatorPre.toString()));
      let _debtFirstPost = await cdpManager.getCdpDebt(_bobCdpId);
      let _debtInLiquidatorPost = await debtToken.balanceOf(alice);
      let _debtDecreased = toBN(_debtFirstPre.toString()).sub(toBN(_debtFirstPost.toString()));
      let _debtInLiquidatorDecreased = toBN(_debtInLiquidatorPre.toString()).sub(toBN(_debtInLiquidatorPost.toString()));
      let _collDecreased = toBN(_collFirstPre.toString()).sub(toBN(_collFirstPost.toString()));
      
      // check debt change & calculation in receovery mode
      assert.equal(_debtDecreased.toString(), _debtInLiquidatorDecreased.toString(), '!partially liquidation debt change in liquidator');
      assert.equal(_debtDecreased.toString(), _partialAmount.toString(), '!partially liquidation debt calculation');	
	  
      // check collateral change & calculation in receovery mode
      assert.equal(_collDecreased.toString(), _ethSeizedByLiquidator.toString(), '!partially liquidation collateral change in liquidator');
      assert.equal(_collDecreased.toString(), _debtDecreased.mul(_colRatio).div(toBN(dec(100,16))).mul(toBN(dec(1, 18))).div(toBN(_newPrice)).toString());	
	 
      // bob still sit on the second of list
      _firstId = await sortedCdps.getFirst();
      _secondId = await sortedCdps.getNext(_firstId);
      assert.equal(_secondId, _bobCdpId); 
  }) 
  
  it("CDP below MCR could be partially liquidated in normal mode", async () => {
      await openCdp({ ICR: toBN(dec(345, 16)), extraEBTCAmount: toBN(minDebt.toString()).add(toBN(1)), extraParams: { from: alice } })
      let _aliceCdpId = await sortedCdps.cdpOfOwnerByIndex(alice, 0);
      await openCdp({ ICR: toBN(dec(299, 16)), extraParams: { from: bob } })
      assert.isTrue(await sortedCdps.contains(_aliceCdpId));
      await openCdp({ ICR: toBN(dec(169, 16)), extraParams: { from: owner } })
      let _ownerCdpId = await sortedCdps.cdpOfOwnerByIndex(owner, 0);
	  
      // alice now sit top of sorted CDP list according to NICR
      assert.equal((await sortedCdps.getFirst()), _aliceCdpId);
	  
      // accumulate some interest
      await ethers.provider.send("evm_increaseTime", [8640000]);
      await ethers.provider.send("evm_mine");
	  
      // price slump
      let _newPrice = dec(2350, 13);
      await priceFeed.setPrice(_newPrice);
	  
      // FIXME get some pending rewards for remaining CDP
      let _ownerDebt = await cdpManager.getCdpDebt(_ownerCdpId);
      await debtToken.transfer(owner, toBN(_ownerDebt.toString()).sub(toBN((await debtToken.balanceOf(owner)).toString())), {from: alice});	
      await cdpManager.liquidateCdps(1, {from: owner});
      assert.isFalse(await sortedCdps.contains(_ownerCdpId));
      let _rewardETH = await cdpManager.getPendingETHReward(_aliceCdpId);
      assert.isTrue(toBN(_rewardETH.toString()).eq(toBN('0')));
      let _rewardEBTCDebt = await cdpManager.getPendingEBTCDebtReward(_aliceCdpId);
      assert.isTrue(toBN(_rewardEBTCDebt.toString()).gt(toBN('0')));	
	  
      // liquidator bob coming in firstly partially liquidate some portion(0.1 EBTC) of alice
      let _partialAmount = toBN("100000000000000000"); // 0.1e18
      let _icr = await cdpManager.getCurrentICR(_aliceCdpId, _newPrice);

      assert.isTrue(toBN(_icr.toString()).lt(_MCR));
      assert.isTrue(toBN(_icr.toString()).gt(LICR));
      let _colRatio = _icr;	 
	  
      let _debtLiquidated = _partialAmount;
      let _collLiquidated = _debtLiquidated.mul(_colRatio).div(toBN(_newPrice));
	  
      // liquidator bob coming in 
      await debtToken.transfer(bob, (await debtToken.balanceOf(alice)), {from: alice});	  
      let _debtLiquidatorPre = await debtToken.balanceOf(bob);  
      let _debtSystemPre = await cdpManager.getEntireSystemDebt();
      let _colSystemPre = await cdpManager.getEntireSystemColl();
      let _ethLiquidatorPre = await web3.eth.getBalance(bob);	
      let _collLiquidatorPre = await collToken.balanceOf(bob);	  
      let _debtInAllPoolPre = toBN((await activePool.getEBTCDebt()).toString()).add(toBN((await defaultPool.getEBTCDebt()).toString()));
      let _collInAllPoolPre = toBN((await activePool.getStEthColl()).toString()).add(toBN((await defaultPool.getStEthColl()).toString()));
      const tx = await cdpManager.partiallyLiquidate(_aliceCdpId, _partialAmount, _aliceCdpId, _aliceCdpId, {from: bob}) 
      let _collRemaining = await cdpManager.getCdpColl(_aliceCdpId); 
      let _stakeRemaining = await cdpManager.getCdpStake(_aliceCdpId);
      let _debtRemaining = await cdpManager.getCdpDebt(_aliceCdpId);
      let _debtInAllPoolPost = toBN((await activePool.getEBTCDebt()).toString()).add(toBN((await defaultPool.getEBTCDebt()).toString()));
      let _collInAllPoolPost = toBN((await activePool.getStEthColl()).toString()).add(toBN((await defaultPool.getStEthColl()).toString()));
      let _additionalCol = dec(1, 'ether');
      await contracts.collateral.approve(borrowerOperations.address, mv._1Be18BN, {from: alice});
      await contracts.collateral.deposit({from: alice, value: _additionalCol});
      await borrowerOperations.addColl(_aliceCdpId, _aliceCdpId, _aliceCdpId, _additionalCol, { from: alice, value: 0 }); //apply pending rewards	  
      let _debtLiquidatorPost = await debtToken.balanceOf(bob);
      let _debtSystemPost = await cdpManager.getEntireSystemDebt();
      let _colSystemPost = await cdpManager.getEntireSystemColl();
      let _ethLiquidatorPost = await web3.eth.getBalance(bob);	
      let _collLiquidatorPost = await collToken.balanceOf(bob);

      // check CdpUpdated event
      const troveUpdatedEvents = th.getAllEventsByName(tx, 'CdpUpdated')
      assert.equal(troveUpdatedEvents.length, 1, '!CdpUpdated event')
      assert.equal(troveUpdatedEvents[0].args[0], _aliceCdpId, '!partially liquidated CDP ID');
      assert.equal(troveUpdatedEvents[0].args[1], alice, '!partially liquidated CDP owner');
      assert.equal(troveUpdatedEvents[0].args[4].toString(), _debtRemaining.toString(), '!partially liquidated CDP remaining debt');
      assert.equal(troveUpdatedEvents[0].args[5].toString(), _collRemaining.toString(), '!partially liquidated CDP remaining collateral');
      assert.equal(troveUpdatedEvents[0].args[6].toString(), _stakeRemaining.toString(), '!partially liquidated CDP remaining stake');
      assert.equal(troveUpdatedEvents[0].args[7], 4, '!CdpManagerOperation.partiallyLiquidate');

      // check CdpPartiallyLiquidated event
      const liquidationEvents = th.getAllEventsByName(tx, 'CdpPartiallyLiquidated')
      assert.equal(liquidationEvents.length, 1, '!CdpPartiallyLiquidated event')
      assert.equal(liquidationEvents[0].args[0], _aliceCdpId, '!partially liquidated CDP ID');
      assert.equal(liquidationEvents[0].args[1], alice, '!partially liquidated CDP owner');
      assert.equal(liquidationEvents[0].args[2].toString(), _debtLiquidated.toString(), '!partially liquidated CDP debt');
      assert.equal(liquidationEvents[0].args[3].toString(), _collLiquidated.toString(), '!partially liquidated CDP collateral');
      assert.equal(liquidationEvents[0].args[4], 4, '!CdpManagerOperation.partiallyLiquidate');
	  
      // check liquidator balance change
      let _gasUsed = th.gasUsed(tx);
      let _debtDecreased = toBN(_debtLiquidatorPre.toString()).sub(toBN(_debtLiquidatorPost.toString()));
      assert.equal(_debtDecreased.toString(), _debtLiquidated.toString(), '!liquidator debt balance');		  
      const gasUsedETH = toBN(tx.receipt.effectiveGasPrice.toString()).mul(toBN(_gasUsed.toString()));
      let _ethSeizedByLiquidator = toBN(_collLiquidatorPost.toString()).sub(toBN(_collLiquidatorPre.toString()));
      assert.equal(_ethSeizedByLiquidator.toString(), _collLiquidated.toString(), '!liquidator collateral balance');	 
	  
      // check system balance change
      let _debtDecreasedSystem = toBN(_debtSystemPre.toString()).sub(toBN(_debtSystemPost.toString()));
      assert.equal(_debtDecreasedSystem.toString(), _debtLiquidated.toString(), '!system debt balance');	
      let _colDecreasedSystem = toBN(_colSystemPre.toString()).sub(toBN(_colSystemPost.toString())); 
      assert.equal(_colDecreasedSystem.add(toBN(_additionalCol)).toString(), _collLiquidated.toString(), '!system collateral balance');	
      let _debtDecreasedAllPool = toBN(_debtInAllPoolPre.toString()).sub(toBN(_debtInAllPoolPost.toString())); 
      assert.equal(_debtDecreasedAllPool.toString(), _debtLiquidated.toString(), '!activePool debt balance');
      let _colDecreasedAllPool = toBN(_collInAllPoolPre.toString()).sub(toBN(_collInAllPoolPost.toString())); 
      assert.equal(_colDecreasedAllPool.toString(), _collLiquidated.toString(), '!activePool collateral balance');

      // Confirm the CDP still there
      assert.isTrue(await sortedCdps.contains(_aliceCdpId))

      // Confirm CDP have status 'active' (Status enum element idx 1)
      assert.equal((await cdpManager.Cdps(_aliceCdpId))[4], '1')
	  
      // Confirm partially liquidated CDP got higher or at least equal ICR than before
      let _aliceNewICR = await cdpManager.getCurrentICR(_aliceCdpId, _newPrice);
      assert.isTrue(toBN(_icr.toString()).lte(_aliceNewICR));
	  
      // Confirm alice still on top of sorted CDP list since partially liquidation should keep its ICR NOT decreased
      assert.equal((await sortedCdps.getFirst()), _aliceCdpId);
  })
  
  it("CDP could be fully liquidated step by step via partiallyLiquidate() and liquidate() lastly", async () => {
      await openCdp({ ICR: toBN(dec(299, 16)), extraEBTCAmount: toBN(minDebt.toString()).add(toBN(1)), extraParams: { from: alice } })
      await openCdp({ ICR: toBN(dec(299, 16)), extraParams: { from: bob } })
      let _aliceCdpId = await sortedCdps.cdpOfOwnerByIndex(alice, 0);
      assert.isTrue(await sortedCdps.contains(_aliceCdpId));
      let _debtBorrowed = await cdpManager.getCdpDebt(_aliceCdpId);
      let _colDeposited = await cdpManager.getCdpColl(_aliceCdpId);
	  
      // accumulate some interest
      await ethers.provider.send("evm_increaseTime", [8640000]);
      await ethers.provider.send("evm_mine");
	  
      // price slump
      let _newPrice = dec(2400, 13);
      await priceFeed.setPrice(_newPrice);
	  
      // partial liquidation steps: Firstly 1/4, Secondly another 1/4, Lastly all the rest
      let _quarterDebt = _debtBorrowed.div(toBN('4'));
      let _partialAmounts = [_quarterDebt, _quarterDebt, _debtBorrowed.sub(_quarterDebt).sub(_quarterDebt)];
      let _partialLiquidations = 3;
      let _partialLiquidationTxs = [];
	  
      // liquidator bob coming in 
      await debtToken.transfer(bob, (await debtToken.balanceOf(alice)), {from: alice});	  
      let _debtLiquidatorPre = await debtToken.balanceOf(bob);  
      let _debtSystemPre = await cdpManager.getEntireSystemDebt();
      let _colSystemPre = await cdpManager.getEntireSystemColl();
      let _ethLiquidatorPre = await web3.eth.getBalance(bob);	
      let _collLiquidatorPre = await collToken.balanceOf(bob);	  
      let _debtInActivePoolPre = await activePool.getEBTCDebt();
      let _collInActivePoolPre = await activePool.getStEthColl();
	  
      for(let i = 0;i < _partialLiquidations;i++){
          if(i < _partialLiquidations - 1){
             const tx = await cdpManager.partiallyLiquidate(_aliceCdpId, _partialAmounts[i], _aliceCdpId, _aliceCdpId, {from: bob})
             _partialLiquidationTxs.push(tx);			  
          }else{			 
             // pass 0 or a number bigger than (leftColl*price/LICR) for partialLiquidate equals to full liquidation
             let _leftColl = (await cdpManager.getEntireDebtAndColl(_aliceCdpId))[1]
             const finalTx = await cdpManager.partiallyLiquidate(_aliceCdpId, (_leftColl.add(liqStipend).mul(toBN(_newPrice)).div(LICR)), _aliceCdpId, _aliceCdpId, {from: bob})
             _partialLiquidationTxs.push(finalTx);
          }			  
      } 
      
      let _debtLiquidatorPost = await debtToken.balanceOf(bob);
      let _debtSystemPost = await cdpManager.getEntireSystemDebt();
      let _colSystemPost = await cdpManager.getEntireSystemColl();
      let _ethLiquidatorPost = await web3.eth.getBalance(bob);	  
      let _collLiquidatorPost = await collToken.balanceOf(bob);	
      let _debtInActivePoolPost = await activePool.getEBTCDebt();
      let _collInActivePoolPost = await activePool.getStEthColl();
	  
      // check liquidator balance change
      let _leftCollWithHalfDebtRepaid = _colDeposited.sub(_quarterDebt.add(_quarterDebt).mul(LICR).div(toBN(_newPrice)));
      let _expectedDebtRepaid = _quarterDebt.add(_quarterDebt).add(_leftCollWithHalfDebtRepaid.mul(toBN(_newPrice)).div(LICR));
      let _debtDecreased = toBN(_debtLiquidatorPre.toString()).sub(toBN(_debtLiquidatorPost.toString()));
      th.assertIsApproximatelyEqual(_debtDecreased.toString(), _expectedDebtRepaid.toString());
      let gasUsedETH = toBN('0');
      for(let i = 0;i < _partialLiquidations;i++){
          let _gasUsed = toBN(th.gasUsed(_partialLiquidationTxs[i]).toString());	
          gasUsedETH = gasUsedETH.add(toBN(_partialLiquidationTxs[i].receipt.effectiveGasPrice.toString()).mul(toBN(_gasUsed.toString())));	  		  
      }
      let _ethSeizedByLiquidator = toBN(_collLiquidatorPost.toString()).sub(toBN(_collLiquidatorPre.toString()));
      assert.equal(_ethSeizedByLiquidator.toString(), _colDeposited.add(liqReward).toString(), '!liquidator collateral balance');
	  
      // check system balance change
      let _debtDecreasedSystem = toBN(_debtSystemPre.toString()).sub(toBN(_debtSystemPost.toString()));
      assert.equal(_debtDecreasedSystem.toString(), _expectedDebtRepaid.toString(), '!system debt balance');	
      let _colDecreasedSystem = toBN(_colSystemPre.toString()).sub(toBN(_colSystemPost.toString())); 
      assert.equal(_colDecreasedSystem.toString(), _colDeposited.toString(), '!system collateral balance');
      let _debtDecreasedActivePool = toBN(_debtInActivePoolPre.toString()).sub(toBN(_debtInActivePoolPost.toString())); 
      assert.equal(_debtDecreasedActivePool.toString(), _debtBorrowed.toString(), '!activePool debt balance');	
      let _debtDefaultPool = await defaultPool.getEBTCDebt(); 
      assert.equal(_debtDefaultPool.toString(), _debtBorrowed.sub(_expectedDebtRepaid).toString(), '!defaultPool debt balance');
      let _colDecreasedActivePool = toBN(_collInActivePoolPre.toString()).sub(toBN(_collInActivePoolPost.toString())); 
      assert.equal(_colDecreasedActivePool.toString(), _colDeposited.toString(), '!activePool collateral balance');

      // Confirm all CDPs removed
      assert.isFalse(await sortedCdps.contains(_aliceCdpId))

      // Confirm CDPs have status 'closed by liquidation' (Status enum element idx 3)
      assert.equal((await cdpManager.Cdps(_aliceCdpId))[4], '3')
  })
  
  it("Partial liquidation can not leave CDP below minimum debt size", async () => {
      await openCdp({ ICR: toBN(dec(299, 16)), extraEBTCAmount: toBN(minDebt.toString()).add(toBN(1)), extraParams: { from: alice } })
      await openCdp({ ICR: toBN(dec(299, 16)), extraParams: { from: bob } })
      let _aliceCdpId = await sortedCdps.cdpOfOwnerByIndex(alice, 0);
      let _debtBorrowed = await cdpManager.getCdpDebt(_aliceCdpId);
	  
      // price slump
      let _newPrice = dec(2400, 13);
      await priceFeed.setPrice(_newPrice);
	  
      // liquidator bob coming in 
<<<<<<< HEAD
      await debtToken.transfer(bob, (await debtToken.balanceOf(alice)), {from: alice});
      await assertRevert(cdpManager.partiallyLiquidate(_aliceCdpId, _debtBorrowed, _aliceCdpId, _aliceCdpId, {from: bob}), "LiquidationLibrary: Partial debt liquidated must be less than total debt"); 
=======
      await debtToken.transfer(bob, (await debtToken.balanceOf(alice)), {from: alice});     
      await assertRevert(cdpManager.partiallyLiquidate(_aliceCdpId, _debtBorrowed, _aliceCdpId, _aliceCdpId, {from: bob}), "!maxDebtByPartialLiq"); 
>>>>>>> c06c3b75
  })  
  
  it("Test sequence liquidation with extreme slashing case", async() => {
      let _errorTolerance = toBN("2000000");//compared to 1e18
      let _oldPrice = await priceFeed.getPrice();
	  
      // open CDP
      let _collAmt1 = toBN("23295194968429539453");
      let _ebtcAmt1 = toBN("149901978595855214");
      await collToken.deposit({from: owner, value: _collAmt1});
      await collToken.approve(borrowerOperations.address, mv._1Be18BN, {from: owner});
      await borrowerOperations.openCdp(_ebtcAmt1, th.DUMMY_BYTES32, th.DUMMY_BYTES32, _collAmt1);
      let _cdpId1 = await sortedCdps.cdpOfOwnerByIndex(owner, 0);
      let _cdpDebtColl1 = await cdpManager.getEntireDebtAndColl(_cdpId1);
      let _systemDebt = await cdpManager.getEntireSystemDebt();
      th.assertIsApproximatelyEqual(_systemDebt, _cdpDebtColl1[0], _errorTolerance.toNumber());	  
	  
      // slashing to one wei	  	  
      await ethers.provider.send("evm_increaseTime", [43611]);
      await ethers.provider.send("evm_mine");  
      let _newIndex = 1;
      await collToken.setEthPerShare(_newIndex);  
	  
      // open another CDP
      let _collAmt2 = toBN("6024831127370552532");
      let _ebtcAmt2 = toBN("149482624651353285");
      await collToken.deposit({from: owner, value: _collAmt2});
      await borrowerOperations.openCdp(_ebtcAmt2, th.DUMMY_BYTES32, th.DUMMY_BYTES32, _collAmt2);
      let _cdpId2 = await sortedCdps.cdpOfOwnerByIndex(owner, 1);
      let _cdpDebtColl2 = await cdpManager.getEntireDebtAndColl(_cdpId2);
      _systemDebt = await cdpManager.getEntireSystemDebt();
      th.assertIsApproximatelyEqual(_systemDebt, (_cdpDebtColl1[0].add(_cdpDebtColl2[0])), _errorTolerance.toNumber());	
	  
      // sequence liquidation	  
      let _priceDiv = toBN("1");
      let _newPrice = _oldPrice.div(_priceDiv);
      await priceFeed.setPrice(_newPrice);
      let _n = 1;
      await debtToken.unprotectedMint(owner, _systemDebt);
      let _totalSupplyBefore = await debtToken.totalSupply();
      await cdpManager.liquidateCdps(_n);
      let _totalSupplyDiff = _totalSupplyBefore.sub(await debtToken.totalSupply());
      if (_totalSupplyDiff.lt(_systemDebt)) {
          await debtToken.unprotectedBurn(owner, _systemDebt.sub(_totalSupplyDiff));
      }
	  
      // final check
      _cdpDebtColl1 = await cdpManager.getEntireDebtAndColl(_cdpId1);
      _cdpDebtColl2 = await cdpManager.getEntireDebtAndColl(_cdpId2);
      _systemDebt = await cdpManager.getEntireSystemDebt();
      th.assertIsApproximatelyEqual(_systemDebt, (_cdpDebtColl1[0].add(_cdpDebtColl2[0])), _errorTolerance.toNumber());
  })
  
  it("Test partial liquidation with extreme slashing case", async() => {
      let _errorTolerance = toBN("2000000");//compared to 1e18
      let _oldPrice = await priceFeed.getPrice();
	  
      // open CDP
      let _collAmt1 = toBN("7082199038359602403");
      let _ebtcAmt1 = toBN("150106490695243734");
      await collToken.deposit({from: owner, value: _collAmt1});
      await collToken.approve(borrowerOperations.address, mv._1Be18BN, {from: owner});
      await borrowerOperations.openCdp(_ebtcAmt1, th.DUMMY_BYTES32, th.DUMMY_BYTES32, _collAmt1);
      let _cdpId1 = await sortedCdps.cdpOfOwnerByIndex(owner, 0);
      let _cdpDebtColl1 = await cdpManager.getEntireDebtAndColl(_cdpId1);
      let _systemDebt = await cdpManager.getEntireSystemDebt();
      th.assertIsApproximatelyEqual(_systemDebt, (await debtToken.totalSupply()), _errorTolerance.toNumber());	  
	  
      // slashing to two wei	  	  
      await ethers.provider.send("evm_increaseTime", [43567]);
      await ethers.provider.send("evm_mine");  
      let _newIndex = 2;
      await collToken.setEthPerShare(_newIndex); 
	  
      // partial liquidation	  
      let _priceDiv = toBN("1");
      let _newPrice = _oldPrice.div(_priceDiv);
      await priceFeed.setPrice(_newPrice);
      let _partialAmount = toBN("1");
      await debtToken.unprotectedMint(owner, _partialAmount);
      let _totalSupplyBefore = await debtToken.totalSupply();
      await cdpManager.partiallyLiquidate(_cdpId1, _partialAmount, _cdpId1, _cdpId1);
      let _totalSupplyDiff = _totalSupplyBefore.sub(await debtToken.totalSupply());
      if (_totalSupplyDiff.lt(_partialAmount)) {
          await debtToken.unprotectedBurn(owner, _partialAmount.sub(_totalSupplyDiff));
      }
      let _cdpDebtColl1After = await cdpManager.getEntireDebtAndColl(_cdpId1);
      assert.isTrue(_cdpDebtColl1After[0].lt(_cdpDebtColl1[1]));
	  
      // final check
      _systemDebt = await cdpManager.getEntireSystemDebt();
      th.assertIsApproximatelyEqual(_systemDebt, (await debtToken.totalSupply()), _errorTolerance.toNumber());
<<<<<<< HEAD
=======
  })  
  
  it("LiquidateCdps(1) in normal mode", async () => {
      await openCdp({ ICR: toBN(dec(345, 16)), extraEBTCAmount: toBN(minDebt.toString()).add(toBN(1)), extraParams: { from: alice } })
      await openCdp({ ICR: toBN(dec(299, 16)), extraParams: { from: bob } })
      await openCdp({ ICR: toBN(dec(120, 16)), extraParams: { from: owner } })
      let _aliceCdpId = await sortedCdps.cdpOfOwnerByIndex(alice, 0);
      let _bobCdpId = await sortedCdps.cdpOfOwnerByIndex(bob, 0);
      let _ownerCdpId = await sortedCdps.cdpOfOwnerByIndex(owner, 0);
      assert.isTrue((await sortedCdps.contains(_ownerCdpId)));
      let _ownerColl = await cdpManager.getCdpColl(_ownerCdpId);
      let _ownerDebt = await cdpManager.getCdpDebt(_ownerCdpId);
	  
      // price slump but still in normal mode
      let _newPrice = dec(3700, 13);
      await priceFeed.setPrice(_newPrice);
      assert.isFalse((await cdpManager.checkRecoveryMode(_newPrice)));
	  
      // liquidateCdps(1)
      await debtToken.transfer(alice, toBN((await debtToken.balanceOf(owner)).toString()), {from: owner});
      let _debtBefore = await debtToken.balanceOf(alice);
      await cdpManager.liquidateCdps(1, {from: alice});
      let _debtAfter = await debtToken.balanceOf(alice);
	  
      // post checks
      assert.isFalse((await sortedCdps.contains(_ownerCdpId)));
      let _liquidatedDebt = _ownerColl.mul(toBN(_newPrice)).div(LICR);
      let _badDebt = _ownerDebt.sub(_liquidatedDebt);
      assert.equal(_debtAfter.add(_liquidatedDebt).toString(), _debtBefore.toString(), '!liquidated debt');
      let _alicePendingDebt = await cdpManager.getPendingEBTCDebtReward(_aliceCdpId);
      let _bobPendingDebt = await cdpManager.getPendingEBTCDebtReward(_bobCdpId);
      th.assertIsApproximatelyEqual(_alicePendingDebt.add(_bobPendingDebt).toString(), _badDebt.toString());  
	  
  }) 
  
  it("LiquidateCdps(n) in recovery mode", async () => {
      await openCdp({ ICR: toBN(dec(195, 16)), extraParams: { from: alice } })
      await openCdp({ ICR: toBN(dec(232, 16)), extraParams: { from: bob } })
      await openCdp({ ICR: toBN(dec(255, 16)), extraEBTCAmount: toBN(minDebt.toString()).add(toBN(1)), extraParams: { from: owner } })
      let _aliceCdpId = await sortedCdps.cdpOfOwnerByIndex(alice, 0);
      let _bobCdpId = await sortedCdps.cdpOfOwnerByIndex(bob, 0);
      let _ownerCdpId = await sortedCdps.cdpOfOwnerByIndex(owner, 0);
      let _aliceColl = await cdpManager.getCdpColl(_aliceCdpId);
      let _aliceDebt = await cdpManager.getCdpDebt(_aliceCdpId);
      let _bobDebt = await cdpManager.getCdpDebt(_bobCdpId);
	  
      // price slump to recovery mode
      let _newPrice = dec(3700, 13);
      await priceFeed.setPrice(_newPrice);
      assert.isTrue((await cdpManager.checkRecoveryMode(_newPrice)));
	  
      // liquidateCdps(2) with second in the list skipped due to backToNormal
      await debtToken.transfer(owner, toBN((await debtToken.balanceOf(alice)).toString()), {from: alice});
      let _debtBefore = await debtToken.balanceOf(owner);
      await cdpManager.liquidateCdps(2, {from: owner});
      let _debtAfter = await debtToken.balanceOf(owner);
	  
      // post checks
      assert.isFalse((await sortedCdps.contains(_aliceCdpId)));
      assert.isTrue((await sortedCdps.contains(_bobCdpId)));
      let _liquidatedDebt = _aliceColl.mul(toBN(_newPrice)).div(LICR);
      let _badDebt = _aliceDebt.sub(_liquidatedDebt);
      assert.equal(_debtAfter.add(_liquidatedDebt).toString(), _debtBefore.toString(), '!liquidated debt');
      let _ownerPendingDebt = await cdpManager.getPendingEBTCDebtReward(_ownerCdpId);
      let _bobPendingDebt = await cdpManager.getPendingEBTCDebtReward(_bobCdpId);
      th.assertIsApproximatelyEqual(_ownerPendingDebt.add(_bobPendingDebt).toString(), _badDebt.toString());  
	  
>>>>>>> c06c3b75
  })
  
})<|MERGE_RESOLUTION|>--- conflicted
+++ resolved
@@ -717,14 +717,9 @@
       let _newPrice = dec(2400, 13);
       await priceFeed.setPrice(_newPrice);
 	  
-      // liquidator bob coming in 
-<<<<<<< HEAD
+      // liquidator bob coming in
       await debtToken.transfer(bob, (await debtToken.balanceOf(alice)), {from: alice});
       await assertRevert(cdpManager.partiallyLiquidate(_aliceCdpId, _debtBorrowed, _aliceCdpId, _aliceCdpId, {from: bob}), "LiquidationLibrary: Partial debt liquidated must be less than total debt"); 
-=======
-      await debtToken.transfer(bob, (await debtToken.balanceOf(alice)), {from: alice});     
-      await assertRevert(cdpManager.partiallyLiquidate(_aliceCdpId, _debtBorrowed, _aliceCdpId, _aliceCdpId, {from: bob}), "!maxDebtByPartialLiq"); 
->>>>>>> c06c3b75
   })  
   
   it("Test sequence liquidation with extreme slashing case", async() => {
@@ -817,8 +812,6 @@
       // final check
       _systemDebt = await cdpManager.getEntireSystemDebt();
       th.assertIsApproximatelyEqual(_systemDebt, (await debtToken.totalSupply()), _errorTolerance.toNumber());
-<<<<<<< HEAD
-=======
   })  
   
   it("LiquidateCdps(1) in normal mode", async () => {
@@ -884,9 +877,7 @@
       assert.equal(_debtAfter.add(_liquidatedDebt).toString(), _debtBefore.toString(), '!liquidated debt');
       let _ownerPendingDebt = await cdpManager.getPendingEBTCDebtReward(_ownerCdpId);
       let _bobPendingDebt = await cdpManager.getPendingEBTCDebtReward(_bobCdpId);
-      th.assertIsApproximatelyEqual(_ownerPendingDebt.add(_bobPendingDebt).toString(), _badDebt.toString());  
-	  
->>>>>>> c06c3b75
+      th.assertIsApproximatelyEqual(_ownerPendingDebt.add(_bobPendingDebt).toString(), _badDebt.toString()); 
   })
   
 })