--- conflicted
+++ resolved
@@ -718,7 +718,6 @@
       await priceFeed.setPrice(_newPrice);
 	  
       // liquidator bob coming in 
-<<<<<<< HEAD
       await debtToken.transfer(bob, (await debtToken.balanceOf(alice)), {from: alice});     
       await assertRevert(cdpManager.partiallyLiquidate(_aliceCdpId, _debtBorrowed, _aliceCdpId, _aliceCdpId, {from: bob}), "!maxDebtByPartialLiq"); 
   })  
@@ -813,10 +812,6 @@
       // final check
       _systemDebt = await cdpManager.getEntireSystemDebt();
       th.assertIsApproximatelyEqual(_systemDebt, (await debtToken.totalSupply()), _errorTolerance.toNumber());
-=======
-      await debtToken.transfer(bob, (await debtToken.balanceOf(alice)), {from: alice});
-      await assertRevert(cdpManager.partiallyLiquidate(_aliceCdpId, _debtBorrowed, _aliceCdpId, _aliceCdpId, {from: bob}), "LiquidationLibrary: Partial debt liquidated must be less than total debt"); 
->>>>>>> 819528a5
   })
   
 })