--- conflicted
+++ resolved
@@ -2183,14 +2183,6 @@
       assert.isTrue(lqtyStaking_EBTCBalance_After.eq(lqtyStaking_EBTCBalance_Before))
     })
 
-<<<<<<< HEAD
-    it("adjustCdp(): Borrowing at zero rate does not change LQTY staking contract EBTC fees-per-unit-staked", async () => {
-      await openCdp({ extraEBTCAmount: toBN(dec(20000, 18)), ICR: toBN(dec(2, 18)), extraParams: { from: whale, value: toBN(dec(100, 'ether')) } })
-      await openCdp({ extraEBTCAmount: toBN(dec(40000, 18)), ICR: toBN(dec(2, 18)), extraParams: { from: A } })
-      await openCdp({ extraEBTCAmount: toBN(dec(40000, 18)), ICR: toBN(dec(2, 18)), extraParams: { from: B } })
-      await openCdp({ extraEBTCAmount: toBN(dec(40000, 18)), ICR: toBN(dec(2, 18)), extraParams: { from: C } })
-      await openCdp({ extraEBTCAmount: toBN(dec(40000, 18)), ICR: toBN(dec(2, 18)), extraParams: { from: D } })
-=======
     it("adjustCdp(): Borrowing at zero base rate changes LQTY staking contract EBTC fees-per-unit-staked", async () => {
       await _signer.sendTransaction({ to: whale, value: ethers.utils.parseEther("20000")});
       await _signer.sendTransaction({ to: A, value: ethers.utils.parseEther("50000")});
@@ -2202,7 +2194,6 @@
       await openCdp({ extraEBTCAmount: toBN(dec(400, 18)), ICR: toBN(dec(2, 18)), extraParams: { from: B } })
       await openCdp({ extraEBTCAmount: toBN(dec(400, 18)), ICR: toBN(dec(2, 18)), extraParams: { from: C } })
       await openCdp({ extraEBTCAmount: toBN(dec(400, 18)), ICR: toBN(dec(2, 18)), extraParams: { from: D } })
->>>>>>> cee018bd
 
       const DIndex = await sortedCdps.cdpOfOwnerByIndex(D,0)
 
@@ -4069,12 +4060,6 @@
       assert.isTrue(EBTCRequest_D.eq(EBTCBalance_D))
     })
 
-<<<<<<< HEAD
-    it("openCdp(): Borrowing at zero base rate does not change the LQTY staking contract EBTC fees-per-unit-staked", async () => {
-      await openCdp({ extraEBTCAmount: toBN(dec(5000, 18)), ICR: toBN(dec(2, 18)), extraParams: { from: A } })
-      await openCdp({ extraEBTCAmount: toBN(dec(5000, 18)), ICR: toBN(dec(2, 18)), extraParams: { from: B } })
-      await openCdp({ extraEBTCAmount: toBN(dec(5000, 18)), ICR: toBN(dec(2, 18)), extraParams: { from: C } })
-=======
     it("openCdp(): Borrowing at zero base rate changes the LQTY staking contract EBTC fees-per-unit-staked", async () => {
       await _signer.sendTransaction({ to: A, value: ethers.utils.parseEther("5000")});
       await _signer.sendTransaction({ to: B, value: ethers.utils.parseEther("10000")});
@@ -4082,7 +4067,6 @@
       await openCdp({ extraEBTCAmount: toBN(dec(50, 18)), ICR: toBN(dec(2, 18)), extraParams: { from: A } })
       await openCdp({ extraEBTCAmount: toBN(dec(50, 18)), ICR: toBN(dec(2, 18)), extraParams: { from: B } })
       await openCdp({ extraEBTCAmount: toBN(dec(50, 18)), ICR: toBN(dec(2, 18)), extraParams: { from: C } })
->>>>>>> cee018bd
 
       // Check baseRate is zero
       const baseRate_1 = await cdpManager.baseRate()
