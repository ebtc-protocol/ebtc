--- conflicted
+++ resolved
@@ -706,14 +706,8 @@
     await debtToken.transfer(liquidator, (await debtToken.balanceOf(carol)), {from: carol});
     const liquidationTxA = await cdpManager.liquidate(_aliceCdpId, { from: liquidator, gasPrice: GAS_PRICE })
 
-<<<<<<< HEAD
-    const expectedGasComp_A = _0pt5percent_aliceColl
-    const expectedLiquidatedColl_A = aliceColl.sub(expectedGasComp_A)
-    const expectedLiquidatedDebt_A =  aliceColl.mul(price_1).div(LICR)
-=======
     const expectedLiquidatedColl_A = aliceColl
     const expectedLiquidatedDebt_A =  aliceDebt
->>>>>>> cb9d5f5e
 
     const [loggedDebt_A, loggedColl_A] = th.getEmittedLiquidationValues(liquidationTxA)
 
@@ -746,15 +740,8 @@
     await debtToken.transfer(liquidator, (await debtToken.balanceOf(bob)), {from: bob});
     const liquidationTxB = await cdpManager.liquidate(_bobCdpId, { from: liquidator, gasPrice: GAS_PRICE })
 
-<<<<<<< HEAD
-    const _0pt5percent_bobColl = toBN('0');//bobColl.div(web3.utils.toBN('200'))
-    const expectedGasComp_B = _0pt5percent_bobColl
-    const expectedLiquidatedColl_B = bobColl.sub(expectedGasComp_B)
-    const expectedLiquidatedDebt_B = bobColl.mul(price_2).div(LICR)
-=======
     const expectedLiquidatedColl_B = bobColl
     const expectedLiquidatedDebt_B =  bobDebt
->>>>>>> cb9d5f5e
 
     const [loggedDebt_B, loggedColl_B] = th.getEmittedLiquidationValues(liquidationTxB)
 
@@ -794,14 +781,8 @@
     await debtToken.transfer(liquidator, (await debtToken.balanceOf(carol)), {from: carol});
     const liquidationTxA = await cdpManager.liquidate(_aliceCdpId, { from: liquidator, gasPrice: GAS_PRICE })
     
-<<<<<<< HEAD
-    const expectedGasComp_A = _0pt5percent_aliceColl
-    const expectedLiquidatedColl_A = aliceColl.sub(_0pt5percent_aliceColl)
-    const expectedLiquidatedDebt_A =  aliceColl.mul(price_1).div(LICR)
-=======
     const expectedLiquidatedColl_A = aliceColl
     const expectedLiquidatedDebt_A =  aliceDebt
->>>>>>> cb9d5f5e
 
     const [loggedDebt_A, loggedColl_A] = th.getEmittedLiquidationValues(liquidationTxA)
 
@@ -830,14 +811,8 @@
     await debtToken.transfer(liquidator, (await debtToken.balanceOf(bob)), {from: bob});
     const liquidationTxB = await cdpManager.liquidate(_bobCdpId, { from: liquidator, gasPrice: GAS_PRICE })
     
-<<<<<<< HEAD
-    const expectedGasComp_B = _0pt5percent_bobColl
-    const expectedLiquidatedColl_B = bobColl.sub(_0pt5percent_bobColl)
-    const expectedLiquidatedDebt_B =  bobColl.mul(price_1).div(LICR)
-=======
     const expectedLiquidatedColl_B = bobColl
-    const expectedLiquidatedDebt_B =  bobDebt
->>>>>>> cb9d5f5e
+    const expectedLiquidatedDebt_B = bobDebt
 
     const [loggedDebt_B, loggedColl_B] = th.getEmittedLiquidationValues(liquidationTxB)
 
