
const TellorCaller = artifacts.require("./TellorCaller.sol")
const PriceFeed = artifacts.require("./PriceFeed.sol")
const MockTellor = artifacts.require("./MockTellor.sol")

const testHelpers = require("../utils/testHelpers.js")
const th = testHelpers.TestHelper

const { dec, assertRevert, toBN } = th

contract('TellorCaller', async accounts => {

  const [owner, alice] = accounts;
  let priceFeedTestnet
  let priceFeed
  let zeroAddressPriceFeed
  let mockChainlink

  beforeEach(async () => {	
    // use mainnet fork https://docs.tellor.io/tellor/the-basics/contracts-reference#mainnet-ethereum
    mainnetForkTellorCaller = await TellorCaller.new("0xB3B662644F8d3138df63D2F43068ea621e2981f9")

    mockTellor = await MockTellor.new()
    MockTellor.setAsDeployed(mockTellor)

    tellorCaller = await TellorCaller.new(mockTellor.address)
    TellorCaller.setAsDeployed(tellorCaller)	
	
<<<<<<< HEAD
    dummyPriceFeed = await PriceFeed.new();
    PriceFeed.setAsDeployed(dummyPriceFeed)
	
    qBuffer = await tellorCaller.tellorQueryBufferSeconds();
=======
    qID = "0x4a5d321c06b63cd85798f884f7d5a1d79d27c6c65756feda15e06742bd161e69";//await dummyPriceFeed.STETH_BTC_TELLOR_QUERY_ID();
    qBuffer = 901;//await dummyPriceFeed.tellorQueryBufferSeconds();
>>>>>>> 819528a5
    await mockTellor.setPrice(dec(3714, 13))
    const now = await th.getLatestBlockTimestamp(web3)	
    // set oracle update time to (now - buffer - 1) to satisfy the Tellor getDataBefore() semantic requirement:
    //     Finds the most RECENT UNDISPUTED submission BEFROE a specific timestamp
    await mockTellor.setUpdateTime(toBN(now.toString()).sub(toBN(qBuffer.toString())).sub(toBN('1')).toString())
  })

  describe('Tellor Caller testing...', async accounts => {
    it("getFallbackResponse() with mock tellor", async () => {
       let _price = await tellorCaller.getFallbackResponse();
       assert.equal(_price[0].toString(), '37140000000000000');
       assert.isTrue(_price[1] < (Date.now() - qBuffer));
       assert.isTrue(_price[2]);
    })
	
    it("getFallbackResponse() returns invalid price data with mock tellor", async () => {		
       await mockTellor.setInvalidRequest(1) // invalid price
       let _price = await tellorCaller.getFallbackResponse();
       assert.equal(_price[0].toString(), '0');
       assert.isFalse(_price[2]);
    })
	
    it("getFallbackResponse() returns invalid timestamp data with mock tellor", async () => {		
       await mockTellor.setInvalidRequest(2) // invalid timestamp
       let _price = await tellorCaller.getFallbackResponse();
       assert.equal(_price[1].toString(), '0');
       assert.isFalse(_price[2]);
    })
	
    it.skip("getFallbackResponse() should return valid price with mainnet fork", async () => {
       let _price = await mainnetForkTellorCaller.getFallbackResponse();
       //console.log('_retrieved=' + _price[0].toString() + ',_price=' + _price[1].toString() + ',timestamp=' + _price[2].toString());
       assert.isTrue(_price[0]);
       assert.isTrue(_price[2] < (Date.now() - qBuffer));
    })
  })
})
<|MERGE_RESOLUTION|>--- conflicted
+++ resolved
@@ -26,15 +26,8 @@
     tellorCaller = await TellorCaller.new(mockTellor.address)
     TellorCaller.setAsDeployed(tellorCaller)	
 	
-<<<<<<< HEAD
-    dummyPriceFeed = await PriceFeed.new();
-    PriceFeed.setAsDeployed(dummyPriceFeed)
-	
     qBuffer = await tellorCaller.tellorQueryBufferSeconds();
-=======
-    qID = "0x4a5d321c06b63cd85798f884f7d5a1d79d27c6c65756feda15e06742bd161e69";//await dummyPriceFeed.STETH_BTC_TELLOR_QUERY_ID();
-    qBuffer = 901;//await dummyPriceFeed.tellorQueryBufferSeconds();
->>>>>>> 819528a5
+
     await mockTellor.setPrice(dec(3714, 13))
     const now = await th.getLatestBlockTimestamp(web3)	
     // set oracle update time to (now - buffer - 1) to satisfy the Tellor getDataBefore() semantic requirement:
