const testHelpers = require("../utils/testHelpers.js")
const deploymentHelper = require("../utils/deploymentHelpers.js")
const DefaultPool = artifacts.require("./DefaultPoolTester.sol")
const ActivePool = artifacts.require("./ActivePool.sol")
const CDPMgr = artifacts.require("./CdpManagerTester.sol")
const CollateralTokenTester = artifacts.require("./CollateralTokenTester.sol")
const NonPayable = artifacts.require('NonPayable.sol')
const FeeRecipient = artifacts.require('FeeRecipient.sol')
const Governor = artifacts.require("./Governor.sol")

const th = testHelpers.TestHelper
const dec = th.dec
const toBN = web3.utils.toBN

contract('DefaultPool', async accounts => {
  let defaultPool
  let nonPayable
  let mockActivePool
  let mockCdpManager
  let collToken

  let [owner] = accounts

  beforeEach('Deploy contracts', async () => {
<<<<<<< HEAD
    coreContracts = await deploymentHelper.deployTesterContractsHardhat()
	
    cdpManager = coreContracts.cdpManager;
    collToken = coreContracts.collateral;
	  
    activePool = coreContracts.activePool;
    defaultPool = coreContracts.defaultPool;
=======
    defaultPool = await DefaultPool.new()
    nonPayable = await NonPayable.new()
    mockCdpManager = await NonPayable.new()
    activePool = await ActivePool.new()
    collToken = await CollateralTokenTester.new()
    feeRecipient = await FeeRecipient.new()
    cdpMgr = await CDPMgr.new()
    authority = await Governor.new(owner);
    await cdpMgr.initAuthority(authority.address);
	
    await activePool.setAddresses(nonPayable.address, cdpMgr.address, defaultPool.address, collToken.address, nonPayable.address, feeRecipient.address);
    await defaultPool.setAddresses(cdpMgr.address, activePool.address, collToken.address)
>>>>>>> bfa0cdd9
  })

  it('sendETHToActivePool(): fails if receiver cannot receive ETH', async () => {
    const amount = dec(1, 'ether')

    // start pool with `amount`
    //await web3.eth.sendTransaction({ to: defaultPool.address, from: owner, value: amount })
    await collToken.deposit({from: owner, value: amount});
    const tx = await collToken.transfer(defaultPool.address, amount, {from: owner});//mockActivePool.forward(defaultPool.address, '0x', { from: owner, value: amount })
    assert.isTrue(tx.receipt.status)
    await defaultPool.unprotectedReceiveColl(amount);

    // try to send ether from pool to non-payable
    //await th.assertRevert(defaultPool.sendETHToActivePool(amount, { from: owner }), 'DefaultPool: sending ETH failed')
<<<<<<< HEAD
    let _collBalanceBefore = await collToken.balanceOf(activePool.address);
    assert.isTrue(toBN(_collBalanceBefore.toString()).eq(toBN('0')));
    await cdpManager.defaultPoolSendToActivePool(web3.utils.toHex(amount));//, 'DefaultPool: sending ETH failed')
=======
    const sendETHData = th.getTransactionData('sendETHToActivePool(uint256)', [web3.utils.toHex(amount)])
    await cdpMgr.forward(defaultPool.address, sendETHData, { from: owner });//, 'DefaultPool: sending ETH failed')
>>>>>>> bfa0cdd9
    let _collBalance = await collToken.balanceOf(activePool.address);
    assert.isTrue(toBN(_collBalance.toString()).eq(toBN(amount)));
  })
})

contract('Reset chain state', async accounts => { })<|MERGE_RESOLUTION|>--- conflicted
+++ resolved
@@ -22,7 +22,6 @@
   let [owner] = accounts
 
   beforeEach('Deploy contracts', async () => {
-<<<<<<< HEAD
     coreContracts = await deploymentHelper.deployTesterContractsHardhat()
 	
     cdpManager = coreContracts.cdpManager;
@@ -30,20 +29,8 @@
 	  
     activePool = coreContracts.activePool;
     defaultPool = coreContracts.defaultPool;
-=======
-    defaultPool = await DefaultPool.new()
-    nonPayable = await NonPayable.new()
-    mockCdpManager = await NonPayable.new()
-    activePool = await ActivePool.new()
-    collToken = await CollateralTokenTester.new()
-    feeRecipient = await FeeRecipient.new()
-    cdpMgr = await CDPMgr.new()
-    authority = await Governor.new(owner);
-    await cdpMgr.initAuthority(authority.address);
-	
-    await activePool.setAddresses(nonPayable.address, cdpMgr.address, defaultPool.address, collToken.address, nonPayable.address, feeRecipient.address);
-    await defaultPool.setAddresses(cdpMgr.address, activePool.address, collToken.address)
->>>>>>> bfa0cdd9
+    authority = coreContracts.authority;
+    feeRecipient = coreContracts.feeRecipient;
   })
 
   it('sendETHToActivePool(): fails if receiver cannot receive ETH', async () => {
@@ -58,14 +45,9 @@
 
     // try to send ether from pool to non-payable
     //await th.assertRevert(defaultPool.sendETHToActivePool(amount, { from: owner }), 'DefaultPool: sending ETH failed')
-<<<<<<< HEAD
     let _collBalanceBefore = await collToken.balanceOf(activePool.address);
     assert.isTrue(toBN(_collBalanceBefore.toString()).eq(toBN('0')));
     await cdpManager.defaultPoolSendToActivePool(web3.utils.toHex(amount));//, 'DefaultPool: sending ETH failed')
-=======
-    const sendETHData = th.getTransactionData('sendETHToActivePool(uint256)', [web3.utils.toHex(amount)])
-    await cdpMgr.forward(defaultPool.address, sendETHData, { from: owner });//, 'DefaultPool: sending ETH failed')
->>>>>>> bfa0cdd9
     let _collBalance = await collToken.balanceOf(activePool.address);
     assert.isTrue(toBN(_collBalance.toString()).eq(toBN(amount)));
   })
