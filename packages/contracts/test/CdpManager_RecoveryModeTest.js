const deploymentHelper = require("../utils/deploymentHelpers.js")
const testHelpers = require("../utils/testHelpers.js")

const th = testHelpers.TestHelper
const dec = th.dec
const toBN = th.toBN
const assertRevert = th.assertRevert
const mv = testHelpers.MoneyValues
const timeValues = testHelpers.TimeValues

const CdpManagerTester = artifacts.require("./CdpManagerTester")
const EBTCToken = artifacts.require("./EBTCToken.sol")

const GAS_PRICE = 10000000000 //10 GWEI

const hre = require("hardhat");

contract('CdpManager - in Recovery Mode', async accounts => {
  const _1_Ether = web3.utils.toWei('1', 'ether')
  const _2_Ether = web3.utils.toWei('2', 'ether')
  const _3_Ether = web3.utils.toWei('3', 'ether')
  const _3pt5_Ether = web3.utils.toWei('3.5', 'ether')
  const _6_Ether = web3.utils.toWei('6', 'ether')
  const _10_Ether = web3.utils.toWei('10', 'ether')
  const _20_Ether = web3.utils.toWei('20', 'ether')
  const _21_Ether = web3.utils.toWei('21', 'ether')
  const _22_Ether = web3.utils.toWei('22', 'ether')
  const _24_Ether = web3.utils.toWei('24', 'ether')
  const _25_Ether = web3.utils.toWei('25', 'ether')
  const _30_Ether = web3.utils.toWei('30', 'ether')

  const ZERO_ADDRESS = th.ZERO_ADDRESS
  let [
    owner,
    alice, bob, carol, dennis, erin, freddy, greta, harry, ida,
    whale, defaulter_1, defaulter_2, defaulter_3, defaulter_4,
    A, B, C, D, E, F, G, H, I] = accounts;

    const [bountyAddress, lpRewardsAddress, multisig] = accounts.slice(accounts.length - 3, accounts.length)
    const beadp = "0x00000000219ab540356cBB839Cbe05303d7705Fa";//beacon deposit
    let beadpSigner;

  let priceFeed
  let ebtcToken
  let sortedCdps
  let cdpManager
  let activePool
  let defaultPool
  let functionCaller
  let borrowerOperations
  let collSurplusPool

  let contracts

  const getOpenCdpEBTCAmount = async (totalDebt) => th.getOpenCdpEBTCAmount(contracts, totalDebt)
  const getNetBorrowingAmount = async (debtWithFee) => th.getNetBorrowingAmount(contracts, debtWithFee)
  const openCdp = async (params) => th.openCdp(contracts, params)

  before(async () => {	  
    await hre.network.provider.request({method: "hardhat_impersonateAccount", params: [beadp]}); 
    beadpSigner = await ethers.provider.getSigner(beadp);	
  })

  beforeEach(async () => {
    contracts = await deploymentHelper.deployTesterContractsHardhat()
    contracts.cdpManager = await CdpManagerTester.new()
    contracts.ebtcToken = await EBTCToken.new(
      contracts.cdpManager.address,
      contracts.borrowerOperations.address
    )
    const LQTYContracts = await deploymentHelper.deployLQTYContracts(bountyAddress, lpRewardsAddress, multisig)

    priceFeed = contracts.priceFeedTestnet
    ebtcToken = contracts.ebtcToken
    sortedCdps = contracts.sortedCdps
    cdpManager = contracts.cdpManager
    activePool = contracts.activePool
    defaultPool = contracts.defaultPool
    functionCaller = contracts.functionCaller
    borrowerOperations = contracts.borrowerOperations
    collSurplusPool = contracts.collSurplusPool
    debtToken = ebtcToken;

    await deploymentHelper.connectLQTYContracts(LQTYContracts)
    await deploymentHelper.connectCoreContracts(contracts, LQTYContracts)
    await deploymentHelper.connectLQTYContractsToCore(LQTYContracts, contracts)

    ownerSigner = await ethers.provider.getSigner(owner);
    let _ownerBal = await web3.eth.getBalance(owner);
    let _beadpBal = await web3.eth.getBalance(beadp);
    let _ownerRicher = toBN(_ownerBal.toString()).gt(toBN(_beadpBal.toString()));
    let _signer = _ownerRicher? ownerSigner : beadpSigner;
  
    await _signer.sendTransaction({ to: whale, value: ethers.utils.parseEther("1000")});
    await _signer.sendTransaction({ to: alice, value: ethers.utils.parseEther("1000")});
    await _signer.sendTransaction({ to: bob, value: ethers.utils.parseEther("1000")});
    await _signer.sendTransaction({ to: carol, value: ethers.utils.parseEther("1000")});

    let _signerBal = toBN((await web3.eth.getBalance(_signer._address)).toString());
    let _bigDeal = toBN(dec(2000000, 18));
    if (_signerBal.gt(_bigDeal) && _signer._address != beadp){	
        await _signer.sendTransaction({ to: beadp, value: ethers.utils.parseEther("200000")});
    }
  })

  it("checkRecoveryMode(): Returns true if TCR falls below CCR", async () => {
    // --- SETUP ---
    //  Alice and Bob withdraw such that the TCR is ~150%
    await openCdp({ ICR: toBN(dec(151, 16)), extraParams: { from: alice } })
    await openCdp({ ICR: toBN(dec(151, 16)), extraParams: { from: bob } })

    const recoveryMode_Before = await th.checkRecoveryMode(contracts);
    assert.isFalse(recoveryMode_Before)

    // --- TEST ---

    // price drops reducing TCR below 150%.  setPrice() calls checkTCRAndSetRecoveryMode() internally.
    await priceFeed.setPrice(dec(3200, 13))

    const recoveryMode_After = await th.checkRecoveryMode(contracts);
    assert.isTrue(recoveryMode_After)
  })

  it("checkRecoveryMode(): Returns true if TCR stays less than CCR", async () => {
    // --- SETUP ---
    await openCdp({ ICR: toBN(dec(151, 16)), extraParams: { from: alice } })
    let _aliceCdpId = await sortedCdps.cdpOfOwnerByIndex(alice, 0);
    await openCdp({ ICR: toBN(dec(151, 16)), extraParams: { from: bob } })

    // --- TEST ---

    // price drops, reducing TCR below 150%
    await priceFeed.setPrice(dec(3200, 13))

    const recoveryMode_Before = await th.checkRecoveryMode(contracts);
    assert.isTrue(recoveryMode_Before)

    await borrowerOperations.addColl(_aliceCdpId, _aliceCdpId, _aliceCdpId, { from: alice, value: '1' })

    const recoveryMode_After = await th.checkRecoveryMode(contracts);
    assert.isTrue(recoveryMode_After)
  })

  it("checkRecoveryMode(): returns false if TCR stays above CCR", async () => {
    // --- SETUP ---
    await openCdp({ ICR: toBN(dec(450, 16)), extraParams: { from: alice } })
    let _aliceCdpId = await sortedCdps.cdpOfOwnerByIndex(alice, 0);
    await openCdp({ ICR: toBN(dec(150, 16)), extraParams: { from: bob } })

    // --- TEST ---
    const recoveryMode_Before = await th.checkRecoveryMode(contracts);
    assert.isFalse(recoveryMode_Before)

    await borrowerOperations.withdrawColl(_aliceCdpId, _1_Ether, _aliceCdpId, _aliceCdpId, { from: alice })

    const recoveryMode_After = await th.checkRecoveryMode(contracts);
    assert.isFalse(recoveryMode_After)
  })

  it("checkRecoveryMode(): `returns false if TCR rises above CCR`", async () => {
    // --- SETUP ---
    const { collateral: A_coll } = await openCdp({ ICR: toBN(dec(151, 16)), extraParams: { from: alice } })
    let _aliceCdpId = await sortedCdps.cdpOfOwnerByIndex(alice, 0);
    await openCdp({ ICR: toBN(dec(151, 16)), extraParams: { from: bob } })
    // --- TEST ---
    // price drops, reducing TCR below 150%
    await priceFeed.setPrice(dec(5000, 13))

    const recoveryMode_Before = await th.checkRecoveryMode(contracts);
    assert.isTrue(recoveryMode_Before)

    await borrowerOperations.addColl(_aliceCdpId, _aliceCdpId, _aliceCdpId, { from: alice, value: A_coll })

    const recoveryMode_After = await th.checkRecoveryMode(contracts);
    assert.isFalse(recoveryMode_After)
  })

  // --- liquidate() with ICR < 100% ---

  it("liquidate(), with ICR < 100%: removes stake and updates totalStakes", async () => {
    // --- SETUP ---
    //  Alice and Bob withdraw such that the TCR is ~150%
    const { collateral: A_coll } = await openCdp({ ICR: toBN(dec(151, 16)), extraParams: { from: alice } })
    const { collateral: B_coll } = await openCdp({ ICR: toBN(dec(151, 16)), extraEBTCAmount: dec(2000, 18), extraParams: { from: bob } })
    let _bobCdpId = await sortedCdps.cdpOfOwnerByIndex(bob, 0);

    const bob_Stake_Before = (await cdpManager.Cdps(_bobCdpId))[2]
    const totalStakes_Before = await cdpManager.totalStakes()

    assert.equal(bob_Stake_Before.toString(), B_coll)
    assert.equal(totalStakes_Before.toString(), A_coll.add(B_coll))

    // --- TEST ---
    // price drops, reducing TCR below 150%
    await priceFeed.setPrice(dec(3714, 13))
    const price = await priceFeed.getPrice()

    const recoveryMode = await th.checkRecoveryMode(contracts)
    assert.isTrue(recoveryMode)

    // check Bob's ICR falls to 75%
    const bob_ICR = await cdpManager.getCurrentICR(_bobCdpId, price);
    assert.equal(bob_ICR, '754999999999999999')

    // Liquidate Bob
    await debtToken.transfer(owner, (await debtToken.balanceOf(alice)), {from : alice});
    await debtToken.transfer(owner, (await debtToken.balanceOf(bob)), {from : bob});
    await cdpManager.liquidate(_bobCdpId, { from: owner })

    const bob_Stake_After = (await cdpManager.Cdps(_bobCdpId))[2]
    const totalStakes_After = await cdpManager.totalStakes()

    assert.equal(bob_Stake_After, 0)
    assert.equal(totalStakes_After.toString(), A_coll)
  })

  it("liquidate(), with ICR < 100%: updates system snapshots correctly", async () => {
    // --- SETUP ---
    //  Alice, Bob and Dennis withdraw such that their ICRs and the TCR is ~150%
    const { collateral: A_coll } = await openCdp({ ICR: toBN(dec(151, 16)), extraParams: { from: alice } })
    const { collateral: B_coll } = await openCdp({ ICR: toBN(dec(151, 16)), extraParams: { from: bob } })
    let _bobCdpId = await sortedCdps.cdpOfOwnerByIndex(bob, 0);
    const { collateral: D_coll } = await openCdp({ ICR: toBN(dec(151, 16)), extraParams: { from: dennis } })
    let _dennisCdpId = await sortedCdps.cdpOfOwnerByIndex(dennis, 0);

    // --- TEST ---
    // price drops, reducing TCR below 150%, and all Cdps below 100% ICR
    await priceFeed.setPrice(dec(3714, 13))

    const recoveryMode = await th.checkRecoveryMode(contracts)
    assert.isTrue(recoveryMode)

    // Dennis is liquidated
    await debtToken.transfer(owner, (await debtToken.balanceOf(alice)), {from : alice});
    await debtToken.transfer(owner, (await debtToken.balanceOf(bob)), {from : bob});
    await debtToken.transfer(owner, (await debtToken.balanceOf(dennis)), {from : dennis});
    await cdpManager.liquidate(_dennisCdpId, { from: owner })

    const totalStakesSnaphot_before = (await cdpManager.totalStakesSnapshot()).toString()
    const totalCollateralSnapshot_before = (await cdpManager.totalCollateralSnapshot()).toString()

    assert.equal(totalStakesSnaphot_before, A_coll.add(B_coll))
<<<<<<< HEAD
    assert.equal(totalCollateralSnapshot_before, A_coll.add(B_coll).add(th.applyLiquidationFee(toBN('0')))) // 6 + 3*0.995
=======
    th.assertIsApproximatelyEqual(totalCollateralSnapshot_before, A_coll.add(B_coll).add(th.applyLiquidationFee(D_coll)), 10) // 6 + 3*0.995
>>>>>>> c83daee9

    const A_reward  = th.applyLiquidationFee(D_coll).mul(A_coll).div(A_coll.add(B_coll))
    const B_reward  = th.applyLiquidationFee(D_coll).mul(B_coll).div(A_coll.add(B_coll))

    // Liquidate Bob
    await cdpManager.liquidate(_bobCdpId, { from: owner })

    const totalStakesSnaphot_After = (await cdpManager.totalStakesSnapshot())
    const totalCollateralSnapshot_After = (await cdpManager.totalCollateralSnapshot())

    assert.equal(totalStakesSnaphot_After.toString(), A_coll)
    // total collateral should always be 9 minus gas compensations, as all liquidations in this test case are full redistributions
    assert.isAtMost(th.getDifference(totalCollateralSnapshot_After, A_coll.add(toBN('0')).add(th.applyLiquidationFee(toBN('0').add(toBN('0'))))), 1000) // 3 + 4.5*0.995 + 1.5*0.995^2
  })

  it("liquidate(), with ICR < 100%: closes the Cdp and removes it from the Cdp array", async () => {
    // --- SETUP ---
    //  Alice and Bob withdraw such that the TCR is ~150%
    await openCdp({ ICR: toBN(dec(151, 16)), extraParams: { from: alice } })
    await openCdp({ ICR: toBN(dec(151, 16)), extraEBTCAmount: dec(2000, 18), extraParams: { from: bob } })
    let _bobCdpId = await sortedCdps.cdpOfOwnerByIndex(bob, 0);

    const bob_CdpStatus_Before = (await cdpManager.Cdps(_bobCdpId))[3]
    const bob_Cdp_isInSortedList_Before = await sortedCdps.contains(_bobCdpId)

    assert.equal(bob_CdpStatus_Before, 1) // status enum element 1 corresponds to "Active"
    assert.isTrue(bob_Cdp_isInSortedList_Before)

    // --- TEST ---
    // price drops, reducing TCR below 150%
    await priceFeed.setPrice(dec(3714, 13))
    const price = await priceFeed.getPrice()

    const recoveryMode = await th.checkRecoveryMode(contracts)
    assert.isTrue(recoveryMode)

    // check Bob's ICR falls to ~75%
    const bob_ICR = await cdpManager.getCurrentICR(_bobCdpId, price);
    assert.equal(bob_ICR, '754999999999999999')

    // Liquidate Bob
    await debtToken.transfer(owner, (await debtToken.balanceOf(alice)), {from : alice});
    await debtToken.transfer(owner, (await debtToken.balanceOf(bob)), {from : bob});
    await cdpManager.liquidate(_bobCdpId, { from: owner })

    // check Bob's Cdp is successfully closed, and removed from sortedList
    const bob_CdpStatus_After = (await cdpManager.Cdps(_bobCdpId))[3]
    const bob_Cdp_isInSortedList_After = await sortedCdps.contains(_bobCdpId)
    assert.equal(bob_CdpStatus_After, 3)  // status enum element 3 corresponds to "Closed by liquidation"
    assert.isFalse(bob_Cdp_isInSortedList_After)
  })

  it("liquidate(), with ICR < 100%: only redistributes to active Cdps", async () => {
    // --- SETUP ---
    //  Alice, Bob and Dennis withdraw such that their ICRs and the TCR is ~150%
    const spDeposit = toBN(dec(390, 18))
    const { collateral: A_coll } = await openCdp({ ICR: toBN(dec(1501, 15)), extraEBTCAmount: spDeposit, extraParams: { from: alice } })
    const { collateral: B_coll } = await openCdp({ ICR: toBN(dec(1501, 15)), extraParams: { from: bob } })
    let _bobCdpId = await sortedCdps.cdpOfOwnerByIndex(bob, 0);
    const { collateral: D_coll } = await openCdp({ ICR: toBN(dec(1501, 15)), extraParams: { from: dennis } })


    // --- TEST ---
    // price drops, reducing TCR below 150%, and all Cdps below 100% ICR
    await priceFeed.setPrice(dec(3714, 13))

    const recoveryMode = await th.checkRecoveryMode(contracts)
    assert.isTrue(recoveryMode)

    // liquidate bob
    await debtToken.transfer(owner, (await debtToken.balanceOf(alice)), {from : alice});
    await debtToken.transfer(owner, (await debtToken.balanceOf(bob)), {from : bob});
    await debtToken.transfer(owner, (await debtToken.balanceOf(dennis)), {from : dennis});
    await cdpManager.liquidate(_bobCdpId, { from: owner })
  })

  // --- liquidate() with 100% < ICR < 110%

  it("liquidate(), with 100 < ICR < 110%: removes stake and updates totalStakes", async () => {
    // --- SETUP ---
    //  Bob withdraws up to 2000 EBTC of debt, bringing his ICR to 210%
    const { collateral: A_coll, totalDebt: A_totalDebt } = await openCdp({ ICR: toBN(dec(1501, 15)), extraParams: { from: alice } })
    const { collateral: B_coll, totalDebt: B_totalDebt } = await openCdp({ ICR: toBN(dec(210, 16)), extraEBTCAmount: dec(2000, 18), extraParams: { from: bob } })
    let _bobCdpId = await sortedCdps.cdpOfOwnerByIndex(bob, 0);

    let price = await priceFeed.getPrice()
    // Total TCR = 24*200/2050 = 234%
    const TCR = await th.getTCR(contracts)
    assert.isAtMost(th.getDifference(TCR, A_coll.add(B_coll).mul(price).div(A_totalDebt.add(B_totalDebt))), 1000)

    const bob_Stake_Before = (await cdpManager.Cdps(_bobCdpId))[2]
    const totalStakes_Before = await cdpManager.totalStakes()

    assert.equal(bob_Stake_Before.toString(), B_coll)
    assert.equal(totalStakes_Before.toString(), A_coll.add(B_coll))

    // --- TEST ---
    // price drops to 1ETH:100EBTC, reducing TCR to 117%
    await priceFeed.setPrice(dec(3714, 13))
    price = await priceFeed.getPrice()

    const recoveryMode = await th.checkRecoveryMode(contracts)
    assert.isTrue(recoveryMode)

    // check Bob's ICR falls to ~105%
    const bob_ICR = await cdpManager.getCurrentICR(_bobCdpId, price);
    assert.equal(bob_ICR, '1049999999999999999')

    // Liquidate Bob
    await debtToken.transfer(owner, (await debtToken.balanceOf(alice)), {from : alice});
    await debtToken.transfer(owner, (await debtToken.balanceOf(bob)), {from : bob});
    await cdpManager.liquidate(_bobCdpId, { from: owner })

    const bob_Stake_After = (await cdpManager.Cdps(_bobCdpId))[2]
    const totalStakes_After = await cdpManager.totalStakes()

    assert.equal(bob_Stake_After, 0)
    assert.equal(totalStakes_After.toString(), A_coll)
  })

  it("liquidate(), with 100% < ICR < 110%: updates system snapshots correctly", async () => {
    // --- SETUP ---
    //  Alice and Dennis withdraw such that their ICR is ~150%
    //  Bob withdraws up to 20000 EBTC of debt, bringing his ICR to 210%
    const { collateral: A_coll } = await openCdp({ ICR: toBN(dec(1501, 15)), extraParams: { from: alice } })
    const { collateral: B_coll } = await openCdp(
        { ICR: toBN(dec(210, 16)), extraEBTCAmount: dec(20, 18), extraParams: { from: bob } }
    )
    let _bobCdpId = await sortedCdps.cdpOfOwnerByIndex(bob, 0);
    const { collateral: D_coll } = await openCdp({ ICR: toBN(dec(1501, 15)), extraParams: { from: dennis } })
    let _dennisCdpId = await sortedCdps.cdpOfOwnerByIndex(dennis, 0);

    const totalStakesSnaphot_1 = (await cdpManager.totalStakesSnapshot()).toString()
    const totalCollateralSnapshot_1 = (await cdpManager.totalCollateralSnapshot()).toString()
    assert.equal(totalStakesSnaphot_1, 0)
    assert.equal(totalCollateralSnapshot_1, 0)

    // --- TEST ---
    // price drops, reducing TCR below 150%, and all Cdps below 100% ICR
    await priceFeed.setPrice(dec(3714, 13))
    const price = await priceFeed.getPrice()

    const recoveryMode = await th.checkRecoveryMode(contracts)
    assert.isTrue(recoveryMode)

    // Dennis is liquidated	with 0.75 ICR, fully redistributeds
    await debtToken.transfer(owner, (await debtToken.balanceOf(dennis)), {from : dennis});
    await debtToken.transfer(owner, (await debtToken.balanceOf(bob)), {from : bob});
    await cdpManager.liquidate(_dennisCdpId, { from: owner })	

    const A_reward  = th.applyLiquidationFee(D_coll).mul(A_coll).div(A_coll.add(B_coll))

    /*
    Prior to Dennis liquidation, total stakes and total collateral were each 27 ether. 
  
    Check snapshots. Dennis' liquidated collateral is distributed and remains in the system. His 
    stake is removed, leaving 24+3*0.995 ether total collateral, and 24 ether total stakes. */

    const totalStakesSnaphot_2 = (await cdpManager.totalStakesSnapshot()).toString()
    const totalCollateralSnapshot_2 = (await cdpManager.totalCollateralSnapshot()).toString()
    assert.equal(totalStakesSnaphot_2, A_coll.add(B_coll))
<<<<<<< HEAD
    assert.equal(totalCollateralSnapshot_2, A_coll.add(B_coll).add(th.applyLiquidationFee(toBN('0')))) // 24 + 3*0.995
=======
    th.assertIsApproximatelyEqual(totalCollateralSnapshot_2, A_coll.add(B_coll).add(th.applyLiquidationFee(D_coll))) // 24 + 3*0.995
>>>>>>> c83daee9

    // check Bob's ICR is now in range 100% < ICR 110%
    const _110percent = web3.utils.toBN('1100000000000000000')
    const _100percent = web3.utils.toBN('1000000000000000000')

    const bob_ICR = (await cdpManager.getCurrentICR(_bobCdpId, price))

    assert.isTrue(bob_ICR.lt(_110percent))
    assert.isTrue(bob_ICR.gt(_100percent))

    // Liquidate Bob
    await debtToken.transfer(owner, (await debtToken.balanceOf(alice)), {from : alice});
    await debtToken.transfer(owner, (await debtToken.balanceOf(bob)), {from : bob});
    await cdpManager.liquidate(_bobCdpId, { from: owner })

    /* After Bob's liquidation, Bob's stake (21 ether) should be removed from total stakes, 
    but his collateral should remain in the system (*0.995). */
    const totalStakesSnaphot_3 = (await cdpManager.totalStakesSnapshot())
    const totalCollateralSnapshot_3 = (await cdpManager.totalCollateralSnapshot())
    assert.equal(totalStakesSnaphot_3.toString(), A_coll)
    // total collateral should always be 27 minus gas compensations, as all liquidations in this test case are full redistributions
    assert.isAtMost(th.getDifference(totalCollateralSnapshot_3.toString(), A_coll.add(toBN('0')).add(th.applyLiquidationFee(toBN('0').add(toBN('0'))))), 1000)
  })

  it("liquidate(), with 100% < ICR < 110%: closes the Cdp and removes it from the Cdp array", async () => {
    // --- SETUP ---
    //  Bob withdraws up to 2000 EBTC of debt, bringing his ICR to 210%
    await openCdp({ ICR: toBN(dec(1501, 15)), extraParams: { from: alice } })
    await openCdp({ ICR: toBN(dec(210, 16)), extraEBTCAmount: dec(2000, 18), extraParams: { from: bob } })
    let _bobCdpId = await sortedCdps.cdpOfOwnerByIndex(bob, 0);

    const bob_CdpStatus_Before = (await cdpManager.Cdps(_bobCdpId))[3]
    const bob_Cdp_isInSortedList_Before = await sortedCdps.contains(_bobCdpId)

    assert.equal(bob_CdpStatus_Before, 1) // status enum element 1 corresponds to "Active"
    assert.isTrue(bob_Cdp_isInSortedList_Before)

    // --- TEST ---
    // price drops, reducing TCR below 150%
    await priceFeed.setPrice(dec(3714, 13))
    const price = await priceFeed.getPrice()


    const recoveryMode = await th.checkRecoveryMode(contracts)
    assert.isTrue(recoveryMode)

    // check Bob's ICR has fallen to 105%
    const bob_ICR = await cdpManager.getCurrentICR(_bobCdpId, price);
    assert.equal(bob_ICR, '1049999999999999999')

    // Liquidate Bob
    await debtToken.transfer(owner, (await debtToken.balanceOf(alice)), {from : alice});
    await debtToken.transfer(owner, (await debtToken.balanceOf(bob)), {from : bob});
    await cdpManager.liquidate(_bobCdpId, { from: owner })

    // check Bob's Cdp is successfully closed, and removed from sortedList
    const bob_CdpStatus_After = (await cdpManager.Cdps(_bobCdpId))[3]
    const bob_Cdp_isInSortedList_After = await sortedCdps.contains(_bobCdpId)
    assert.equal(bob_CdpStatus_After, 3)  // status enum element 3 corresponds to "Closed by liquidation"
    assert.isFalse(bob_Cdp_isInSortedList_After)
  })

  it("liquidate(), with 100% < ICR < 110%: repay as much debt as possible, then redistributes the remainder coll and debt", async () => {
    // --- SETUP ---
    //  Alice and Dennis withdraw such that their ICR is ~150%
    //  Bob withdraws up to 2000 EBTC of debt, bringing his ICR to 210%
    const spDeposit = toBN(dec(390, 18))
    const { collateral: A_coll } = await openCdp({ ICR: toBN(dec(1501, 15)), extraEBTCAmount: spDeposit, extraParams: { from: alice } })
    const { totalDebt: B_totalDebt } = await openCdp({ ICR: toBN(dec(210, 16)), extraEBTCAmount: dec(2000, 18), extraParams: { from: bob } })
    let _bobCdpId = await sortedCdps.cdpOfOwnerByIndex(bob, 0);
    const { collateral: D_coll } = await openCdp({ ICR: toBN(dec(1501, 15)), extraParams: { from: dennis } })

    // --- TEST ---
    // price drops, reducing TCR below 150%
    await priceFeed.setPrice(dec(3714, 13))
    const price = await priceFeed.getPrice()

    const recoveryMode = await th.checkRecoveryMode(contracts)
    assert.isTrue(recoveryMode)

    // check Bob's ICR has fallen to 105%
    const bob_ICR = await cdpManager.getCurrentICR(_bobCdpId, price);
    assert.equal(bob_ICR, '1049999999999999999')
	
    // Liquidate Bob
    await debtToken.transfer(owner, (await debtToken.balanceOf(dennis)), {from : dennis});
    await debtToken.transfer(owner, (await debtToken.balanceOf(bob)), {from : bob});
    await debtToken.transfer(owner, (await debtToken.balanceOf(alice)), {from : alice});
    await cdpManager.liquidate(_bobCdpId, { from: owner })


    /* Now, check redistribution to active Cdps. Remainders of 1610 EBTC and 16.82 ether are distributed.
    
    Now, only Alice and Dennis have a stake in the system - 3 ether each, thus total stakes is 6 ether.
  
    Rewards-per-unit-staked from the redistribution should be:
  
    L_EBTCDebt = 1610 / 6 = 268.333 EBTC
    L_ETH = 16.820475 /6 =  2.8034125 ether
    */
    const L_EBTCDebt = (await cdpManager.L_EBTCDebt()).toString()
    const L_ETH = (await cdpManager.L_ETH()).toString()

    assert.isAtMost(th.getDifference(L_EBTCDebt, toBN('0').sub(toBN('0')).mul(mv._1e18BN).div(A_coll.add(D_coll))), 100)
    assert.isAtMost(th.getDifference(L_ETH, th.applyLiquidationFee(toBN('0').sub(toBN('0').mul(toBN('0')).div(B_totalDebt)).mul(mv._1e18BN).div(A_coll.add(D_coll)))), 100)
  })

  // --- liquidate(), applied to cdp with ICR > 110% that has the lowest ICR 

  it("liquidate(), with ICR > 110%, cdp has lowest ICR: does nothing", async () => {
    // --- SETUP ---
    // Alice and Dennis withdraw, resulting in ICRs of 266%. 
    // Bob withdraws, resulting in ICR of 240%. Bob has lowest ICR.
    await openCdp({ ICR: toBN(dec(266, 16)), extraParams: { from: alice } })
    let _aliceCdpId = await sortedCdps.cdpOfOwnerByIndex(alice, 0);
    await openCdp({ ICR: toBN(dec(240, 16)), extraEBTCAmount: dec(2000, 18), extraParams: { from: bob } })
    let _bobCdpId = await sortedCdps.cdpOfOwnerByIndex(bob, 0);
    await openCdp({ ICR: toBN(dec(266, 16)), extraEBTCAmount: dec(2000, 18), extraParams: { from: dennis } })
    let _dennisCdpId = await sortedCdps.cdpOfOwnerByIndex(dennis, 0);

    // --- TEST ---
    // price drops, reducing TCR below 150%
    await priceFeed.setPrice(dec(3714, 13))
    const price = await priceFeed.getPrice()

    const recoveryMode = await th.checkRecoveryMode(contracts)
    assert.isTrue(recoveryMode)

    // Check Bob's ICR is >110% but still lowest
    const bob_ICR = (await cdpManager.getCurrentICR(_bobCdpId, price)).toString()
    const alice_ICR = (await cdpManager.getCurrentICR(_aliceCdpId, price)).toString()
    const dennis_ICR = (await cdpManager.getCurrentICR(_dennisCdpId, price)).toString()
<<<<<<< HEAD
    assert.equal(bob_ICR, '1200000000000000000')
    assert.equal(alice_ICR, dec(133, 16))
    assert.equal(dennis_ICR, dec(133, 16))

    // console.log(`TCR: ${await th.getTCR(contracts)}`)
    // Try to liquidate Bob
    await debtToken.transfer(owner, (await debtToken.balanceOf(dennis)), {from : dennis});
    await debtToken.transfer(owner, (await debtToken.balanceOf(bob)), {from : bob});
    await debtToken.transfer(owner, (await debtToken.balanceOf(alice)), {from : alice});
=======
    assert.equal(bob_ICR, '1199999999999999999')
    assert.equal(alice_ICR, '1329999999999999999')
    assert.equal(dennis_ICR, '1329999999999999999')
>>>>>>> c83daee9
    await cdpManager.liquidate(_bobCdpId, { from: owner })

    // Check that redistribution rewards don't change
    const L_EBTCDebt = (await cdpManager.L_EBTCDebt()).toString()
    const L_ETH = (await cdpManager.L_ETH()).toString()

    assert.equal(L_EBTCDebt, '0')
    assert.equal(L_ETH, '0')

    // Check that Bob's Cdp and stake remains active with unchanged coll and debt
    const bob_Cdp = await cdpManager.Cdps(_bobCdpId);
    const bob_Debt = bob_Cdp[0].toString()
    const bob_Coll = bob_Cdp[1].toString()
    const bob_Stake = bob_Cdp[2].toString()
    const bob_CdpStatus = bob_Cdp[3].toString()
    const bob_isInSortedCdpsList = await sortedCdps.contains(_bobCdpId)

    th.assertIsApproximatelyEqual(bob_Debt.toString(), '0')
    assert.equal(bob_Coll.toString(), '0')
    assert.equal(bob_Stake.toString(), '0')
    assert.equal(bob_CdpStatus, '3')
    assert.isFalse(bob_isInSortedCdpsList)
  })

  // --- liquidate(), applied to cdp with ICR > 110% that has the lowest ICR ---

  it("liquidate(), with 110% < ICR < TCR: repay the cdp debt entirely", async () => {
    // --- SETUP ---
    // Alice withdraws up to 1500 EBTC of debt, and Dennis up to 150, resulting in ICRs of 266%.
    // Bob withdraws up to 250 EBTC of debt, resulting in ICR of 240%. Bob has lowest ICR.
    const { collateral: B_coll, totalDebt: B_totalDebt } = await openCdp({ ICR: toBN(dec(240, 16)), extraEBTCAmount: dec(250, 18), extraParams: { from: bob } })
    let _bobCdpId = await sortedCdps.cdpOfOwnerByIndex(bob, 0);
    await openCdp({ ICR: toBN(dec(266, 16)), extraEBTCAmount: B_totalDebt, extraParams: { from: alice } })
    await openCdp({ ICR: toBN(dec(266, 16)), extraEBTCAmount: dec(2000, 18), extraParams: { from: dennis } })

    // --- TEST ---
    // price drops, reducing TCR below 150%
    await priceFeed.setPrice(dec(3714, 13))
    const price = await priceFeed.getPrice()
    const TCR = await th.getTCR(contracts)

    const recoveryMode = await th.checkRecoveryMode(contracts)
    assert.isTrue(recoveryMode)

    // Check Bob's ICR is between 110 and TCR
    const bob_ICR = await cdpManager.getCurrentICR(_bobCdpId, price)
    assert.isTrue(bob_ICR.gt(mv._MCR) && bob_ICR.lt(TCR))

    // Liquidate Bob
    await debtToken.transfer(owner, (await debtToken.balanceOf(dennis)), {from : dennis});
    await debtToken.transfer(owner, (await debtToken.balanceOf(bob)), {from : bob});
    await debtToken.transfer(owner, (await debtToken.balanceOf(alice)), {from : alice});
    await cdpManager.liquidate(_bobCdpId, { from: owner })

    /* Total Pool deposits was 1490 EBTC, Alice sole depositor.
    As liquidated debt (250 EBTC) was completely offset

    Alice's expected compounded deposit: (1490 - 250) = 1240EBTC
    Alice's expected ETH gain:  Bob's liquidated capped coll (minus gas comp), 2.75*0.995 ether
  
    */

    // check Bob’s collateral surplus
    const bob_remainingCollateral = B_coll.sub(B_totalDebt.mul(th.toBN(dec(11, 17))).div(price))
    th.assertIsApproximatelyEqual(await collSurplusPool.getCollateral(bob), bob_remainingCollateral)
    // can claim collateral
    const bob_balanceBefore = th.toBN(await web3.eth.getBalance(bob))
    const BOB_GAS = th.gasUsed(await borrowerOperations.claimCollateral({ from: bob, gasPrice: GAS_PRICE  }))
    const bob_expectedBalance = bob_balanceBefore.sub(th.toBN(BOB_GAS * GAS_PRICE))
    const bob_balanceAfter = th.toBN(await web3.eth.getBalance(bob))
    th.assertIsApproximatelyEqual(bob_balanceAfter, bob_expectedBalance.add(th.toBN(bob_remainingCollateral)))
  })

  it("liquidate(), with ICR% = 110 < TCR: repay the cdp debt entirely, there’s no collateral surplus", async () => {
    // --- SETUP ---
    // Alice withdraws up to 1500 EBTC of debt, and Dennis up to 150, resulting in ICRs of 266%.
    // Bob withdraws up to 250 EBTC of debt, resulting in ICR of 220%. Bob has lowest ICR.
    const { totalDebt: B_totalDebt } = await openCdp({ ICR: toBN(dec(220, 16)), extraEBTCAmount: dec(250, 18), extraParams: { from: bob } })
    let _bobCdpId = await sortedCdps.cdpOfOwnerByIndex(bob, 0);
    await openCdp({ ICR: toBN(dec(266, 16)), extraEBTCAmount: B_totalDebt, extraParams: { from: alice } })
    await openCdp({ ICR: toBN(dec(266, 16)), extraEBTCAmount: dec(2000, 18), extraParams: { from: dennis } })

    // --- TEST ---
    // price drops, reducing TCR below 150%
    await priceFeed.setPrice(dec(3714, 13))
    const price = await priceFeed.getPrice()

    const recoveryMode = await th.checkRecoveryMode(contracts)
    assert.isTrue(recoveryMode)

    // Check Bob's ICR = 110
    const bob_ICR = await cdpManager.getCurrentICR(_bobCdpId, price)
    th.assertIsApproximatelyEqual(bob_ICR, mv._MCR)

    // Liquidate Bob
    await debtToken.transfer(owner, (await debtToken.balanceOf(dennis)), {from : dennis});
    await debtToken.transfer(owner, (await debtToken.balanceOf(bob)), {from : bob});
    await debtToken.transfer(owner, (await debtToken.balanceOf(alice)), {from : alice});
    await cdpManager.liquidate(_bobCdpId, { from: owner })

    /* (FIXME with new liquidation logiv). Total Pool deposits was 1490 EBTC, Alice sole depositor.
    As liquidated debt (250 EBTC) was completely offset

    Alice's expected compounded deposit: (1490 - 250) = 1240EBTC
    Alice's expected ETH gain:  Bob's liquidated capped coll (minus gas comp), 2.75*0.995 ether

    */

    // check Bob’s collateral surplus
    th.assertIsApproximatelyEqual(await collSurplusPool.getCollateral(bob), '0')
  })

  it("liquidate(), with  110% < ICR < TCR: removes stake and updates totalStakes", async () => {
    // --- SETUP ---
    // Alice withdraws up to 1500 EBTC of debt, and Dennis up to 150, resulting in ICRs of 266%.
    // Bob withdraws up to 250 EBTC of debt, resulting in ICR of 240%. Bob has lowest ICR.
    const { collateral: B_coll, totalDebt: B_totalDebt } = await openCdp({ ICR: toBN(dec(240, 16)), extraEBTCAmount: dec(250, 18), extraParams: { from: bob } })
    let _bobCdpId = await sortedCdps.cdpOfOwnerByIndex(bob, 0);
    const { collateral: A_coll } = await openCdp({ ICR: toBN(dec(266, 16)), extraEBTCAmount: B_totalDebt, extraParams: { from: alice } })
    const { collateral: D_coll } = await openCdp({ ICR: toBN(dec(266, 16)), extraEBTCAmount: dec(2000, 18), extraParams: { from: dennis } })

    // --- TEST ---
    // price drops, reducing TCR below 150%
    await priceFeed.setPrice(dec(3714, 13))
    const price = await priceFeed.getPrice()

    const recoveryMode = await th.checkRecoveryMode(contracts)
    assert.isTrue(recoveryMode)

    // check stake and totalStakes before
    const bob_Stake_Before = (await cdpManager.Cdps(_bobCdpId))[2]
    const totalStakes_Before = await cdpManager.totalStakes()

    assert.equal(bob_Stake_Before.toString(), B_coll)
    assert.equal(totalStakes_Before.toString(), A_coll.add(B_coll).add(D_coll))

    // Check Bob's ICR is between 110 and 150
    const bob_ICR = await cdpManager.getCurrentICR(_bobCdpId, price)
    assert.isTrue(bob_ICR.gt(mv._MCR) && bob_ICR.lt(await th.getTCR(contracts)))

    // Liquidate Bob
    await debtToken.transfer(owner, (await debtToken.balanceOf(dennis)), {from : dennis});
    await debtToken.transfer(owner, (await debtToken.balanceOf(bob)), {from : bob});
    await debtToken.transfer(owner, (await debtToken.balanceOf(alice)), {from : alice});
    await cdpManager.liquidate(_bobCdpId, { from: owner })

    // check stake and totalStakes after
    const bob_Stake_After = (await cdpManager.Cdps(_bobCdpId))[2]
    const totalStakes_After = await cdpManager.totalStakes()

    assert.equal(bob_Stake_After, 0)
    assert.equal(totalStakes_After.toString(), A_coll.add(D_coll))

    // check Bob’s collateral surplus
    const bob_remainingCollateral = B_coll.sub(B_totalDebt.mul(th.toBN(dec(11, 17))).div(price))
    th.assertIsApproximatelyEqual(await collSurplusPool.getCollateral(bob), bob_remainingCollateral)
    // can claim collateral
    const bob_balanceBefore = th.toBN(await web3.eth.getBalance(bob))
    const BOB_GAS = th.gasUsed(await borrowerOperations.claimCollateral({ from: bob, gasPrice: GAS_PRICE  }))
    const bob_expectedBalance = bob_balanceBefore.sub(th.toBN(BOB_GAS * GAS_PRICE))
    const bob_balanceAfter = th.toBN(await web3.eth.getBalance(bob))
    th.assertIsApproximatelyEqual(bob_balanceAfter, bob_expectedBalance.add(th.toBN(bob_remainingCollateral)))
  })

  it("liquidate(), with  110% < ICR < TCR: updates system snapshots", async () => {
    // --- SETUP ---
    // Alice withdraws up to 1500 EBTC of debt, and Dennis up to 150, resulting in ICRs of 266%.
    // Bob withdraws up to 250 EBTC of debt, resulting in ICR of 240%. Bob has lowest ICR.
    const { totalDebt: B_totalDebt } = await openCdp({ ICR: toBN(dec(240, 16)), extraEBTCAmount: dec(250, 18), extraParams: { from: bob } })
    let _bobCdpId = await sortedCdps.cdpOfOwnerByIndex(bob, 0);
    const { collateral: A_coll } = await openCdp({ ICR: toBN(dec(266, 16)), extraEBTCAmount: B_totalDebt, extraParams: { from: alice } })
    const { collateral: D_coll } = await openCdp({ ICR: toBN(dec(266, 16)), extraEBTCAmount: dec(2000, 18), extraParams: { from: dennis } })

    // --- TEST ---
    // price drops, reducing TCR below 150%
    await priceFeed.setPrice(dec(3714, 13))
    const price = await priceFeed.getPrice()

    const recoveryMode = await th.checkRecoveryMode(contracts)
    assert.isTrue(recoveryMode)

    // check system snapshots before
    const totalStakesSnaphot_before = (await cdpManager.totalStakesSnapshot()).toString()
    const totalCollateralSnapshot_before = (await cdpManager.totalCollateralSnapshot()).toString()

    assert.equal(totalStakesSnaphot_before, '0')
    assert.equal(totalCollateralSnapshot_before, '0')

    // Check Bob's ICR is between 110 and TCR
    const bob_ICR = await cdpManager.getCurrentICR(_bobCdpId, price)
    assert.isTrue(bob_ICR.gt(mv._MCR) && bob_ICR.lt(await th.getTCR(contracts)))

    // Liquidate Bob
    await debtToken.transfer(owner, (await debtToken.balanceOf(dennis)), {from : dennis});
    await debtToken.transfer(owner, (await debtToken.balanceOf(bob)), {from : bob});
    await debtToken.transfer(owner, (await debtToken.balanceOf(alice)), {from : alice});
    await cdpManager.liquidate(_bobCdpId, { from: owner })

    const totalStakesSnaphot_After = (await cdpManager.totalStakesSnapshot())
    const totalCollateralSnapshot_After = (await cdpManager.totalCollateralSnapshot())

    // totalStakesSnapshot should have reduced to 22 ether - the sum of Alice's coll( 20 ether) and Dennis' coll (2 ether )
    assert.equal(totalStakesSnaphot_After.toString(), A_coll.add(D_coll))
    // Total collateral should also reduce, since all liquidated coll has been removed
    assert.equal(totalCollateralSnapshot_After.toString(), A_coll.add(D_coll))
  })

  it("liquidate(), with 110% < ICR < TCR: closes the Cdp", async () => {
    // --- SETUP ---
    // Alice withdraws up to 1500 EBTC of debt, and Dennis up to 150, resulting in ICRs of 266%.
    // Bob withdraws up to 250 EBTC of debt, resulting in ICR of 240%. Bob has lowest ICR.
    const { collateral: B_coll, totalDebt: B_totalDebt } = await openCdp({ ICR: toBN(dec(240, 16)), extraEBTCAmount: dec(250, 18), extraParams: { from: bob } })
    let _bobCdpId = await sortedCdps.cdpOfOwnerByIndex(bob, 0);
    await openCdp({ ICR: toBN(dec(266, 16)), extraEBTCAmount: B_totalDebt, extraParams: { from: alice } })
    await openCdp({ ICR: toBN(dec(266, 16)), extraEBTCAmount: dec(2000, 18), extraParams: { from: dennis } })

    // --- TEST ---
    // price drops, reducing TCR below 150%
    await priceFeed.setPrice(dec(3714, 13))
    const price = await priceFeed.getPrice()

    const recoveryMode = await th.checkRecoveryMode(contracts)
    assert.isTrue(recoveryMode)

    // Check Bob's Cdp is active
    const bob_CdpStatus_Before = (await cdpManager.Cdps(_bobCdpId))[3]
    const bob_Cdp_isInSortedList_Before = await sortedCdps.contains(_bobCdpId)

    assert.equal(bob_CdpStatus_Before, 1) // status enum element 1 corresponds to "Active"
    assert.isTrue(bob_Cdp_isInSortedList_Before)

    // Check Bob's ICR is between 110 and TCR
    const bob_ICR = await cdpManager.getCurrentICR(_bobCdpId, price)
    assert.isTrue(bob_ICR.gt(mv._MCR) && bob_ICR.lt(await th.getTCR(contracts)))

    // Liquidate Bob
    await debtToken.transfer(owner, (await debtToken.balanceOf(dennis)), {from : dennis});
    await debtToken.transfer(owner, (await debtToken.balanceOf(bob)), {from : bob});
    await debtToken.transfer(owner, (await debtToken.balanceOf(alice)), {from : alice});
    await cdpManager.liquidate(_bobCdpId, { from: owner })

    // Check Bob's Cdp is closed after liquidation
    const bob_CdpStatus_After = (await cdpManager.Cdps(_bobCdpId))[3]
    const bob_Cdp_isInSortedList_After = await sortedCdps.contains(_bobCdpId)

    assert.equal(bob_CdpStatus_After, 3) // status enum element 3 corresponds to "Closed by liquidation"
    assert.isFalse(bob_Cdp_isInSortedList_After)

    // check Bob’s collateral surplus
    const bob_remainingCollateral = B_coll.sub(B_totalDebt.mul(th.toBN(dec(11, 17))).div(price))
    th.assertIsApproximatelyEqual(await collSurplusPool.getCollateral(bob), bob_remainingCollateral)
    // can claim collateral
    const bob_balanceBefore = th.toBN(await web3.eth.getBalance(bob))
    const BOB_GAS = th.gasUsed(await borrowerOperations.claimCollateral({ from: bob, gasPrice: GAS_PRICE  }))
    const bob_expectedBalance = bob_balanceBefore.sub(th.toBN(BOB_GAS * GAS_PRICE))
    const bob_balanceAfter = th.toBN(await web3.eth.getBalance(bob))
    th.assertIsApproximatelyEqual(bob_balanceAfter, bob_expectedBalance.add(th.toBN(bob_remainingCollateral)))
  })

  it("liquidate(), with 110% < ICR < TCR: can liquidate cdps out of order", async () => {
    // taking out 1000 EBTC, CR of 200%
    const { totalDebt: A_totalDebt } = await openCdp({ ICR: toBN(dec(200, 16)), extraParams: { from: alice } })
    const { collateral: B_coll, totalDebt: B_totalDebt } = await openCdp({ ICR: toBN(dec(202, 16)), extraParams: { from: bob } })
    const { collateral: C_coll, totalDebt: C_totalDebt } = await openCdp({ ICR: toBN(dec(204, 16)), extraParams: { from: carol } })
    const { collateral: D_coll, totalDebt: D_totalDebt } = await openCdp({ ICR: toBN(dec(206, 16)), extraParams: { from: dennis } })
    let _aliceCdpId = await sortedCdps.cdpOfOwnerByIndex(alice, 0);
    let _bobCdpId = await sortedCdps.cdpOfOwnerByIndex(bob, 0);
    let _carolCdpId = await sortedCdps.cdpOfOwnerByIndex(carol, 0);
    let _dennisCdpId = await sortedCdps.cdpOfOwnerByIndex(dennis, 0);
    await openCdp({ ICR: toBN(dec(240, 16)), extraParams: { from: erin } })
    await openCdp({ ICR: toBN(dec(240, 16)), extraParams: { from: freddy } })

    const totalLiquidatedDebt = A_totalDebt.add(B_totalDebt).add(C_totalDebt).add(D_totalDebt)

    await openCdp({ ICR: toBN(dec(200, 16)), extraEBTCAmount: totalLiquidatedDebt, extraParams: { from: whale } })

    // Price drops 
    await priceFeed.setPrice(dec(4500, 13))
    const price = await priceFeed.getPrice()
    const TCR = await th.getTCR(contracts)
  
    // Check Recovery Mode is active
    assert.isTrue(await th.checkRecoveryMode(contracts))

    // Check cdps A-D are in range 110% < ICR < TCR
    const ICR_A = await cdpManager.getCurrentICR(_aliceCdpId, price)
    const ICR_B = await cdpManager.getCurrentICR(_bobCdpId, price)
    const ICR_C = await cdpManager.getCurrentICR(_carolCdpId, price)
    const ICR_D = await cdpManager.getCurrentICR(_dennisCdpId, price)
    
    assert.isTrue(ICR_A.gt(mv._MCR) && ICR_A.lt(TCR))
    assert.isTrue(ICR_B.gt(mv._MCR) && ICR_B.lt(TCR))
    assert.isTrue(ICR_C.gt(mv._MCR) && ICR_C.lt(TCR))
    assert.isTrue(ICR_D.gt(mv._MCR) && ICR_D.lt(TCR))

    // Cdps are ordered by ICR, low to high: A, B, C, D.

    // Liquidate out of ICR order: D, B, C.  Confirm Recovery Mode is active prior to each.
    await debtToken.transfer(owner, (await debtToken.balanceOf(dennis)), {from : dennis});
    await debtToken.transfer(owner, (await debtToken.balanceOf(bob)), {from : bob});
    await debtToken.transfer(owner, (await debtToken.balanceOf(whale)), {from : whale});
    await debtToken.transfer(owner, (await debtToken.balanceOf(carol)), {from : carol});
    const liquidationTx_D = await cdpManager.liquidate(_dennisCdpId)
  
    assert.isTrue(await th.checkRecoveryMode(contracts))
    const liquidationTx_B = await cdpManager.liquidate(_bobCdpId)

    assert.isTrue(await th.checkRecoveryMode(contracts))
    const liquidationTx_C = await cdpManager.liquidate(_carolCdpId)
    
    // Check transactions all succeeded
    assert.isTrue(liquidationTx_D.receipt.status)
    assert.isTrue(liquidationTx_B.receipt.status)
    assert.isTrue(liquidationTx_C.receipt.status)

    // Confirm cdps D, B, C removed
    assert.isFalse(await sortedCdps.contains(_dennisCdpId))
    assert.isFalse(await sortedCdps.contains(_bobCdpId))
    assert.isFalse(await sortedCdps.contains(_carolCdpId))

    // Confirm cdps have status 'closed by liquidation' (Status enum element idx 3)
    assert.equal((await cdpManager.Cdps(_dennisCdpId))[3], '3')
    assert.equal((await cdpManager.Cdps(_bobCdpId))[3], '3')
    assert.equal((await cdpManager.Cdps(_carolCdpId))[3], '3')

    // check collateral surplus
    const dennis_remainingCollateral = D_coll.sub(D_totalDebt.mul(th.toBN(dec(11, 17))).div(price))
    const bob_remainingCollateral = B_coll.sub(B_totalDebt.mul(th.toBN(dec(11, 17))).div(price))
    const carol_remainingCollateral = C_coll.sub(C_totalDebt.mul(th.toBN(dec(11, 17))).div(price))
    th.assertIsApproximatelyEqual(await collSurplusPool.getCollateral(dennis), dennis_remainingCollateral)
    th.assertIsApproximatelyEqual(await collSurplusPool.getCollateral(bob), bob_remainingCollateral)
    th.assertIsApproximatelyEqual(await collSurplusPool.getCollateral(carol), carol_remainingCollateral)

    // can claim collateral
    const dennis_balanceBefore = th.toBN(await web3.eth.getBalance(dennis))
    const DENNIS_GAS = th.gasUsed(await borrowerOperations.claimCollateral({ from: dennis, gasPrice: GAS_PRICE  }))
    const dennis_expectedBalance = dennis_balanceBefore.sub(th.toBN(DENNIS_GAS * GAS_PRICE))
    const dennis_balanceAfter = th.toBN(await web3.eth.getBalance(dennis))
    assert.isTrue(dennis_balanceAfter.eq(dennis_expectedBalance.add(th.toBN(dennis_remainingCollateral))))

    const bob_balanceBefore = th.toBN(await web3.eth.getBalance(bob))
    const BOB_GAS = th.gasUsed(await borrowerOperations.claimCollateral({ from: bob, gasPrice: GAS_PRICE  }))
    const bob_expectedBalance = bob_balanceBefore.sub(th.toBN(BOB_GAS * GAS_PRICE))
    const bob_balanceAfter = th.toBN(await web3.eth.getBalance(bob))
    th.assertIsApproximatelyEqual(bob_balanceAfter, bob_expectedBalance.add(th.toBN(bob_remainingCollateral)))

    const carol_balanceBefore = th.toBN(await web3.eth.getBalance(carol))
    const CAROL_GAS = th.gasUsed(await borrowerOperations.claimCollateral({ from: carol, gasPrice: GAS_PRICE  }))
    const carol_expectedBalance = carol_balanceBefore.sub(th.toBN(CAROL_GAS * GAS_PRICE))
    const carol_balanceAfter = th.toBN(await web3.eth.getBalance(carol))
    th.assertIsApproximatelyEqual(carol_balanceAfter, carol_expectedBalance.add(th.toBN(carol_remainingCollateral)))
  })


  /* --- liquidate() applied to cdp with ICR > 110% that has the lowest ICR: a non fullfilled liquidation --- */

  it("liquidate(), with ICR > 110%: Cdp is closed", async () => {
    // --- SETUP ---
    // Alice withdraws up to 1500 EBTC of debt, and Dennis up to 150, resulting in ICRs of 266%.
    // Bob withdraws up to 250 EBTC of debt, resulting in ICR of 240%. Bob has lowest ICR.
    await openCdp({ ICR: toBN(dec(266, 16)), extraEBTCAmount: dec(1500, 18), extraParams: { from: alice } })
    await openCdp({ ICR: toBN(dec(240, 16)), extraEBTCAmount: dec(250, 18), extraParams: { from: bob } })
    await openCdp({ ICR: toBN(dec(266, 16)), extraEBTCAmount: dec(2000, 18), extraParams: { from: dennis } })
    let _bobCdpId = await sortedCdps.cdpOfOwnerByIndex(bob, 0);

    // --- TEST ---
    // price drops, reducing TCR below 150%
    await priceFeed.setPrice(dec(3714, 13))

    const recoveryMode = await th.checkRecoveryMode(contracts)
    assert.isTrue(recoveryMode)

    // Check Bob's Cdp is active
    const bob_CdpStatus_Before = (await cdpManager.Cdps(_bobCdpId))[3]
    const bob_Cdp_isInSortedList_Before = await sortedCdps.contains(_bobCdpId)

    assert.equal(bob_CdpStatus_Before, 1) // status enum element 1 corresponds to "Active"
    assert.isTrue(bob_Cdp_isInSortedList_Before)

    // Try to liquidate Bob
    await debtToken.transfer(owner, (await debtToken.balanceOf(alice)), {from : alice});
    await debtToken.transfer(owner, (await debtToken.balanceOf(bob)), {from : bob});
    await cdpManager.liquidate(_bobCdpId, { from: owner })

    /* Since the pool only contains 100 EBTC, and Bob's pre-liquidation debt was 250 EBTC,
    expect Bob's cdp to remain untouched, and remain active after liquidation */

    const bob_CdpStatus_After = (await cdpManager.Cdps(_bobCdpId))[3]
    const bob_Cdp_isInSortedList_After = await sortedCdps.contains(_bobCdpId)

    assert.equal(bob_CdpStatus_After, 3) // status enum element 3 corresponds to "closed"
    assert.isFalse(bob_Cdp_isInSortedList_After)
  })

  it("liquidate(), with ICR > 110%: Cdp not in CdpOwners array any more", async () => {
    // --- SETUP ---
    // Alice withdraws up to 1500 EBTC of debt, and Dennis up to 150, resulting in ICRs of 266%.
    // Bob withdraws up to 250 EBTC of debt, resulting in ICR of 240%. Bob has lowest ICR.
    await openCdp({ ICR: toBN(dec(266, 16)), extraEBTCAmount: dec(1500, 18), extraParams: { from: alice } })
    await openCdp({ ICR: toBN(dec(240, 16)), extraEBTCAmount: dec(250, 18), extraParams: { from: bob } })
    await openCdp({ ICR: toBN(dec(266, 16)), extraEBTCAmount: dec(2000, 18), extraParams: { from: dennis } })
    let _bobCdpId = await sortedCdps.cdpOfOwnerByIndex(bob, 0);

    // --- TEST ---
    // price drops to 1ETH:100EBTC, reducing TCR below 150%
    await priceFeed.setPrice(dec(3714, 13))

    const recoveryMode = await th.checkRecoveryMode(contracts)
    assert.isTrue(recoveryMode)

    // Check Bob's Cdp is active
    const bob_CdpStatus_Before = (await cdpManager.Cdps(_bobCdpId))[3]
    const bob_Cdp_isInSortedList_Before = await sortedCdps.contains(_bobCdpId)

    assert.equal(bob_CdpStatus_Before, 1) // status enum element 1 corresponds to "Active"
    assert.isTrue(bob_Cdp_isInSortedList_Before)

    // Try to liquidate Bob
    await debtToken.transfer(owner, (await debtToken.balanceOf(alice)), {from : alice});
    await debtToken.transfer(owner, (await debtToken.balanceOf(bob)), {from : bob});
    await cdpManager.liquidate(_bobCdpId, { from: owner })

    /* (FIXME with new liquidation logic) the liquidator only contains 100 EBTC, and Bob's pre-liquidation debt was 250 EBTC, 
    expect Bob's cdp to only be partially repaid, and remain active after liquidation */

    // Check Bob is in Cdp owners array
    const arrayLength = (await cdpManager.getCdpIdsCount()).toNumber()
    let addressFound = false;
    let addressIdx = 0;

    for (let i = 0; i < arrayLength; i++) {
      const address = (await cdpManager.CdpIds(i)).toString()
      if (address == _bobCdpId) {
        addressFound = true
        addressIdx = i
      }
    }

    assert.isFalse(addressFound);

    // Check CdpOwners idx on cdp struct == idx of address found in CdpOwners array
//    const idxOnStruct = (await cdpManager.Cdps(_bobCdpId))[4].toString()
//    assert.equal(addressIdx.toString(), idxOnStruct)
  })

  it("liquidate(), with ICR > 110%: nothing happens", async () => {
    // --- SETUP ---
    // Alice withdraws up to 1500 EBTC of debt, and Dennis up to 150, resulting in ICRs of 266%.
    // Bob withdraws up to 250 EBTC of debt, resulting in ICR of 240%. Bob has lowest ICR.
    const { collateral: A_coll } = await openCdp({ ICR: toBN(dec(266, 16)), extraEBTCAmount: dec(1500, 18), extraParams: { from: alice } })
    await openCdp({ ICR: toBN(dec(240, 16)), extraEBTCAmount: dec(250, 18), extraParams: { from: bob } })
    let _bobCdpId = await sortedCdps.cdpOfOwnerByIndex(bob, 0);
    const { collateral: D_coll } = await openCdp({ ICR: toBN(dec(266, 16)), extraEBTCAmount: dec(2000, 18), extraParams: { from: dennis } })

    // --- TEST ---
    // price drops, reducing TCR below 150%
    await priceFeed.setPrice(dec(3714, 13))

    const recoveryMode = await th.checkRecoveryMode(contracts)
    assert.isTrue(recoveryMode)

    // Try to liquidate Bob
    await debtToken.transfer(owner, (await debtToken.balanceOf(alice)), {from : alice});
    await debtToken.transfer(owner, (await debtToken.balanceOf(bob)), {from : bob});
    await cdpManager.liquidate(_bobCdpId, { from: owner })

    /*  (FIXME with new liquidation logic) Since Bob's debt (250 EBTC) is larger than all EBTC in liquidator, Liquidation won’t happen

    After liquidation, totalStakes snapshot should equal Alice's stake (20 ether) + Dennis stake (2 ether) = 22 ether.

    Since there has been no redistribution, the totalCollateral snapshot should equal the totalStakes snapshot: 22 ether.

    Bob's new coll and stake should remain the same, and the updated totalStakes should still equal 25 ether.
    */
    const bob_Cdp = await cdpManager.Cdps(_bobCdpId)
    const bob_DebtAfter = bob_Cdp[0].toString()
    const bob_CollAfter = bob_Cdp[1].toString()
    const bob_StakeAfter = bob_Cdp[2].toString()

    th.assertIsApproximatelyEqual(bob_DebtAfter, '0')
    assert.equal(bob_CollAfter.toString(), '0')
    assert.equal(bob_StakeAfter.toString(), '0')

    const totalStakes_After = (await cdpManager.totalStakes()).toString()
    assert.equal(totalStakes_After.toString(), A_coll.add(toBN('0')).add(D_coll))
  })

  it("liquidate(), with ICR > 110%: updates system shapshots", async () => {
    // --- SETUP ---
    // Alice withdraws up to 1500 EBTC of debt, and Dennis up to 150, resulting in ICRs of 266%.
    // Bob withdraws up to 250 EBTC of debt, resulting in ICR of 240%. Bob has lowest ICR.
    await openCdp({ ICR: toBN(dec(266, 16)), extraEBTCAmount: dec(1500, 18), extraParams: { from: alice } })
    await openCdp({ ICR: toBN(dec(240, 16)), extraEBTCAmount: dec(250, 18), extraParams: { from: bob } })
    let _bobCdpId = await sortedCdps.cdpOfOwnerByIndex(bob, 0);
    await openCdp({ ICR: toBN(dec(266, 16)), extraEBTCAmount: dec(2000, 18), extraParams: { from: dennis } })

    // --- TEST ---
    // price drops, reducing TCR below 150%
    await priceFeed.setPrice(dec(3714, 13))

    const recoveryMode = await th.checkRecoveryMode(contracts)
    assert.isTrue(recoveryMode)

    // Check snapshots before
    const totalStakesSnaphot_Before = (await cdpManager.totalStakesSnapshot()).toString()
    const totalCollateralSnapshot_Before = (await cdpManager.totalCollateralSnapshot()).toString()

    assert.equal(totalStakesSnaphot_Before, 0)
    assert.equal(totalCollateralSnapshot_Before, 0)

    await debtToken.transfer(owner, (await debtToken.balanceOf(alice)), {from : alice});
    await debtToken.transfer(owner, (await debtToken.balanceOf(bob)), {from : bob});
    await cdpManager.liquidate(_bobCdpId, { from: owner })

    /* After liquidation, totalStakes snapshot should still equal the total stake: 25 ether

    Since there has been no redistribution, the totalCollateral snapshot should equal the totalStakes snapshot: 25 ether.*/

    const totalStakesSnaphot_After = (await cdpManager.totalStakesSnapshot()).toString()
    const totalCollateralSnapshot_After = (await cdpManager.totalCollateralSnapshot()).toString()

    assert.isTrue(toBN(totalStakesSnaphot_After).gt(toBN(totalStakesSnaphot_Before)))
    assert.isTrue(toBN(totalCollateralSnapshot_After).gt(toBN(totalCollateralSnapshot_Before)))
  })

  it("liquidate(), with ICR > 110%: causes correct debt repaid and ETH gain to liquidator, and doesn't redistribute to active cdps", async () => {
    // --- SETUP ---
    // Alice withdraws up to 1500 EBTC of debt, and Dennis up to 150, resulting in ICRs of 266%.
    // Bob withdraws up to 250 EBTC of debt, resulting in ICR of 240%. Bob has lowest ICR.
    await openCdp({ ICR: toBN(dec(266, 16)), extraEBTCAmount: dec(1500, 18), extraParams: { from: alice } })
    await openCdp({ ICR: toBN(dec(240, 16)), extraEBTCAmount: dec(250, 18), extraParams: { from: bob } })
    let _bobCdpId = await sortedCdps.cdpOfOwnerByIndex(bob, 0);
    await openCdp({ ICR: toBN(dec(266, 16)), extraEBTCAmount: dec(2000, 18), extraParams: { from: dennis } })

    // --- TEST ---
    // price drops, reducing TCR below 150%
    await priceFeed.setPrice(dec(3714, 13))

    const recoveryMode = await th.checkRecoveryMode(contracts)
    assert.isTrue(recoveryMode)

    await debtToken.transfer(owner, (await debtToken.balanceOf(alice)), {from : alice});
    await debtToken.transfer(owner, (await debtToken.balanceOf(bob)), {from : bob});
    await cdpManager.liquidate(_bobCdpId, { from: owner })

    /* For this Recovery Mode test case with ICR > 110%, there should be no redistribution of remainder to active Cdps. 
    Redistribution rewards-per-unit-staked should be zero. */

    const L_EBTCDebt_After = (await cdpManager.L_EBTCDebt()).toString()
    const L_ETH_After = (await cdpManager.L_ETH()).toString()

    assert.equal(L_EBTCDebt_After, '0')
    assert.equal(L_ETH_After, '0')
  })

  it("liquidate(), with ICR > 110%: ICR of non liquidated cdp does not change", async () => {
    // --- SETUP ---
    // Alice withdraws up to 1500 EBTC of debt, and Dennis up to 150, resulting in ICRs of 266%.
    // Bob withdraws up to 250 EBTC of debt, resulting in ICR of 240%. Bob has lowest ICR.
    // Carol withdraws up to debt of 240 EBTC, -> ICR of 250%.
    await openCdp({ ICR: toBN(dec(266, 16)), extraEBTCAmount: dec(1500, 18), extraParams: { from: alice } })
    await openCdp({ ICR: toBN(dec(240, 16)), extraEBTCAmount: dec(250, 18), extraParams: { from: bob } })
    let _bobCdpId = await sortedCdps.cdpOfOwnerByIndex(bob, 0);
    await openCdp({ ICR: toBN(dec(266, 16)), extraEBTCAmount: dec(2000, 18), extraParams: { from: dennis } })
    await openCdp({ ICR: toBN(dec(250, 16)), extraEBTCAmount: dec(240, 18), extraParams: { from: carol } })
    let _carolCdpId = await sortedCdps.cdpOfOwnerByIndex(carol, 0);

    // --- TEST ---
    // price drops, reducing TCR below 150%
    await priceFeed.setPrice(dec(3714, 13))
    const price = await priceFeed.getPrice()

    const bob_ICR_Before = (await cdpManager.getCurrentICR(_bobCdpId, price)).toString()
    const carol_ICR_Before = (await cdpManager.getCurrentICR(_carolCdpId, price)).toString()

    assert.isTrue(await th.checkRecoveryMode(contracts))

    const bob_Coll_Before = (await cdpManager.Cdps(_bobCdpId))[1]
    const bob_Debt_Before = (await cdpManager.Cdps(_bobCdpId))[0]

    // confirm Bob is last cdp in list, and has >110% ICR
    assert.equal((await sortedCdps.getLast()).toString(), _bobCdpId)
    assert.isTrue((await cdpManager.getCurrentICR(_bobCdpId, price)).gt(mv._MCR))

    await debtToken.transfer(owner, toBN((await debtToken.balanceOf(alice)).toString()).sub(toBN(dec(50, 18))), {from : alice});
    await debtToken.transfer(owner, (await debtToken.balanceOf(dennis)), {from : dennis});
    await cdpManager.liquidate(_bobCdpId, { from: owner })

    // Check Bob remains active
    assert.isFalse(await sortedCdps.contains(_bobCdpId))

    // Check Bob's collateral and debt remains the same
    const bob_Coll_After = (await cdpManager.Cdps(_bobCdpId))[1]
    const bob_Debt_After = (await cdpManager.Cdps(_bobCdpId))[0]
    assert.isTrue(bob_Coll_After.lt(bob_Coll_Before))
    assert.isTrue(bob_Debt_After.lt(bob_Debt_Before))

//    const bob_ICR_After = (await cdpManager.getCurrentICR(_bobCdpId, price)).toString()

    // check Bob's ICR has not changed
//    assert.equal(bob_ICR_After, bob_ICR_Before)


    // to compensate borrowing fees
//    await ebtcToken.transfer(bob, dec(100, 18), { from: alice })

    await priceFeed.setPrice(dec(3714, 13))
    assert.isFalse(await sortedCdps.contains(_bobCdpId))

    assert.isTrue(await th.checkRecoveryMode(contracts))

    // Confirm Carol is last cdp in list, and has >110% ICR
    assert.equal((await sortedCdps.getLast()), _carolCdpId)
    assert.isTrue((await cdpManager.getCurrentICR(_carolCdpId, price)).gt(mv._MCR))

    // L2: Try to liquidate Carol. Nothing happens
    await debtToken.transfer(owner, (await debtToken.balanceOf(alice)), {from : alice});
    await debtToken.transfer(owner, (await debtToken.balanceOf(carol)), {from : carol});
    await cdpManager.liquidate(_carolCdpId)

    // Check Carol's collateral and debt remains the same
//    const carol_Coll_After = (await cdpManager.Cdps(_carolCdpId))[1]
//    const carol_Debt_After = (await cdpManager.Cdps(_carolCdpId))[0]
//    assert.isTrue(carol_Coll_After.eq(carol_Coll_Before))
//    assert.isTrue(carol_Debt_After.eq(carol_Debt_Before))

//    const carol_ICR_After = (await cdpManager.getCurrentICR(_carolCdpId, price)).toString()

    // check Carol's ICR has not changed
//    assert.equal(carol_ICR_After, carol_ICR_Before)

    //Confirm liquidations have not led to any redistributions to cdps
    const L_EBTCDebt_After = (await cdpManager.L_EBTCDebt()).toString()
    const L_ETH_After = (await cdpManager.L_ETH()).toString()

    assert.equal(L_EBTCDebt_After, '0')
    assert.equal(L_ETH_After, '0')
  })

  it("liquidate() with ICR > 110%: total liquidated coll and debt is correct", async () => {
    // Whale provides 50 EBTC to the SP
    await openCdp({ ICR: toBN(dec(300, 16)), extraEBTCAmount: dec(1, 17), extraParams: { from: whale } })

    await openCdp({ ICR: toBN(dec(200, 16)), extraParams: { from: alice } })
    let _aliceCdpId = await sortedCdps.cdpOfOwnerByIndex(alice, 0);
    await openCdp({ ICR: toBN(dec(202, 16)), extraParams: { from: bob } })
    await openCdp({ ICR: toBN(dec(204, 16)), extraParams: { from: carol } })
    await openCdp({ ICR: toBN(dec(206, 16)), extraParams: { from: dennis } })
    await openCdp({ ICR: toBN(dec(208, 16)), extraParams: { from: erin } })

    // Price drops
    await priceFeed.setPrice(dec(4200, 13))
    const price = await priceFeed.getPrice()

    // Check Recovery Mode is active
    assert.isTrue(await th.checkRecoveryMode(contracts))

    // Check C is in range 110% < ICR < 150%
    const ICR_A = await cdpManager.getCurrentICR(_aliceCdpId, price)
    assert.isTrue(ICR_A.gt(mv._MCR) && ICR_A.lt(await th.getTCR(contracts)))

    const entireSystemCollBefore = await cdpManager.getEntireSystemColl()
    const entireSystemDebtBefore = await cdpManager.getEntireSystemDebt()

    await debtToken.transfer(owner, (await debtToken.balanceOf(alice)), {from : alice});
    await debtToken.transfer(owner, (await debtToken.balanceOf(whale)), {from : whale});
    await cdpManager.liquidate(_aliceCdpId, { from: owner })

    // Expect system debt and system coll not reduced
    const entireSystemCollAfter = await cdpManager.getEntireSystemColl()
    const entireSystemDebtAfter = await cdpManager.getEntireSystemDebt()

    const changeInEntireSystemColl = entireSystemCollBefore.sub(entireSystemCollAfter)
    const changeInEntireSystemDebt = entireSystemDebtBefore.sub(entireSystemDebtAfter)

    assert.isTrue(changeInEntireSystemColl.gt(toBN('0')))
    assert.isTrue(changeInEntireSystemDebt.gt(toBN('0')))
  })

  // --- 

  it("liquidate(): Doesn't liquidate undercollateralized cdp if it is the only cdp in the system", async () => {
    // Alice creates a single cdp with 0.62 ETH and a debt of 62 EBTC, and provides 10 EBTC to SP
    await openCdp({ ICR: toBN(dec(200, 16)), extraParams: { from: alice } })
    let _aliceCdpId = await sortedCdps.cdpOfOwnerByIndex(alice, 0);

    assert.isFalse(await th.checkRecoveryMode(contracts))

    await priceFeed.setPrice(dec(3920, 13))
    const price = await priceFeed.getPrice()

    assert.isTrue(await th.checkRecoveryMode(contracts))

    const alice_ICR = (await cdpManager.getCurrentICR(_aliceCdpId, price)).toString()
    assert.equal(alice_ICR, '1055465805061927840')

    const activeCdpsCount_Before = await cdpManager.getCdpIdsCount()

    assert.equal(activeCdpsCount_Before, 1)

    // Try to liquidate the cdp
    await assertRevert(cdpManager.liquidate(_aliceCdpId, { from: owner }), "CdpManager: nothing to liquidate")

    // Check Alice's cdp has not been removed
    const activeCdpsCount_After = await cdpManager.getCdpIdsCount()
    assert.equal(activeCdpsCount_After, 1)

    const alice_isInSortedList = await sortedCdps.contains(_aliceCdpId)
    assert.isTrue(alice_isInSortedList)
  })

  it("liquidate(): Liquidates undercollateralized cdp if there are two cdps in the system", async () => {
    await openCdp({ ICR: toBN(dec(200, 16)), extraParams: { from: bob } })
    let _bobCdpId = await sortedCdps.cdpOfOwnerByIndex(bob, 0);

    // Alice creates a single cdp with 0.62 ETH and a debt of 62 EBTC, and provides 10 EBTC to SP
    await openCdp({ ICR: toBN(dec(200, 16)), extraParams: { from: alice } })
    let _aliceCdpId = await sortedCdps.cdpOfOwnerByIndex(alice, 0);

    assert.isFalse(await th.checkRecoveryMode(contracts))

    // Set ETH:USD price to 105
    await priceFeed.setPrice(dec(3920, 13))
    const price = await priceFeed.getPrice()

    assert.isTrue(await th.checkRecoveryMode(contracts))

    const alice_ICR = (await cdpManager.getCurrentICR(_aliceCdpId, price)).toString()
    assert.equal(alice_ICR, '1055465805061927840')

    const activeCdpsCount_Before = await cdpManager.getCdpIdsCount()

    assert.equal(activeCdpsCount_Before, 2)

    // Liquidate the cdp
    await debtToken.transfer(owner, (await debtToken.balanceOf(alice)), {from : alice});
    await debtToken.transfer(owner, (await debtToken.balanceOf(bob)), {from : bob});
    await debtToken.transfer(owner, (await debtToken.balanceOf(carol)), {from : carol});
    await cdpManager.liquidate(_aliceCdpId, { from: owner })

    // Check Alice's cdp is removed, and bob remains
    const activeCdpsCount_After = await cdpManager.getCdpIdsCount()
    assert.equal(activeCdpsCount_After, 1)

    const alice_isInSortedList = await sortedCdps.contains(_aliceCdpId)
    assert.isFalse(alice_isInSortedList)

    const bob_isInSortedList = await sortedCdps.contains(_bobCdpId)
    assert.isTrue(bob_isInSortedList)
  })

  it("liquidate(): does nothing if cdp has >= 110% ICR", async () => {
    await openCdp({ ICR: toBN(dec(400, 16)), extraParams: { from: alice } })
    let _aliceCdpId = await sortedCdps.cdpOfOwnerByIndex(alice, 0);
    await openCdp({ ICR: toBN(dec(220, 16)), extraParams: { from: bob } })
    let _bobCdpId = await sortedCdps.cdpOfOwnerByIndex(bob, 0);
    await openCdp({ ICR: toBN(dec(266, 16)), extraParams: { from: carol } })
    let _carolCdpId = await sortedCdps.cdpOfOwnerByIndex(carol, 0);

    await priceFeed.setPrice(dec(3716, 13))
    const price = await priceFeed.getPrice()

    const TCR_Before = (await th.getTCR(contracts)).toString()
    const listSize_Before = (await sortedCdps.getSize()).toString()

    // Confirm Recovery Mode
    assert.isTrue(await th.checkRecoveryMode(contracts))

    // Check Bob's ICR > 110%
    const bob_ICR = await cdpManager.getCurrentICR(_bobCdpId, price)
    assert.isTrue(bob_ICR.gte(mv._MCR))

    await debtToken.transfer(owner, (await debtToken.balanceOf(alice)), {from : alice});
    await debtToken.transfer(owner, (await debtToken.balanceOf(bob)), {from : bob});
    await debtToken.transfer(owner, (await debtToken.balanceOf(carol)), {from : carol});
    await cdpManager.liquidate(_bobCdpId, {from: owner})

    // check A, B, C remain active
    assert.isFalse((await sortedCdps.contains(_bobCdpId)))
    assert.isTrue((await sortedCdps.contains(_aliceCdpId)))
    assert.isTrue((await sortedCdps.contains(_carolCdpId)))

    const TCR_After = (await th.getTCR(contracts)).toString()
    const listSize_After = (await sortedCdps.getSize()).toString()

    // Check TCR and list size have not changed
    assert.isTrue(toBN(TCR_Before.toString()).lt(toBN(TCR_After.toString())))
    assert.isTrue(toBN(listSize_Before.toString()).gt(toBN(listSize_After.toString())))
  })

  it("liquidate(): does nothing if cdp ICR >= TCR, and liquidator covers cdp's debt", async () => { 
    await openCdp({ ICR: toBN(dec(166, 16)), extraParams: { from: A } })
    await openCdp({ ICR: toBN(dec(154, 16)), extraParams: { from: B } })
    await openCdp({ ICR: toBN(dec(142, 16)), extraParams: { from: C } })
    let _aCdpId = await sortedCdps.cdpOfOwnerByIndex(A, 0);
    let _bCdpId = await sortedCdps.cdpOfOwnerByIndex(B, 0);
    let _cCdpId = await sortedCdps.cdpOfOwnerByIndex(C, 0);

    await priceFeed.setPrice(dec(5000, 13))
    const price = await priceFeed.getPrice()
    assert.isTrue(await th.checkRecoveryMode(contracts))

    const TCR = await th.getTCR(contracts)

    const ICR_A = await cdpManager.getCurrentICR(_aCdpId, price)
    const ICR_C = await cdpManager.getCurrentICR(_cCdpId, price)

    assert.isTrue(ICR_A.gt(TCR))
    // Try to liquidate A
    //await assertRevert(cdpManager.liquidate(_aCdpId), "CdpManager: nothing to liquidate")

    // Check liquidation of A does nothing - cdp remains in system
    assert.isTrue(await sortedCdps.contains(_aCdpId))
    assert.equal(await cdpManager.getCdpStatus(_aCdpId), 1) // Status 1 -> active

    // Check C, with ICR < TCR, can be liquidated
    assert.isTrue(ICR_C.lt(TCR))
    await debtToken.transfer(owner, (await debtToken.balanceOf(A)), {from : A});
    await debtToken.transfer(owner, (await debtToken.balanceOf(B)), {from : B});
    await debtToken.transfer(owner, (await debtToken.balanceOf(C)), {from : C});
    const liqTxC = await cdpManager.liquidate(_cCdpId, {from: owner})
    assert.isTrue(liqTxC.receipt.status)

    assert.isFalse(await sortedCdps.contains(_cCdpId))
    assert.equal(await cdpManager.getCdpStatus(_cCdpId), 3) // Status liquidated
  })

  it("liquidate(): reverts if cdp is non-existent", async () => {
    await openCdp({ ICR: toBN(dec(200, 16)), extraParams: { from: alice } })
    await openCdp({ ICR: toBN(dec(133, 16)), extraParams: { from: bob } })

    await priceFeed.setPrice(dec(3714, 13))

    // Confirm Recovery Mode
    assert.isTrue(await th.checkRecoveryMode(contracts))

    // Check Carol does not have an existing cdp
    assert.equal(await cdpManager.getCdpStatus(carol), 0)
    assert.isFalse(await sortedCdps.contains(carol))

    try {
      await cdpManager.liquidate(carol)

      assert.isFalse(txCarol.receipt.status)
    } catch (err) {
      assert.include(err.message, "revert")
    }
  })

  it("liquidate(): reverts if cdp has been closed", async () => {
    await openCdp({ ICR: toBN(dec(200, 16)), extraParams: { from: alice } })
    await openCdp({ ICR: toBN(dec(133, 16)), extraParams: { from: bob } })
    await openCdp({ ICR: toBN(dec(133, 16)), extraParams: { from: carol } })
    let _carolCdpId = await sortedCdps.cdpOfOwnerByIndex(carol, 0);

    assert.isTrue(await sortedCdps.contains(_carolCdpId))

    // Price drops, Carol ICR falls below MCR
    await priceFeed.setPrice(dec(3714, 13))

    // Confirm Recovery Mode
    assert.isTrue(await th.checkRecoveryMode(contracts))

    // Carol liquidated, and her cdp is closed
    await debtToken.transfer(owner, (await debtToken.balanceOf(alice)), {from : alice});
    await debtToken.transfer(owner, (await debtToken.balanceOf(bob)), {from : bob});
    await debtToken.transfer(owner, (await debtToken.balanceOf(carol)), {from : carol});
    const txCarol_L1 = await cdpManager.liquidate(_carolCdpId, {from: owner})
    assert.isTrue(txCarol_L1.receipt.status)

    // Check Carol's cdp is closed by liquidation
    assert.isFalse(await sortedCdps.contains(_carolCdpId))
    assert.equal(await cdpManager.getCdpStatus(_carolCdpId), 3)

    try {
      await cdpManager.liquidate(_carolCdpId)
    } catch (err) {
      assert.include(err.message, "revert")
    }
  })

  it("liquidate(): liquidates based on entire/collateral debt (including pending rewards), not raw collateral/debt", async () => {
    await openCdp({ ICR: toBN(dec(400, 16)), extraParams: { from: alice } })
    await openCdp({ ICR: toBN(dec(220, 16)), extraParams: { from: bob } })
    await openCdp({ ICR: toBN(dec(200, 16)), extraParams: { from: carol } })
    let _aliceCdpId = await sortedCdps.cdpOfOwnerByIndex(alice, 0);
    let _bobCdpId = await sortedCdps.cdpOfOwnerByIndex(bob, 0);
    let _carolCdpId = await sortedCdps.cdpOfOwnerByIndex(carol, 0);

    // Defaulter opens with 60 EBTC, 0.6 ETH
    await openCdp({ ICR: toBN(dec(200, 16)), extraParams: { from: defaulter_1 } })
    let _defaulter1CdpId = await sortedCdps.cdpOfOwnerByIndex(defaulter_1, 0);

    // Price drops
    await priceFeed.setPrice(dec(37141, 12))
    const price = await priceFeed.getPrice()

    // Confirm Recovery Mode
    assert.isTrue(await th.checkRecoveryMode(contracts))

    const alice_ICR_Before = await cdpManager.getCurrentICR(_aliceCdpId, price)
    const bob_ICR_Before = await cdpManager.getCurrentICR(_bobCdpId, price)
    const carol_ICR_Before = await cdpManager.getCurrentICR(_carolCdpId, price)

    /* Before liquidation: 
    Alice ICR: = (1 * 100 / 50) = 200%
    Bob ICR: (1 * 100 / 90.5) = 110.5%
    Carol ICR: (1 * 100 / 100 ) =  100%

    Therefore Alice and Bob above the MCR, Carol is below */
    assert.isTrue(alice_ICR_Before.gte(mv._MCR))
    assert.isTrue(bob_ICR_Before.gte(mv._MCR))
    assert.isTrue(carol_ICR_Before.lte(mv._MCR))

    // Liquidate defaulter. 30 EBTC and 0.3 ETH is distributed uniformly between A, B and C. Each receive 10 EBTC, 0.1 ETH
    await debtToken.transfer(owner, (await debtToken.balanceOf(defaulter_1)), {from : defaulter_1});
    await debtToken.transfer(owner, (await debtToken.balanceOf(alice)), {from : alice});
    await debtToken.transfer(owner, (await debtToken.balanceOf(bob)), {from : bob});
    await debtToken.transfer(owner, (await debtToken.balanceOf(carol)), {from : carol});
    await cdpManager.liquidate(_defaulter1CdpId)

    const alice_ICR_After = await cdpManager.getCurrentICR(_aliceCdpId, price)
    const bob_ICR_After = await cdpManager.getCurrentICR(_bobCdpId, price)
    const carol_ICR_After = await cdpManager.getCurrentICR(_carolCdpId, price)

    /* After liquidation: 

    Alice ICR: (1.1 * 100 / 60) = 183.33%
    Bob ICR:(1.1 * 100 / 100.5) =  109.45%
    Carol ICR: (1.1 * 100 ) 100%

    Check Alice is above MCR, Bob below, Carol below. */
    assert.isTrue(alice_ICR_After.gte(mv._MCR))
    // assert.isTrue(bob_ICR_After.lte(mv._MCR))
    assert.isTrue(carol_ICR_After.lte(mv._MCR))

    /* Though Bob's true ICR (including pending rewards) is below the MCR, 
    check that Bob's raw coll and debt has not changed, and that his "raw" ICR is above the MCR */
    const bob_Coll = (await cdpManager.Cdps(_bobCdpId))[1]
    const bob_Debt = (await cdpManager.Cdps(_bobCdpId))[0]

    const bob_rawICR = bob_Coll.mul(th.toBN(dec(100, 18))).div(bob_Debt)
    assert.isTrue(bob_rawICR.gte(mv._MCR))

    //liquidate A, B, C
    assert.isTrue(await th.checkRecoveryMode(contracts))
    await assertRevert(cdpManager.liquidate(_aliceCdpId), "!_ICR")
    assert.isTrue(await th.checkRecoveryMode(contracts))
    await cdpManager.liquidate(_bobCdpId, {from: owner})
    assert.isFalse(await th.checkRecoveryMode(contracts))
    await cdpManager.liquidate(_carolCdpId, {from: owner})

    /*  Since there is 0 EBTC in the liquidator, A, with ICR >110%, should stay active.
    Check Alice stays active, Carol gets liquidated, and Bob gets liquidated 
    (because his pending rewards bring his ICR < MCR) */
    assert.isTrue(await sortedCdps.contains(_aliceCdpId))
    assert.isFalse(await sortedCdps.contains(_bobCdpId))
    assert.isFalse(await sortedCdps.contains(_carolCdpId))

    // check cdp statuses - A active (1), B and C liquidated (3)
    assert.equal((await cdpManager.Cdps(_aliceCdpId))[3].toString(), '1')
    assert.equal((await cdpManager.Cdps(_bobCdpId))[3].toString(), '3')
    assert.equal((await cdpManager.Cdps(_carolCdpId))[3].toString(), '3')
  })

  it("liquidate(): does not affect address that has no cdp", async () => {
    const { collateral: C_coll, totalDebt: C_totalDebt } = await openCdp({ ICR: toBN(dec(200, 16)), extraParams: { from: carol } })
    const spDeposit = C_totalDebt.add(toBN(dec(1000, 18)))
    await openCdp({ ICR: toBN(dec(220, 16)), extraEBTCAmount: spDeposit, extraParams: { from: bob } })
    let _carolCdpId = await sortedCdps.cdpOfOwnerByIndex(carol, 0);

    // Bob sends tokens to Dennis, who has no cdp
    await ebtcToken.transfer(dennis, spDeposit, { from: bob })

    // Price drop
    await priceFeed.setPrice(dec(4000, 13))

    // Confirm Recovery Mode
    assert.isTrue(await th.checkRecoveryMode(contracts))

    // Carol gets liquidated
    await openCdp({ ICR: toBN(dec(200, 16)), extraEBTCAmount: C_totalDebt, extraParams: { from: owner } });
    await debtToken.transfer(owner, (await debtToken.balanceOf(carol)), {from : carol});
    await cdpManager.liquidate(_carolCdpId, {from: owner})

    // Attempt to liquidate Dennis
    try {
      await cdpManager.liquidate(dennis)
    } catch (err) {
      assert.include(err.message, "revert")
    }
  })

  it("liquidate(): does not alter the liquidated user's token balance", async () => {
    await openCdp({ ICR: toBN(dec(220, 16)), extraEBTCAmount: dec(1000, 18), extraParams: { from: whale } })

    const { ebtcAmount: A_ebtcAmount } = await openCdp({ ICR: toBN(dec(200, 16)), extraEBTCAmount: dec(300, 18), extraParams: { from: alice } })
    const { ebtcAmount: B_ebtcAmount } = await openCdp({ ICR: toBN(dec(200, 16)), extraEBTCAmount: dec(200, 18), extraParams: { from: bob } })
    const { ebtcAmount: C_ebtcAmount } = await openCdp({ ICR: toBN(dec(206, 16)), extraEBTCAmount: dec(100, 18), extraParams: { from: carol } })
    let _aliceCdpId = await sortedCdps.cdpOfOwnerByIndex(alice, 0);
    let _bobCdpId = await sortedCdps.cdpOfOwnerByIndex(bob, 0);
    let _carolCdpId = await sortedCdps.cdpOfOwnerByIndex(carol, 0);

    await priceFeed.setPrice(dec(4000, 13))

    // Confirm Recovery Mode
    assert.isTrue(await th.checkRecoveryMode(contracts))

    // Check token balances 
    assert.equal((await ebtcToken.balanceOf(alice)).toString(), A_ebtcAmount)
    assert.equal((await ebtcToken.balanceOf(bob)).toString(), B_ebtcAmount)
    assert.equal((await ebtcToken.balanceOf(carol)).toString(), C_ebtcAmount)

    // Check sortedList size is 4
    assert.equal((await sortedCdps.getSize()).toString(), '4')
	await openCdp({ ICR: toBN(dec(151, 16)), extraEBTCAmount: toBN(dec(10000,18)), extraParams: { from: owner } })

    // Liquidate A, B and C
    await debtToken.transfer(owner, (await debtToken.balanceOf(bob)), {from : bob});
    await debtToken.transfer(owner, (await debtToken.balanceOf(alice)), {from : alice});
    await debtToken.transfer(owner, (await debtToken.balanceOf(carol)), {from : carol});
    await cdpManager.liquidate(_aliceCdpId, {from: owner})
    await cdpManager.liquidate(_bobCdpId, {from: owner})
    await cdpManager.liquidate(_carolCdpId, {from: owner})

    // Confirm A, B, C closed
    assert.isFalse(await sortedCdps.contains(_aliceCdpId))
    assert.isFalse(await sortedCdps.contains(_bobCdpId))
    assert.isFalse(await sortedCdps.contains(_carolCdpId))

    // Check sortedList size reduced to 2
    assert.equal((await sortedCdps.getSize()).toString(), '2')

    // Confirm token balances have not changed
    assert.equal((await ebtcToken.balanceOf(alice)).toString(), '0')
    assert.equal((await ebtcToken.balanceOf(bob)).toString(), '0')
    assert.equal((await ebtcToken.balanceOf(carol)).toString(), '0')
  })

  it("liquidate(), with 110% < ICR < TCR, can claim collateral, re-open, be reedemed and claim again", async () => {
    // --- SETUP ---
    // Alice withdraws up to 1500 EBTC of debt, resulting in ICRs of 266%.
    // Bob withdraws up to 480 EBTC of debt, resulting in ICR of 240%. Bob has lowest ICR.
    const { collateral: B_coll, totalDebt: B_totalDebt } = await openCdp({ ICR: toBN(dec(240, 16)), extraEBTCAmount: dec(480, 18), extraParams: { from: bob } })
    let _bobCdpId = await sortedCdps.cdpOfOwnerByIndex(bob, 0);
    const { collateral: A_coll } = await openCdp({ ICR: toBN(dec(266, 16)), extraEBTCAmount: B_totalDebt, extraParams: { from: alice } })

    // --- TEST ---
    // price drops, reducing TCR below 150%
    await priceFeed.setPrice(dec(3714, 13))
    let price = await priceFeed.getPrice()
    const TCR = await th.getTCR(contracts)

    const recoveryMode = await th.checkRecoveryMode(contracts)
    assert.isTrue(recoveryMode)

    // Check Bob's ICR is between 110 and TCR
    const bob_ICR = await cdpManager.getCurrentICR(_bobCdpId, price)
    assert.isTrue(bob_ICR.gt(mv._MCR) && bob_ICR.lt(TCR))

    // Liquidate Bob
    await debtToken.transfer(owner, (await debtToken.balanceOf(bob)), {from : bob});
    await debtToken.transfer(owner, (await debtToken.balanceOf(alice)), {from : alice});
    await cdpManager.liquidate(_bobCdpId, { from: owner })

    // check Bob’s collateral surplus: 5.76 * 100 - 480 * 1.1
    const bob_remainingCollateral = B_coll.sub(B_totalDebt.mul(th.toBN(dec(11, 17))).div(price))
    th.assertIsApproximatelyEqual(await collSurplusPool.getCollateral(bob), bob_remainingCollateral)
    // can claim collateral
    const bob_balanceBefore = th.toBN(await web3.eth.getBalance(bob))
    const BOB_GAS = th.gasUsed(await borrowerOperations.claimCollateral({ from: bob, gasPrice: GAS_PRICE  }))
    const bob_expectedBalance = bob_balanceBefore.sub(th.toBN(BOB_GAS * GAS_PRICE))
    const bob_balanceAfter = th.toBN(await web3.eth.getBalance(bob))
    th.assertIsApproximatelyEqual(bob_balanceAfter, bob_expectedBalance.add(th.toBN(bob_remainingCollateral)))

    // skip bootstrapping phase
    await th.fastForwardTime(timeValues.SECONDS_IN_ONE_WEEK * 2, web3.currentProvider)

    // Bob re-opens the cdp, price 200, total debt 80 EBTC, ICR = 120% (lowest one)
    // Dennis redeems 30, so Bob has a surplus of (200 * 0.48 - 30) / 200 = 0.33 ETH
    await priceFeed.setPrice(dec(7428, 13))
    const { collateral: B_coll_2, netDebt: B_netDebt_2 } = await openCdp({ ICR: toBN(dec(150, 16)), extraEBTCAmount: dec(480, 18), extraParams: { from: bob, value: bob_remainingCollateral } })
    const { collateral: D_coll } = await openCdp({ ICR: toBN(dec(266, 16)), extraEBTCAmount: B_netDebt_2, extraParams: { from: dennis } })
    await th.redeemCollateral(dennis, contracts, B_netDebt_2,GAS_PRICE)
    price = await priceFeed.getPrice()
    const bob_surplus = B_coll_2.sub(B_netDebt_2.mul(mv._1e18BN).div(price))
    th.assertIsApproximatelyEqual(await collSurplusPool.getCollateral(bob), bob_surplus)
    // can claim collateral
    const bob_balanceBefore_2 = th.toBN(await web3.eth.getBalance(bob))
    const BOB_GAS_2 = th.gasUsed(await borrowerOperations.claimCollateral({ from: bob, gasPrice: GAS_PRICE  }))
    const bob_expectedBalance_2 = bob_balanceBefore_2.sub(th.toBN(BOB_GAS_2 * GAS_PRICE))
    const bob_balanceAfter_2 = th.toBN(await web3.eth.getBalance(bob))
    th.assertIsApproximatelyEqual(bob_balanceAfter_2, bob_expectedBalance_2.add(th.toBN(bob_surplus)))
  })

  it("liquidate(), with 110% < ICR < TCR, can claim collateral, after another claim from a redemption", async () => {
    // --- SETUP ---
    // Bob withdraws up to 90 EBTC of debt, resulting in ICR of 222%
    const { collateral: B_coll, netDebt: B_netDebt } = await openCdp({ ICR: toBN(dec(222, 16)), extraEBTCAmount: dec(90, 18), extraParams: { from: bob } })
    // Dennis withdraws to 150 EBTC of debt, resulting in ICRs of 266%.
    await openCdp({ ICR: toBN(dec(266, 16)), extraEBTCAmount: B_netDebt, extraParams: { from: dennis } })

    // --- TEST ---
    // skip bootstrapping phase
    await th.fastForwardTime(timeValues.SECONDS_IN_ONE_WEEK * 2, web3.currentProvider)

    // Dennis redeems 40, so Bob has a surplus of (200 * 1 - 40) / 200 = 0.8 ETH	
    await th.redeemCollateral(dennis, contracts, B_netDebt, GAS_PRICE)
    let price = await priceFeed.getPrice()
    const bob_surplus = B_coll.sub(B_netDebt.mul(mv._1e18BN).div(price))
    th.assertIsApproximatelyEqual(await collSurplusPool.getCollateral(bob), bob_surplus)

    // can claim collateral
    const bob_balanceBefore = th.toBN(await web3.eth.getBalance(bob))
    const BOB_GAS = th.gasUsed(await borrowerOperations.claimCollateral({ from: bob, gasPrice: GAS_PRICE  }))
    const bob_expectedBalance = bob_balanceBefore.sub(th.toBN(BOB_GAS * GAS_PRICE))
    const bob_balanceAfter = th.toBN(await web3.eth.getBalance(bob))
    th.assertIsApproximatelyEqual(bob_balanceAfter, bob_expectedBalance.add(bob_surplus))

    // Bob re-opens the cdp, price 200, total debt 250 EBTC, ICR = 240% (lowest one)
    const { collateral: B_coll_2, totalDebt: B_totalDebt_2 } = await openCdp({ ICR: toBN(dec(240, 16)), extraParams: { from: bob, value: _3_Ether } })
    let _bobCdpId = await sortedCdps.cdpOfOwnerByIndex(bob, 0);
    // Alice get EBTC by opening CDP
    await openCdp({ ICR: toBN(dec(266, 16)), extraEBTCAmount: B_totalDebt_2, extraParams: { from: alice } })

    // price drops, reducing TCR below 150%
    await priceFeed.setPrice(dec(3714, 13))
    price = await priceFeed.getPrice()
    const TCR = await th.getTCR(contracts)

    const recoveryMode = await th.checkRecoveryMode(contracts)
    assert.isTrue(recoveryMode)

    // Check Bob's ICR is between 110 and TCR
    const bob_ICR = await cdpManager.getCurrentICR(_bobCdpId, price)
    assert.isTrue(bob_ICR.gt(mv._MCR) && bob_ICR.lt(TCR))
    // debt is increased by fee, due to previous redemption

    // Liquidate Bob
    await debtToken.transfer(owner, (await debtToken.balanceOf(bob)), {from : bob});
    await debtToken.transfer(owner, (await debtToken.balanceOf(dennis)), {from : dennis});
    await cdpManager.liquidate(_bobCdpId, { from: owner })

    // check Bob’s collateral surplus
    const bob_remainingCollateral = B_coll_2.sub(B_totalDebt_2.mul(th.toBN(dec(11, 17))).div(price))
    th.assertIsApproximatelyEqual((await collSurplusPool.getCollateral(bob)).toString(), bob_remainingCollateral.toString())

    // can claim collateral
    const bob_balanceBefore_2 = th.toBN(await web3.eth.getBalance(bob))
    const BOB_GAS_2 = th.gasUsed(await borrowerOperations.claimCollateral({ from: bob, gasPrice: GAS_PRICE  }))
    const bob_expectedBalance_2 = bob_balanceBefore_2.sub(th.toBN(BOB_GAS_2 * GAS_PRICE))
    const bob_balanceAfter_2 = th.toBN(await web3.eth.getBalance(bob))
    th.assertIsApproximatelyEqual(bob_balanceAfter_2, bob_expectedBalance_2.add(th.toBN(bob_remainingCollateral)))
  })

  // --- liquidateCdps ---

  it("liquidateCdps(): With all ICRs > 110%, Liquidates Cdps until system leaves recovery mode", async () => {
    // make 8 Cdps accordingly
    // --- SETUP ---

    // Everyone withdraws some EBTC from their Cdp, resulting in different ICRs
    await openCdp({ ICR: toBN(dec(350, 16)), extraParams: { from: bob } })
    await openCdp({ ICR: toBN(dec(286, 16)), extraParams: { from: carol } })
    await openCdp({ ICR: toBN(dec(273, 16)), extraParams: { from: dennis } })
    const { totalDebt: E_totalDebt } = await openCdp({ ICR: toBN(dec(261, 16)), extraParams: { from: erin } })
    const { totalDebt: F_totalDebt } = await openCdp({ ICR: toBN(dec(250, 16)), extraParams: { from: freddy } })
    const { totalDebt: G_totalDebt } = await openCdp({ ICR: toBN(dec(235, 16)), extraParams: { from: greta } })
    const { totalDebt: H_totalDebt } = await openCdp({ ICR: toBN(dec(222, 16)), extraEBTCAmount: dec(5000, 18), extraParams: { from: harry } })
    const liquidationAmount = E_totalDebt.add(F_totalDebt).add(G_totalDebt).add(H_totalDebt)
    await openCdp({ ICR: toBN(dec(400, 16)), extraEBTCAmount: liquidationAmount, extraParams: { from: alice } })
    let _aliceCdpId = await sortedCdps.cdpOfOwnerByIndex(alice, 0);
    let _bobCdpId = await sortedCdps.cdpOfOwnerByIndex(bob, 0);
    let _carolCdpId = await sortedCdps.cdpOfOwnerByIndex(carol, 0);
    let _dennisCdpId = await sortedCdps.cdpOfOwnerByIndex(dennis, 0);
    let _erinCdpId = await sortedCdps.cdpOfOwnerByIndex(erin, 0);
    let _freddyCdpId = await sortedCdps.cdpOfOwnerByIndex(freddy, 0);
    let _gretaCdpId = await sortedCdps.cdpOfOwnerByIndex(greta, 0);
    let _harryCdpId = await sortedCdps.cdpOfOwnerByIndex(harry, 0);

    // price drops
    // price drops, reducing TCR below 150%
    await priceFeed.setPrice(dec(3400, 13))
    const price = await priceFeed.getPrice()

    const recoveryMode_Before = await th.checkRecoveryMode(contracts)
    assert.isTrue(recoveryMode_Before)

    // check TCR < 150%
    const _150percent = web3.utils.toBN('1500000000000000000')
    const TCR_Before = await th.getTCR(contracts)
    assert.isTrue(TCR_Before.lt(_150percent))

    /* 
   After the price drop and prior to any liquidations, ICR should be:

    Cdp         ICR
    Alice       161%
    Bob         158%
    Carol       129%
    Dennis      123%
    Elisa       117%
    Freddy      113%
    Greta       106%
    Harry       100%

    */
    const alice_ICR = await cdpManager.getCurrentICR(_aliceCdpId, price)
    const bob_ICR = await cdpManager.getCurrentICR(_bobCdpId, price)
    const carol_ICR = await cdpManager.getCurrentICR(_carolCdpId, price)
    const dennis_ICR = await cdpManager.getCurrentICR(_dennisCdpId, price)
    const erin_ICR = await cdpManager.getCurrentICR(_erinCdpId, price)
    const freddy_ICR = await cdpManager.getCurrentICR(_freddyCdpId, price)
    const greta_ICR = await cdpManager.getCurrentICR(_gretaCdpId, price)
    const harry_ICR = await cdpManager.getCurrentICR(_harryCdpId, price)
    const TCR = await th.getTCR(contracts)

    // Alice and Bob should have ICR > TCR
    assert.isTrue(alice_ICR.gt(TCR))
    assert.isTrue(bob_ICR.gt(TCR))
    // All other Cdps should have ICR < TCR
    assert.isTrue(carol_ICR.lt(TCR))
    assert.isTrue(dennis_ICR.lt(TCR))
    assert.isTrue(erin_ICR.lt(TCR))
    assert.isTrue(freddy_ICR.lt(TCR))
    assert.isTrue(greta_ICR.lt(TCR))
    assert.isTrue(harry_ICR.lt(TCR))

    /* Liquidations should occur from the lowest ICR Cdp upwards, i.e. 
    1) Harry, 2) Greta, 3) Freddy, etc.

      Cdp         ICR
    Alice       161%
    Bob         158%
    Carol       129%
    Dennis      123%
    ---- CUTOFF ----
    Elisa       117%
    Freddy      113%
    Greta       106%
    Harry       100%

    If all Cdps below the cutoff are liquidated, the TCR of the system rises above the CCR, to 152%.  (see calculations in Google Sheet)

    Thus, after liquidateCdps(), expect all Cdps to be liquidated up to the cut-off.  
    
    Only Alice, Bob, Carol and Dennis should remain active - all others should be closed. */

    // call liquidate Cdps
    await cdpManager.liquidateCdps(10);

    // check system is no longer in Recovery Mode
    const recoveryMode_After = await th.checkRecoveryMode(contracts)
    assert.isFalse(recoveryMode_After)

    // After liquidation, TCR should rise to above 150%. 
    const TCR_After = await th.getTCR(contracts)
    assert.isTrue(TCR_After.gt(_150percent))

    // get all Cdps
    const alice_Cdp = await cdpManager.Cdps(_aliceCdpId)
    const bob_Cdp = await cdpManager.Cdps(_bobCdpId)
    const carol_Cdp = await cdpManager.Cdps(_carolCdpId)
    const dennis_Cdp = await cdpManager.Cdps(_dennisCdpId)
    const erin_Cdp = await cdpManager.Cdps(_erinCdpId)
    const freddy_Cdp = await cdpManager.Cdps(_freddyCdpId)
    const greta_Cdp = await cdpManager.Cdps(_gretaCdpId)
    const harry_Cdp = await cdpManager.Cdps(_harryCdpId)

    // check that Alice, Bob, Carol, & Dennis' Cdps remain active
    assert.equal(alice_Cdp[3], 1)
    assert.equal(bob_Cdp[3], 1)
    assert.equal(carol_Cdp[3], 1)
    assert.equal(dennis_Cdp[3], 1)
    assert.isTrue(await sortedCdps.contains(_aliceCdpId))
    assert.isTrue(await sortedCdps.contains(_bobCdpId))
    assert.isTrue(await sortedCdps.contains(_carolCdpId))
    assert.isTrue(await sortedCdps.contains(_dennisCdpId))

    // check all other Cdps are liquidated
    assert.equal(erin_Cdp[3], 1)
    assert.equal(freddy_Cdp[3], 1)
    assert.equal(greta_Cdp[3], 3)
    assert.equal(harry_Cdp[3], 3)
    assert.isTrue(await sortedCdps.contains(_erinCdpId))
    assert.isTrue(await sortedCdps.contains(_freddyCdpId))
    assert.isFalse(await sortedCdps.contains(_gretaCdpId))
    assert.isFalse(await sortedCdps.contains(_harryCdpId))
  })

  it("liquidateCdps(): Liquidates Cdps until 1) system has left recovery mode AND 2) it reaches a Cdp with ICR >= 110%", async () => {
    // make 6 Cdps accordingly
    // --- SETUP ---
    const { totalDebt: B_totalDebt } = await openCdp({ ICR: toBN(dec(240, 16)), extraParams: { from: bob } })
    const { totalDebt: C_totalDebt } = await openCdp({ ICR: toBN(dec(240, 16)), extraParams: { from: carol } })
    const { totalDebt: D_totalDebt } = await openCdp({ ICR: toBN(dec(230, 16)), extraParams: { from: dennis } })
    const { totalDebt: E_totalDebt } = await openCdp({ ICR: toBN(dec(240, 16)), extraParams: { from: erin } })
    const { totalDebt: F_totalDebt } = await openCdp({ ICR: toBN(dec(240, 16)), extraParams: { from: freddy } })

    const liquidationAmount = B_totalDebt.add(C_totalDebt).add(D_totalDebt).add(E_totalDebt).add(F_totalDebt)
    await openCdp({ ICR: toBN(dec(400, 16)), extraEBTCAmount: liquidationAmount, extraParams: { from: alice } })
    let _aliceCdpId = await sortedCdps.cdpOfOwnerByIndex(alice, 0);
    let _bobCdpId = await sortedCdps.cdpOfOwnerByIndex(bob, 0);
    let _carolCdpId = await sortedCdps.cdpOfOwnerByIndex(carol, 0);
    let _dennisCdpId = await sortedCdps.cdpOfOwnerByIndex(dennis, 0);
    let _erinCdpId = await sortedCdps.cdpOfOwnerByIndex(erin, 0);
    let _freddyCdpId = await sortedCdps.cdpOfOwnerByIndex(freddy, 0);

    // price drops to 1ETH:85EBTC, reducing TCR below 150%
    await priceFeed.setPrice(dec(3400, 13))
    const price = await priceFeed.getPrice()

    // check Recovery Mode kicks in

    const recoveryMode_Before = await th.checkRecoveryMode(contracts)
    assert.isTrue(recoveryMode_Before)

    // check TCR < 150%
    const _150percent = web3.utils.toBN('1500000000000000000')
    const TCR_Before = await th.getTCR(contracts)
    assert.isTrue(TCR_Before.lt(_150percent))

    /* 
   After the price drop and prior to any liquidations, ICR should be:

    Cdp         ICR
    Alice       182%
    Bob         102%
    Carol       102%
    Dennis      102%
    Elisa       102%
    Freddy      102%
    */
    alice_ICR = await cdpManager.getCurrentICR(_aliceCdpId, price)
    bob_ICR = await cdpManager.getCurrentICR(_bobCdpId, price)
    carol_ICR = await cdpManager.getCurrentICR(_carolCdpId, price)
    dennis_ICR = await cdpManager.getCurrentICR(_dennisCdpId, price)
    erin_ICR = await cdpManager.getCurrentICR(_erinCdpId, price)
    freddy_ICR = await cdpManager.getCurrentICR(_freddyCdpId, price)

    // Alice should have ICR > 150%
    assert.isTrue(alice_ICR.gt(_150percent))
    // All other Cdps should have ICR < 150%
    assert.isTrue(carol_ICR.lt(_150percent))
    assert.isTrue(dennis_ICR.lt(_150percent))
    assert.isTrue(erin_ICR.lt(_150percent))
    assert.isTrue(freddy_ICR.lt(_150percent))

    /* Liquidations should occur from the lowest ICR Cdp upwards, i.e. 
    1) Freddy, 2) Elisa, 3) Dennis.

    After liquidating Freddy and Elisa, the the TCR of the system rises above the CCR, to 154%.  
   (see calculations in Google Sheet)

    Liquidations continue until all Cdps with ICR < MCR have been closed. 
    Only Alice should remain active - all others should be closed. */

    // call liquidate Cdps
    await cdpManager.liquidateCdps(6);

    // check system is no longer in Recovery Mode
    const recoveryMode_After = await th.checkRecoveryMode(contracts)
    assert.isFalse(recoveryMode_After)

    // After liquidation, TCR should rise to above 150%. 
    const TCR_After = await th.getTCR(contracts)
    assert.isTrue(TCR_After.gt(_150percent))

    // get all Cdps
    const alice_Cdp = await cdpManager.Cdps(_aliceCdpId)
    const bob_Cdp = await cdpManager.Cdps(_bobCdpId)
    const carol_Cdp = await cdpManager.Cdps(_carolCdpId)
    const dennis_Cdp = await cdpManager.Cdps(_dennisCdpId)
    const erin_Cdp = await cdpManager.Cdps(_erinCdpId)
    const freddy_Cdp = await cdpManager.Cdps(_freddyCdpId)

    // check that Alice's Cdp remains active
    assert.equal(alice_Cdp[3], 1)
    assert.isTrue(await sortedCdps.contains(_aliceCdpId))

    // check all other Cdps are liquidated
    assert.equal(bob_Cdp[3], 3)
    assert.equal(carol_Cdp[3], 3)
    assert.equal(dennis_Cdp[3], 3)
    assert.equal(erin_Cdp[3], 3)
    assert.equal(freddy_Cdp[3], 3)

    assert.isFalse(await sortedCdps.contains(_bobCdpId))
    assert.isFalse(await sortedCdps.contains(_carolCdpId))
    assert.isFalse(await sortedCdps.contains(_dennisCdpId))
    assert.isFalse(await sortedCdps.contains(_erinCdpId))
    assert.isFalse(await sortedCdps.contains(_freddyCdpId))
  })

  it('liquidateCdps(): liquidates only up to the requested number of undercollateralized cdps', async () => {
    await openCdp({ ICR: toBN(dec(300, 16)), extraParams: { from: whale, value: dec(300, 'ether') } })

    // --- SETUP --- 
    // Alice, Bob, Carol, Dennis, Erin open cdps with consecutively increasing collateral ratio
    await openCdp({ ICR: toBN(dec(210, 16)), extraParams: { from: alice } })
    await openCdp({ ICR: toBN(dec(212, 16)), extraParams: { from: bob } })
    await openCdp({ ICR: toBN(dec(214, 16)), extraParams: { from: carol } })
    await openCdp({ ICR: toBN(dec(216, 16)), extraParams: { from: dennis } })
    await openCdp({ ICR: toBN(dec(218, 16)), extraParams: { from: erin } })
    let _aliceCdpId = await sortedCdps.cdpOfOwnerByIndex(alice, 0);
    let _bobCdpId = await sortedCdps.cdpOfOwnerByIndex(bob, 0);
    let _carolCdpId = await sortedCdps.cdpOfOwnerByIndex(carol, 0);
    let _dennisCdpId = await sortedCdps.cdpOfOwnerByIndex(dennis, 0);
    let _erinCdpId = await sortedCdps.cdpOfOwnerByIndex(erin, 0);

    await priceFeed.setPrice(dec(3714, 13))

    const TCR = await th.getTCR(contracts)

    assert.isTrue(TCR.lte(web3.utils.toBN(dec(150, 18))))
    assert.isTrue(await th.checkRecoveryMode(contracts))

    // --- TEST --- 

    // Price drops
    await priceFeed.setPrice(dec(3714, 13))

    await cdpManager.liquidateCdps(3)

    // Check system still in Recovery Mode after liquidation tx
    assert.isTrue(await th.checkRecoveryMode(contracts))

    const CdpOwnersArrayLength = await cdpManager.getCdpIdsCount()
    assert.equal(CdpOwnersArrayLength, '3')

    // Check Alice, Bob, Carol cdps have been closed
    const aliceCdpStatus = (await cdpManager.getCdpStatus(_aliceCdpId)).toString()
    const bobCdpStatus = (await cdpManager.getCdpStatus(_bobCdpId)).toString()
    const carolCdpStatus = (await cdpManager.getCdpStatus(_carolCdpId)).toString()

    assert.equal(aliceCdpStatus, '3')
    assert.equal(bobCdpStatus, '3')
    assert.equal(carolCdpStatus, '3')

    //  Check Alice, Bob, and Carol's cdp are no longer in the sorted list
    const alice_isInSortedList = await sortedCdps.contains(_aliceCdpId)
    const bob_isInSortedList = await sortedCdps.contains(_bobCdpId)
    const carol_isInSortedList = await sortedCdps.contains(_carolCdpId)

    assert.isFalse(alice_isInSortedList)
    assert.isFalse(bob_isInSortedList)
    assert.isFalse(carol_isInSortedList)

    // Check Dennis, Erin still have active cdps
    const dennisCdpStatus = (await cdpManager.getCdpStatus(_dennisCdpId)).toString()
    const erinCdpStatus = (await cdpManager.getCdpStatus(_erinCdpId)).toString()

    assert.equal(dennisCdpStatus, '1')
    assert.equal(erinCdpStatus, '1')

    // Check Dennis, Erin still in sorted list
    const dennis_isInSortedList = await sortedCdps.contains(_dennisCdpId)
    const erin_isInSortedList = await sortedCdps.contains(_erinCdpId)

    assert.isTrue(dennis_isInSortedList)
    assert.isTrue(erin_isInSortedList)
  })

  it("liquidateCdps(): does nothing if n = 0", async () => {
    await openCdp({ ICR: toBN(dec(200, 16)), extraEBTCAmount: dec(100, 18), extraParams: { from: alice } })
    await openCdp({ ICR: toBN(dec(200, 16)), extraEBTCAmount: dec(200, 18), extraParams: { from: bob } })
    await openCdp({ ICR: toBN(dec(200, 16)), extraEBTCAmount: dec(300, 18), extraParams: { from: carol } })
    let _aliceCdpId = await sortedCdps.cdpOfOwnerByIndex(alice, 0);
    let _bobCdpId = await sortedCdps.cdpOfOwnerByIndex(bob, 0);
    let _carolCdpId = await sortedCdps.cdpOfOwnerByIndex(carol, 0);

    await priceFeed.setPrice(dec(3714, 13))
    const price = await priceFeed.getPrice()

    const TCR_Before = (await th.getTCR(contracts)).toString()

    // Confirm A, B, C ICRs are below 110%

    const alice_ICR = await cdpManager.getCurrentICR(_aliceCdpId, price)
    const bob_ICR = await cdpManager.getCurrentICR(_bobCdpId, price)
    const carol_ICR = await cdpManager.getCurrentICR(_carolCdpId, price)
    assert.isTrue(alice_ICR.lte(mv._MCR))
    assert.isTrue(bob_ICR.lte(mv._MCR))
    assert.isTrue(carol_ICR.lte(mv._MCR))

    assert.isTrue(await th.checkRecoveryMode(contracts))

    // Liquidation with n = 0
    await assertRevert(cdpManager.liquidateCdps(0), "CdpManager: nothing to liquidate")

    // Check all cdps are still in the system
    assert.isTrue(await sortedCdps.contains(_aliceCdpId))
    assert.isTrue(await sortedCdps.contains(_bobCdpId))
    assert.isTrue(await sortedCdps.contains(_carolCdpId))

    const TCR_After = (await th.getTCR(contracts)).toString()

    // Check TCR has not changed after liquidation
    assert.equal(TCR_Before, TCR_After)
  })

  it('liquidateCdps(): closes every Cdp with ICR < MCR, when n > number of undercollateralized cdps', async () => {
    // --- SETUP --- 
    await openCdp({ ICR: toBN(dec(300, 16)), extraParams: { from: whale, value: dec(300, 'ether') } })

    // create 5 Cdps with varying ICRs
    await openCdp({ ICR: toBN(dec(200, 16)), extraParams: { from: alice } })
    await openCdp({ ICR: toBN(dec(133, 16)), extraParams: { from: bob } })
    await openCdp({ ICR: toBN(dec(200, 16)), extraEBTCAmount: dec(300, 18), extraParams: { from: carol } })
    await openCdp({ ICR: toBN(dec(182, 16)), extraParams: { from: erin } })
    await openCdp({ ICR: toBN(dec(111, 16)), extraParams: { from: freddy } })
    let _aliceCdpId = await sortedCdps.cdpOfOwnerByIndex(alice, 0);
    let _bobCdpId = await sortedCdps.cdpOfOwnerByIndex(bob, 0);
    let _carolCdpId = await sortedCdps.cdpOfOwnerByIndex(carol, 0);
    let _freddyCdpId = await sortedCdps.cdpOfOwnerByIndex(freddy, 0);
    let _erinCdpId = await sortedCdps.cdpOfOwnerByIndex(erin, 0);

    // --- TEST ---

    // Price drops, reducing Bob and Carol's ICR below MCR
    await priceFeed.setPrice(dec(3714, 13));
    const price = await priceFeed.getPrice()

    // Confirm Recovery Mode
    assert.isTrue(await th.checkRecoveryMode(contracts))

    // Confirm cdps A-E are ICR < 110%
    assert.isTrue((await cdpManager.getCurrentICR(_aliceCdpId, price)).lte(mv._MCR))
    assert.isTrue((await cdpManager.getCurrentICR(_bobCdpId, price)).lte(mv._MCR))
    assert.isTrue((await cdpManager.getCurrentICR(_carolCdpId, price)).lte(mv._MCR))
    assert.isTrue((await cdpManager.getCurrentICR(_erinCdpId, price)).lte(mv._MCR))
    assert.isTrue((await cdpManager.getCurrentICR(_freddyCdpId, price)).lte(mv._MCR))

    // Confirm Whale is ICR > 110% 
    assert.isTrue((await cdpManager.getCurrentICR(whale, price)).gte(mv._MCR))

    // Liquidate 5 cdps
    await cdpManager.liquidateCdps(5);

    // Confirm cdps A-E have been removed from the system
    assert.isFalse(await sortedCdps.contains(_aliceCdpId))
    assert.isFalse(await sortedCdps.contains(_bobCdpId))
    assert.isFalse(await sortedCdps.contains(_carolCdpId))
    assert.isFalse(await sortedCdps.contains(_erinCdpId))
    assert.isFalse(await sortedCdps.contains(_freddyCdpId))

    // Check all cdps are now liquidated
    assert.equal((await cdpManager.Cdps(_aliceCdpId))[3].toString(), '3')
    assert.equal((await cdpManager.Cdps(_bobCdpId))[3].toString(), '3')
    assert.equal((await cdpManager.Cdps(_carolCdpId))[3].toString(), '3')
    assert.equal((await cdpManager.Cdps(_erinCdpId))[3].toString(), '3')
    assert.equal((await cdpManager.Cdps(_freddyCdpId))[3].toString(), '3')
  })

  it("liquidateCdps(): a liquidation sequence containing Pool offsets increases the TCR", async () => {
    // Whale provides 500 EBTC to SP
    await openCdp({ ICR: toBN(dec(200, 16)), extraEBTCAmount: dec(500, 18), extraParams: { from: whale } })

    await openCdp({ ICR: toBN(dec(300, 16)), extraParams: { from: alice } })
    await openCdp({ ICR: toBN(dec(320, 16)), extraParams: { from: carol } })
    await openCdp({ ICR: toBN(dec(340, 16)), extraParams: { from: dennis } })

    await openCdp({ ICR: toBN(dec(198, 16)), extraEBTCAmount: dec(101, 18), extraParams: { from: defaulter_1 } })
    await openCdp({ ICR: toBN(dec(184, 16)), extraEBTCAmount: dec(217, 18), extraParams: { from: defaulter_2 } })
    await openCdp({ ICR: toBN(dec(183, 16)), extraEBTCAmount: dec(328, 18), extraParams: { from: defaulter_3 } })
    await openCdp({ ICR: toBN(dec(186, 16)), extraEBTCAmount: dec(431, 18), extraParams: { from: defaulter_4 } })
    let _defaulter1CdpId = await sortedCdps.cdpOfOwnerByIndex(defaulter_1, 0);
    let _defaulter2CdpId = await sortedCdps.cdpOfOwnerByIndex(defaulter_2, 0);
    let _defaulter3CdpId = await sortedCdps.cdpOfOwnerByIndex(defaulter_3, 0);
    let _defaulter4CdpId = await sortedCdps.cdpOfOwnerByIndex(defaulter_4, 0);

    assert.isTrue((await sortedCdps.contains(_defaulter1CdpId)))
    assert.isTrue((await sortedCdps.contains(_defaulter2CdpId)))
    assert.isTrue((await sortedCdps.contains(_defaulter3CdpId)))
    assert.isTrue((await sortedCdps.contains(_defaulter4CdpId)))


    // Price drops
    await priceFeed.setPrice(dec(4100, 13));
    const price = await priceFeed.getPrice()

    assert.isTrue(await th.ICRbetween100and110(_defaulter1CdpId, cdpManager, price))
    assert.isTrue(await th.ICRbetween100and110(_defaulter2CdpId, cdpManager, price))
    assert.isTrue(await th.ICRbetween100and110(_defaulter3CdpId, cdpManager, price))
    assert.isTrue(await th.ICRbetween100and110(_defaulter4CdpId, cdpManager, price))

    // Confirm Recovery Mode
    assert.isTrue(await th.checkRecoveryMode(contracts))

    const TCR_Before = await th.getTCR(contracts)

    await cdpManager.liquidateCdps(8)

    // assert.isFalse((await sortedCdps.contains(defaulter_1)))
    // assert.isFalse((await sortedCdps.contains(defaulter_2)))
    // assert.isFalse((await sortedCdps.contains(defaulter_3)))
    assert.isFalse((await sortedCdps.contains(_defaulter4CdpId)))

    // Check that the liquidation sequence has improved the TCR
    const TCR_After = await th.getTCR(contracts)
    assert.isTrue(TCR_After.gte(TCR_Before))
  })

  it("liquidateCdps(): A liquidation sequence of pure redistributions decreases the TCR, due to gas compensation, but up to 0.5%", async () => {
    const { collateral: W_coll, totalDebt: W_totalDebt } = await openCdp({ ICR: toBN(dec(250, 16)), extraEBTCAmount: dec(500, 18), extraParams: { from: whale } })

    const { collateral: A_coll, totalDebt: A_totalDebt } = await openCdp({ ICR: toBN(dec(300, 16)), extraParams: { from: alice } })
    const { collateral: C_coll, totalDebt: C_totalDebt } = await openCdp({ ICR: toBN(dec(400, 16)), extraParams: { from: carol } })
    const { collateral: D_coll, totalDebt: D_totalDebt } = await openCdp({ ICR: toBN(dec(600, 16)), extraParams: { from: dennis } })

    const { collateral: d1_coll, totalDebt: d1_totalDebt } = await openCdp({ ICR: toBN(dec(198, 16)), extraEBTCAmount: dec(101, 18), extraParams: { from: defaulter_1 } })
    const { collateral: d2_coll, totalDebt: d2_totalDebt } = await openCdp({ ICR: toBN(dec(184, 16)), extraEBTCAmount: dec(217, 18), extraParams: { from: defaulter_2 } })
    const { collateral: d3_coll, totalDebt: d3_totalDebt } = await openCdp({ ICR: toBN(dec(183, 16)), extraEBTCAmount: dec(328, 18), extraParams: { from: defaulter_3 } })
    const { collateral: d4_coll, totalDebt: d4_totalDebt } = await openCdp({ ICR: toBN(dec(166, 16)), extraEBTCAmount: dec(431, 18), extraParams: { from: defaulter_4 } })
    let _defaulter1CdpId = await sortedCdps.cdpOfOwnerByIndex(defaulter_1, 0);
    let _defaulter2CdpId = await sortedCdps.cdpOfOwnerByIndex(defaulter_2, 0);
    let _defaulter3CdpId = await sortedCdps.cdpOfOwnerByIndex(defaulter_3, 0);
    let _defaulter4CdpId = await sortedCdps.cdpOfOwnerByIndex(defaulter_4, 0);

    assert.isTrue((await sortedCdps.contains(_defaulter1CdpId)))
    assert.isTrue((await sortedCdps.contains(_defaulter2CdpId)))
    assert.isTrue((await sortedCdps.contains(_defaulter3CdpId)))
    assert.isTrue((await sortedCdps.contains(_defaulter4CdpId)))

    // Price drops
    const price = toBN(dec(3700, 13))
    await priceFeed.setPrice(price)

    // Confirm Recovery Mode
    assert.isTrue(await th.checkRecoveryMode(contracts))

    const TCR_Before = await th.getTCR(contracts)
    // (5+1+2+3+1+2+3+4)*100/(410+50+50+50+101+257+328+480)
    const totalCollBefore = W_coll.add(A_coll).add(C_coll).add(D_coll).add(d1_coll).add(d2_coll).add(d3_coll).add(d4_coll)
    const totalDebtBefore = W_totalDebt.add(A_totalDebt).add(C_totalDebt).add(D_totalDebt).add(d1_totalDebt).add(d2_totalDebt).add(d3_totalDebt).add(d4_totalDebt)
    assert.isAtMost(th.getDifference(TCR_Before, totalCollBefore.mul(price).div(totalDebtBefore)), 1000)

    // Liquidate
    await cdpManager.liquidateCdps(8)

    // Check all defaulters have been liquidated
    assert.isFalse((await sortedCdps.contains(_defaulter1CdpId)))
    assert.isFalse((await sortedCdps.contains(_defaulter2CdpId)))
    assert.isFalse((await sortedCdps.contains(_defaulter3CdpId)))
    assert.isFalse((await sortedCdps.contains(_defaulter4CdpId)))

    // Check that the liquidation sequence has reduced the TCR
    const TCR_After = await th.getTCR(contracts)
    // ((5+1+2+3)+(1+2+3+4)*0.995)*100/(410+50+50+50+101+257+328+480)
    const totalCollAfter = toBN('0').add(A_coll).add(C_coll).add(D_coll).add(th.applyLiquidationFee(d1_coll.add(d2_coll).add(d3_coll).add(d4_coll)))
    const totalDebtAfter = toBN('0').add(A_totalDebt).add(C_totalDebt).add(D_totalDebt).add(d1_totalDebt).add(d2_totalDebt).add(d3_totalDebt).add(d4_totalDebt)
    // assert.isAtMost(th.getDifference(TCR_After, totalCollAfter.mul(price).div(totalDebtAfter)), 1000)
    assert.isTrue(TCR_Before.gte(TCR_After))
    assert.isTrue(TCR_After.gte(TCR_Before.mul(th.toBN(995)).div(th.toBN(1000))))
  })

  it("liquidateCdps(): liquidates based on entire/collateral debt (including pending rewards), not raw collateral/debt", async () => {
    await openCdp({ ICR: toBN(dec(400, 16)), extraParams: { from: alice } })
    await openCdp({ ICR: toBN(dec(220, 16)), extraParams: { from: bob } })
    await openCdp({ ICR: toBN(dec(200, 16)), extraParams: { from: carol } })
    let _aliceCdpId = await sortedCdps.cdpOfOwnerByIndex(alice, 0);
    let _bobCdpId = await sortedCdps.cdpOfOwnerByIndex(bob, 0);
    let _carolCdpId = await sortedCdps.cdpOfOwnerByIndex(carol, 0);

    // Defaulter opens with 60 EBTC, 0.6 ETH
    await openCdp({ ICR: toBN(dec(200, 16)), extraParams: { from: defaulter_1 } })
    let _defaulter1CdpId = await sortedCdps.cdpOfOwnerByIndex(defaulter_1, 0);
    await openCdp({ ICR: toBN(dec(151, 16)), extraEBTCAmount: toBN(dec(6000,18)), extraParams: { from: owner } })

    // Price drops
    await priceFeed.setPrice(dec(3718, 13))
    const price = await priceFeed.getPrice()

    // Confirm Recovery Mode
    assert.isTrue(await th.checkRecoveryMode(contracts))

    const alice_ICR_Before = await cdpManager.getCurrentICR(_aliceCdpId, price)
    const bob_ICR_Before = await cdpManager.getCurrentICR(_bobCdpId, price)
    const carol_ICR_Before = await cdpManager.getCurrentICR(_carolCdpId, price)

    /* Before liquidation: 
    Alice ICR: = (1 * 100 / 50) = 200%
    Bob ICR: (1 * 100 / 90.5) = 110.5%
    Carol ICR: (1 * 100 / 100 ) =  100%

    Therefore Alice and Bob above the MCR, Carol is below */
    assert.isTrue(alice_ICR_Before.gte(mv._MCR))
    assert.isTrue(bob_ICR_Before.gte(mv._MCR))
    assert.isTrue(carol_ICR_Before.lte(mv._MCR))

    // Liquidate defaulter. 30 EBTC and 0.3 ETH is distributed uniformly between A, B and C. Each receive 10 EBTC, 0.1 ETH
    await debtToken.transfer(owner, (await debtToken.balanceOf(defaulter_1)), {from : defaulter_1});
    await cdpManager.liquidate(_defaulter1CdpId)

    const alice_ICR_After = await cdpManager.getCurrentICR(_aliceCdpId, price)
    const carol_ICR_After = await cdpManager.getCurrentICR(_carolCdpId, price)

    /* After liquidation: 

    Alice ICR: (1.1 * 100 / 60) = 183.33%
    Bob ICR:(1.1 * 100 / 100.5) =  109.45%
    Carol ICR: (1.1 * 100 ) 100%

    Check Alice is above MCR, Bob below, Carol below. */
    assert.isTrue(alice_ICR_After.gte(mv._MCR))
    assert.isTrue(carol_ICR_After.lte(mv._MCR))

    /* Though Bob's true ICR (including pending rewards) is below the MCR, 
   check that Bob's raw coll and debt has not changed, and that his "raw" ICR is above the MCR */
    const bob_Coll = (await cdpManager.Cdps(_bobCdpId))[1]
    const bob_Debt = (await cdpManager.Cdps(_bobCdpId))[0]

    const bob_rawICR = bob_Coll.mul(th.toBN(dec(100, 18))).div(bob_Debt)
    assert.isTrue(bob_rawICR.gte(mv._MCR))

    // Liquidate A, B, C
    await debtToken.transfer(owner, (await debtToken.balanceOf(bob)), {from : bob});
    await debtToken.transfer(owner, (await debtToken.balanceOf(carol)), {from : carol});	
    await debtToken.transfer(owner, (await debtToken.balanceOf(alice)), {from : alice});
    await cdpManager.liquidateCdps(10, {from: owner})

    /*  Since there is 0 EBTC in the liquidator, A, with ICR >110%, should stay active.
   Check Alice stays active, Carol gets liquidated, and Bob gets liquidated 
   (because his pending rewards bring his ICR < MCR) */
    assert.isTrue(await sortedCdps.contains(_aliceCdpId))
    assert.isTrue(await sortedCdps.contains(_bobCdpId))
    assert.isFalse(await sortedCdps.contains(_carolCdpId))

    // check cdp statuses - A active (1),  B and C liquidated (3)
    assert.equal((await cdpManager.Cdps(_aliceCdpId))[3].toString(), '1')
    assert.equal((await cdpManager.Cdps(_bobCdpId))[3].toString(), '1')
    assert.equal((await cdpManager.Cdps(_carolCdpId))[3].toString(), '3')
  })

  it('liquidateCdps(): does nothing if all cdps have ICR > 110% and liquidator EBTC balance is empty', async () => {
    await openCdp({ ICR: toBN(dec(222, 16)), extraParams: { from: alice } })
    await openCdp({ ICR: toBN(dec(250, 16)), extraParams: { from: bob } })
    await openCdp({ ICR: toBN(dec(285, 16)), extraParams: { from: carol } })
    let _aliceCdpId = await sortedCdps.cdpOfOwnerByIndex(alice, 0);
    let _bobCdpId = await sortedCdps.cdpOfOwnerByIndex(bob, 0);
    let _carolCdpId = await sortedCdps.cdpOfOwnerByIndex(carol, 0);

    // Price drops, but all cdps remain active
    await priceFeed.setPrice(dec(3714, 13))
    const price = await priceFeed.getPrice()

    // Confirm Recovery Mode
    assert.isTrue(await th.checkRecoveryMode(contracts))

    assert.isTrue((await sortedCdps.contains(_aliceCdpId)))
    assert.isTrue((await sortedCdps.contains(_bobCdpId)))
    assert.isTrue((await sortedCdps.contains(_carolCdpId)))

    const TCR_Before = (await th.getTCR(contracts)).toString()
    const listSize_Before = (await sortedCdps.getSize()).toString()


    assert.isTrue((await cdpManager.getCurrentICR(_aliceCdpId, price)).gte(mv._MCR))
    assert.isTrue((await cdpManager.getCurrentICR(_bobCdpId, price)).gte(mv._MCR))
    assert.isTrue((await cdpManager.getCurrentICR(_carolCdpId, price)).gte(mv._MCR))

    // Attempt liqudation sequence
//    await assertRevert(cdpManager.liquidateCdps(10), "CdpManager: nothing to liquidate")
    await cdpManager.liquidateCdps(10)

    // Check all cdps remain active
    assert.isFalse((await sortedCdps.contains(_aliceCdpId)))
    assert.isFalse((await sortedCdps.contains(_bobCdpId)))
    assert.isTrue((await sortedCdps.contains(_carolCdpId)))

    const TCR_After = (await th.getTCR(contracts)).toString()
    const listSize_After = (await sortedCdps.getSize()).toString()

    assert.isTrue(toBN(TCR_Before.toString()).lt(toBN(TCR_After.toString())))
    assert.isTrue(toBN(listSize_Before.toString()).gt(toBN(listSize_After.toString())))
  })

  it('liquidateCdps(): emits liquidation event with correct values when all cdps have ICR > 110% and liquidator covers a subset of cdps', async () => {
    // Cdps to be absorbed by SP
    const { collateral: F_coll, totalDebt: F_totalDebt } = await openCdp({ ICR: toBN(dec(222, 16)), extraParams: { from: freddy } })
    const { collateral: G_coll, totalDebt: G_totalDebt } = await openCdp({ ICR: toBN(dec(222, 16)), extraParams: { from: greta } })

    // Cdps to be spared
    const { totalDebt: A_totalDebt } = await openCdp({ ICR: toBN(dec(250, 16)), extraParams: { from: alice } })
    const { totalDebt: B_totalDebt } = await openCdp({ ICR: toBN(dec(266, 16)), extraParams: { from: bob } })
    const { totalDebt: C_totalDebt } = await openCdp({ ICR: toBN(dec(285, 16)), extraParams: { from: carol } })
    await openCdp({ ICR: toBN(dec(308, 16)), extraParams: { from: dennis } })
    let _aliceCdpId = await sortedCdps.cdpOfOwnerByIndex(alice, 0);
    let _bobCdpId = await sortedCdps.cdpOfOwnerByIndex(bob, 0);
    let _carolCdpId = await sortedCdps.cdpOfOwnerByIndex(carol, 0);
    let _dennisCdpId = await sortedCdps.cdpOfOwnerByIndex(dennis, 0);
    let _freddyCdpId = await sortedCdps.cdpOfOwnerByIndex(freddy, 0);
    let _gretaCdpId = await sortedCdps.cdpOfOwnerByIndex(greta, 0);

    // Whale adds EBTC to SP
    const spDeposit = F_totalDebt.add(G_totalDebt)
    const { collateral: W_coll, totalDebt: W_totalDebt } = await openCdp({ ICR: toBN(dec(285, 16)), extraEBTCAmount: spDeposit, extraParams: { from: whale } })
    let _whaleCdpId = await sortedCdps.cdpOfOwnerByIndex(whale, 0);

    // Price drops, but all cdps remain active
    await priceFeed.setPrice(dec(3714, 13))
    const price = await priceFeed.getPrice()

    // Confirm Recovery Mode
    assert.isTrue(await th.checkRecoveryMode(contracts))

    // Confirm all cdps have ICR > MCR
    assert.isTrue((await cdpManager.getCurrentICR(_freddyCdpId, price)).gte(mv._MCR))
    assert.isTrue((await cdpManager.getCurrentICR(_gretaCdpId, price)).gte(mv._MCR))
    assert.isTrue((await cdpManager.getCurrentICR(_aliceCdpId, price)).gte(mv._MCR))
    assert.isTrue((await cdpManager.getCurrentICR(_bobCdpId, price)).gte(mv._MCR))
    assert.isTrue((await cdpManager.getCurrentICR(_carolCdpId, price)).gte(mv._MCR))

    // Attempt liqudation sequence
    const liquidationTx = await cdpManager.liquidateCdps(10)
    const [liquidatedDebt, liquidatedColl, gasComp] = th.getEmittedLiquidationValues(liquidationTx)

    // Check F and G were liquidated
    assert.isFalse(await sortedCdps.contains(_freddyCdpId))
    assert.isFalse(await sortedCdps.contains(_gretaCdpId))

    // Check whale and A-D remain active
    assert.isFalse(await sortedCdps.contains(_aliceCdpId))
    assert.isFalse(await sortedCdps.contains(_bobCdpId))
    assert.isFalse(await sortedCdps.contains(_carolCdpId))
    assert.isTrue(await sortedCdps.contains(_dennisCdpId))
    assert.isFalse(await sortedCdps.contains(_whaleCdpId))

    // Liquidation event emits coll = (F_debt + G_debt)/price*1.1*0.995, and debt = (F_debt + G_debt)
    let _liqDebts = F_totalDebt.add(G_totalDebt).add(A_totalDebt).add(B_totalDebt).add(C_totalDebt).add(W_totalDebt)
    th.assertIsApproximatelyEqual(liquidatedDebt, _liqDebts)
    th.assertIsApproximatelyEqual(liquidatedColl, th.applyLiquidationFee(_liqDebts.mul(toBN(dec(11, 17))).div(price)))

    // check collateral surplus
    const freddy_remainingCollateral = F_coll.sub(F_totalDebt.mul(th.toBN(dec(11, 17))).div(price))
    const greta_remainingCollateral = G_coll.sub(G_totalDebt.mul(th.toBN(dec(11, 17))).div(price))
    th.assertIsApproximatelyEqual(await collSurplusPool.getCollateral(freddy), freddy_remainingCollateral)
    th.assertIsApproximatelyEqual(await collSurplusPool.getCollateral(greta), greta_remainingCollateral)

    // can claim collateral
    const freddy_balanceBefore = th.toBN(await web3.eth.getBalance(freddy))
    const FREDDY_GAS = th.gasUsed(await borrowerOperations.claimCollateral({ from: freddy, gasPrice: GAS_PRICE  }))
    const freddy_expectedBalance = freddy_balanceBefore.sub(th.toBN(FREDDY_GAS * GAS_PRICE))
    const freddy_balanceAfter = th.toBN(await web3.eth.getBalance(freddy))
    th.assertIsApproximatelyEqual(freddy_balanceAfter, freddy_expectedBalance.add(th.toBN(freddy_remainingCollateral)))

    const greta_balanceBefore = th.toBN(await web3.eth.getBalance(greta))
    const GRETA_GAS = th.gasUsed(await borrowerOperations.claimCollateral({ from: greta, gasPrice: GAS_PRICE  }))
    const greta_expectedBalance = greta_balanceBefore.sub(th.toBN(GRETA_GAS * GAS_PRICE))
    const greta_balanceAfter = th.toBN(await web3.eth.getBalance(greta))
    th.assertIsApproximatelyEqual(greta_balanceAfter, greta_expectedBalance.add(th.toBN(greta_remainingCollateral)))
  })

  it('liquidateCdps():  emits liquidation event with correct values when all cdps have ICR > 110% and liquidator covers a subset of cdps, including a partial', async () => {
    // Cdps to be absorbed by SP
    const { collateral: F_coll, totalDebt: F_totalDebt } = await openCdp({ ICR: toBN(dec(222, 16)), extraParams: { from: freddy } })
    const { collateral: G_coll, totalDebt: G_totalDebt } = await openCdp({ ICR: toBN(dec(222, 16)), extraParams: { from: greta } })

    // Cdps to be spared
    const { collateral: A_coll, totalDebt: A_totalDebt } = await openCdp({ ICR: toBN(dec(250, 16)), extraParams: { from: alice } })
    const { collateral: B_coll, totalDebt: B_totalDebt } = await openCdp({ ICR: toBN(dec(266, 16)), extraParams: { from: bob } })
    const { collateral: C_coll, totalDebt: C_totalDebt } = await openCdp({ ICR: toBN(dec(285, 16)), extraParams: { from: carol } })
    const { collateral: D_coll, totalDebt: D_totalDebt } = await openCdp({ ICR: toBN(dec(308, 16)), extraParams: { from: dennis } })
    let _aliceCdpId = await sortedCdps.cdpOfOwnerByIndex(alice, 0);
    let _bobCdpId = await sortedCdps.cdpOfOwnerByIndex(bob, 0);
    let _carolCdpId = await sortedCdps.cdpOfOwnerByIndex(carol, 0);
    let _dennisCdpId = await sortedCdps.cdpOfOwnerByIndex(dennis, 0);
    let _freddyCdpId = await sortedCdps.cdpOfOwnerByIndex(freddy, 0);
    let _gretaCdpId = await sortedCdps.cdpOfOwnerByIndex(greta, 0);

    // Whale adds EBTC to SP
    const spDeposit = F_totalDebt.add(G_totalDebt).add(A_totalDebt.div(toBN(2)))
    const { collateral: W_coll, totalDebt: W_totalDebt } = await openCdp({ ICR: toBN(dec(285, 16)), extraEBTCAmount: spDeposit, extraParams: { from: whale } })
    let _whaleCdpId = await sortedCdps.cdpOfOwnerByIndex(whale, 0);

    // Price drops, but all cdps remain active
    await priceFeed.setPrice(dec(3714, 13))
    const price = await priceFeed.getPrice()

    // Confirm Recovery Mode
    assert.isTrue(await th.checkRecoveryMode(contracts))

    // Confirm all cdps have ICR > MCR
    assert.isTrue((await cdpManager.getCurrentICR(_freddyCdpId, price)).gte(mv._MCR))
    assert.isTrue((await cdpManager.getCurrentICR(_gretaCdpId, price)).gte(mv._MCR))
    assert.isTrue((await cdpManager.getCurrentICR(_aliceCdpId, price)).gte(mv._MCR))
    assert.isTrue((await cdpManager.getCurrentICR(_bobCdpId, price)).gte(mv._MCR))
    assert.isTrue((await cdpManager.getCurrentICR(_carolCdpId, price)).gte(mv._MCR))

    // Attempt liqudation sequence
    const liquidationTx = await cdpManager.liquidateCdps(10)
    const [liquidatedDebt, liquidatedColl, gasComp] = th.getEmittedLiquidationValues(liquidationTx)

    // Check F and G were liquidated
    assert.isFalse(await sortedCdps.contains(_freddyCdpId))
    assert.isFalse(await sortedCdps.contains(_gretaCdpId))

    // Check whale and A-D remain active
    assert.isFalse(await sortedCdps.contains(_aliceCdpId))
    assert.isFalse(await sortedCdps.contains(_bobCdpId))
    assert.isFalse(await sortedCdps.contains(_carolCdpId))
    assert.isTrue(await sortedCdps.contains(_dennisCdpId))
    assert.isFalse(await sortedCdps.contains(_whaleCdpId))

    // Check A's collateral and debt remain the same
    const entireColl_A = (await cdpManager.Cdps(_aliceCdpId))[1].add(await cdpManager.getPendingETHReward(_aliceCdpId))
    const entireDebt_A = (await cdpManager.Cdps(_aliceCdpId))[0].add((await cdpManager.getPendingEBTCDebtReward(_aliceCdpId))[0])

    assert.equal(entireColl_A.toString(), '0')
    assert.equal(entireDebt_A.toString(), '0')

    /* Liquidation event emits:
    coll = (F_debt + G_debt)/price*1.1*0.995
    debt = (F_debt + G_debt) */
    let _liqDebts = F_totalDebt.add(G_totalDebt).add(A_totalDebt).add(B_totalDebt).add(C_totalDebt).add(W_totalDebt)
    th.assertIsApproximatelyEqual(liquidatedDebt, _liqDebts)
    th.assertIsApproximatelyEqual(liquidatedColl, th.applyLiquidationFee(_liqDebts.mul(toBN(dec(11, 17))).div(price)))

    // check collateral surplus
    const freddy_remainingCollateral = F_coll.sub(F_totalDebt.mul(th.toBN(dec(11, 17))).div(price))
    const greta_remainingCollateral = G_coll.sub(G_totalDebt.mul(th.toBN(dec(11, 17))).div(price))
    th.assertIsApproximatelyEqual(await collSurplusPool.getCollateral(freddy), freddy_remainingCollateral)
    th.assertIsApproximatelyEqual(await collSurplusPool.getCollateral(greta), greta_remainingCollateral)

    // can claim collateral
    const freddy_balanceBefore = th.toBN(await web3.eth.getBalance(freddy))
    const FREDDY_GAS = th.gasUsed(await borrowerOperations.claimCollateral({ from: freddy, gasPrice: GAS_PRICE  }))
    const freddy_expectedBalance = freddy_balanceBefore.sub(th.toBN(FREDDY_GAS * GAS_PRICE))
    const freddy_balanceAfter = th.toBN(await web3.eth.getBalance(freddy))
    th.assertIsApproximatelyEqual(freddy_balanceAfter, freddy_expectedBalance.add(th.toBN(freddy_remainingCollateral)))

    const greta_balanceBefore = th.toBN(await web3.eth.getBalance(greta))
    const GRETA_GAS = th.gasUsed(await borrowerOperations.claimCollateral({ from: greta, gasPrice: GAS_PRICE  }))
    const greta_expectedBalance = greta_balanceBefore.sub(th.toBN(GRETA_GAS * GAS_PRICE))
    const greta_balanceAfter = th.toBN(await web3.eth.getBalance(greta))
    th.assertIsApproximatelyEqual(greta_balanceAfter, greta_expectedBalance.add(th.toBN(greta_remainingCollateral)))
  })

  it("liquidateCdps(): does not affect the liquidated user's token balances", async () => {
    await openCdp({ ICR: toBN(dec(300, 16)), extraParams: { from: whale } })

    // D, E, F open cdps that will fall below MCR when price drops to 100
    const { ebtcAmount: ebtcAmountD } = await openCdp({ ICR: toBN(dec(200, 16)), extraParams: { from: dennis } })
    const { ebtcAmount: ebtcAmountE } = await openCdp({ ICR: toBN(dec(133, 16)), extraParams: { from: erin } })
    const { ebtcAmount: ebtcAmountF } = await openCdp({ ICR: toBN(dec(111, 16)), extraParams: { from: freddy } })
    let _whaleCdpId = await sortedCdps.cdpOfOwnerByIndex(whale, 0);
    let _dennisCdpId = await sortedCdps.cdpOfOwnerByIndex(dennis, 0);
    let _freddyCdpId = await sortedCdps.cdpOfOwnerByIndex(freddy, 0);
    let _erinCdpId = await sortedCdps.cdpOfOwnerByIndex(erin, 0);

    // Check list size is 4
    assert.equal((await sortedCdps.getSize()).toString(), '4')

    // Check token balances before
    assert.equal((await ebtcToken.balanceOf(dennis)).toString(), ebtcAmountD)
    assert.equal((await ebtcToken.balanceOf(erin)).toString(), ebtcAmountE)
    assert.equal((await ebtcToken.balanceOf(freddy)).toString(), ebtcAmountF)

    // Price drops
    await priceFeed.setPrice(dec(3714, 13))

    // Confirm Recovery Mode
    assert.isTrue(await th.checkRecoveryMode(contracts))

    //Liquidate sequence
    await cdpManager.liquidateCdps(10)

    // Check Whale remains in the system
    assert.isTrue(await sortedCdps.contains(_whaleCdpId))

    // Check D, E, F have been removed
    assert.isFalse(await sortedCdps.contains(_dennisCdpId))
    assert.isFalse(await sortedCdps.contains(_erinCdpId))
    assert.isFalse(await sortedCdps.contains(_freddyCdpId))

    // Check token balances of users whose cdps were liquidated, have not changed
    assert.equal((await ebtcToken.balanceOf(dennis)).toString(), ebtcAmountD)
    assert.equal((await ebtcToken.balanceOf(erin)).toString(), ebtcAmountE)
    assert.equal((await ebtcToken.balanceOf(freddy)).toString(), ebtcAmountF)
  })

  it("liquidateCdps(): Liquidating cdps at 100 < ICR < 110", async () => {
    // Whale provides EBTC to the SP
    await openCdp({ ICR: toBN(dec(300, 16)), extraEBTCAmount: dec(40, 18), extraParams: { from: whale } })

    const { totalDebt: A_totalDebt, collateral: A_coll } = await openCdp(
        { ICR: toBN(dec(201, 16)), extraEBTCAmount: dec(1, 18), extraParams: { from: alice } }
    )
    const { totalDebt: B_totalDebt, collateral: B_coll } = await openCdp({
      ICR: toBN(dec(201, 16)), extraEBTCAmount: dec(10, 18), extraParams: { from: bob } }
    )
    const { totalDebt: C_totalDebt, collateral: C_coll} = await openCdp({ ICR: toBN(dec(209, 16)), extraParams: { from: carol } })
    let _aliceCdpId = await sortedCdps.cdpOfOwnerByIndex(alice, 0);
    let _bobCdpId = await sortedCdps.cdpOfOwnerByIndex(bob, 0);
    let _carolCdpId = await sortedCdps.cdpOfOwnerByIndex(carol, 0);

    assert.equal((await sortedCdps.getSize()).toString(), '4')

    // Price drops
    await priceFeed.setPrice(dec(3714, 13))
    const price = await priceFeed.getPrice()

    // Confirm Recovery Mode
    assert.isTrue(await th.checkRecoveryMode(contracts))

    // *** Check A, B, C ICRs 100<ICR<110
    const alice_ICR = await cdpManager.getCurrentICR(_aliceCdpId, price)
    const bob_ICR = await cdpManager.getCurrentICR(_bobCdpId, price)
    const carol_ICR = await cdpManager.getCurrentICR(_carolCdpId, price)
    assert.isTrue(alice_ICR.gte(mv._ICR100) && alice_ICR.lte(mv._MCR))
    assert.isTrue(bob_ICR.gte(mv._ICR100) && bob_ICR.lte(mv._MCR))
    assert.isTrue(carol_ICR.gte(mv._ICR100) && carol_ICR.lte(mv._MCR))

    // Liquidate
    await cdpManager.liquidateCdps(10)

    // Check all defaulters have been liquidated
    assert.isFalse((await sortedCdps.contains(_aliceCdpId)))
    assert.isFalse((await sortedCdps.contains(_bobCdpId)))
    assert.isFalse((await sortedCdps.contains(_carolCdpId)))

    // check system sized reduced to 1 cdps
    assert.equal((await sortedCdps.getSize()).toString(), '1')

    /* (FIXME with new liquidation logiv) 

    Then, liquidation hits A,B,C: 

    Total liquidated debt = 100 + 300 + 100 = 500 EBTC
    Total liquidated ETH = 1 + 3 + 1 = 5 ETH

    Whale EBTC Loss: 500 * (400/680) = 294.12 EBTC
    Alice EBTC Loss:  500 *(40/680) = 29.41 EBTC
    Bob EBTC Loss: 500 * (240/680) = 176.47 EBTC

    Whale remaining deposit: (400 - 294.12) = 105.88 EBTC
    Alice remaining deposit: (40 - 29.41) = 10.59 EBTC
    Bob remaining deposit: (240 - 176.47) = 63.53 EBTC

    Whale ETH Gain: 5*0.995 * (400/680) = 2.93 ETH
    Alice ETH Gain: 5*0.995 *(40/680) = 0.293 ETH
    Bob ETH Gain: 5*0.995 * (240/680) = 1.76 ETH

    Total remaining deposits: 180 EBTC
    Total ETH gain: 5*0.995 ETH */

    // Check remaining EBTC Deposits and ETH gain, for whale and depositors whose cdps were liquidated

    const liquidatedDebt = A_totalDebt.add(B_totalDebt).add(C_totalDebt)
    const liquidatedColl = A_coll.add(B_coll).add(C_coll)
  })

  it("liquidateCdps(): Liquidating cdps at ICR <=100%", async () => {
    // Whale provides 400 EBTC to the SP
    await openCdp({ ICR: toBN(dec(300, 16)), extraEBTCAmount: dec(400, 18), extraParams: { from: whale } })

    await openCdp({ ICR: toBN(dec(182, 16)), extraEBTCAmount: dec(170, 18), extraParams: { from: alice } })
    await openCdp({ ICR: toBN(dec(180, 16)), extraEBTCAmount: dec(300, 18), extraParams: { from: bob } })
    await openCdp({ ICR: toBN(dec(170, 16)), extraParams: { from: carol } })
    let _aliceCdpId = await sortedCdps.cdpOfOwnerByIndex(alice, 0);
    let _bobCdpId = await sortedCdps.cdpOfOwnerByIndex(bob, 0);
    let _carolCdpId = await sortedCdps.cdpOfOwnerByIndex(carol, 0);

    assert.equal((await sortedCdps.getSize()).toString(), '4')

    // Price drops
    await priceFeed.setPrice(dec(3714, 13))
    const price = await priceFeed.getPrice()

    // Confirm Recovery Mode
    assert.isTrue(await th.checkRecoveryMode(contracts))

    // *** Check A, B, C ICRs < 100
    assert.isTrue((await cdpManager.getCurrentICR(_aliceCdpId, price)).lte(mv._ICR100))
    assert.isTrue((await cdpManager.getCurrentICR(_bobCdpId, price)).lte(mv._ICR100))
    assert.isTrue((await cdpManager.getCurrentICR(_carolCdpId, price)).lte(mv._ICR100))

    // Liquidate
    await cdpManager.liquidateCdps(10)

    // Check all defaulters have been liquidated
    assert.isFalse((await sortedCdps.contains(_aliceCdpId)))
    assert.isFalse((await sortedCdps.contains(_bobCdpId)))
    assert.isFalse((await sortedCdps.contains(_carolCdpId)))

    // check system sized reduced to 1 cdps
    assert.equal((await sortedCdps.getSize()).toString(), '1')
  })

  it("liquidateCdps() with a non fullfilled liquidation: non liquidated cdp remains active", async () => {
    const { totalDebt: A_totalDebt } = await openCdp({ ICR: toBN(dec(196, 16)), extraParams: { from: alice } })
    const { totalDebt: B_totalDebt } = await openCdp({ ICR: toBN(dec(198, 16)), extraParams: { from: bob } })
    const { totalDebt: C_totalDebt } = await openCdp({ ICR: toBN(dec(220, 16)), extraParams: { from: carol } })
    await openCdp({ ICR: toBN(dec(206, 16)), extraParams: { from: dennis } })
    await openCdp({ ICR: toBN(dec(208, 16)), extraParams: { from: erin } })
    let _aliceCdpId = await sortedCdps.cdpOfOwnerByIndex(alice, 0);
    let _bobCdpId = await sortedCdps.cdpOfOwnerByIndex(bob, 0);
    let _carolCdpId = await sortedCdps.cdpOfOwnerByIndex(carol, 0);

    // Whale provides EBTC to the SP
    const spDeposit = A_totalDebt.add(B_totalDebt).add(C_totalDebt.div(toBN(2)))
    await openCdp({ ICR: toBN(dec(300, 16)), extraEBTCAmount: spDeposit, extraParams: { from: whale } })

    // Price drops 
    await priceFeed.setPrice(dec(4300, 13))
    const price = await priceFeed.getPrice()
    const TCR = await th.getTCR(contracts)

    // Check Recovery Mode is active
    assert.isTrue(await th.checkRecoveryMode(contracts))

    // Check A, B, C, D, E cdps are in range 110% < ICR < TCR
    const ICR_A = await cdpManager.getCurrentICR(_aliceCdpId, price)
    const ICR_B = await cdpManager.getCurrentICR(_bobCdpId, price)
    const ICR_C = await cdpManager.getCurrentICR(_carolCdpId, price)
    assert.isTrue(ICR_A.gt(mv._MCR) && ICR_A.lt(TCR))
    assert.isTrue(ICR_B.gt(mv._MCR) && ICR_B.lt(TCR))
    assert.isTrue(ICR_C.gt(mv._MCR) && ICR_C.lt(TCR))

    /* Liquidate cdps. Cdps are ordered by ICR, from low to high:  A, B, C, D, E.
    With 253 in the SP, Alice (102 debt) and Bob (101 debt) should be entirely liquidated. 
    That leaves 50 EBTC in the Pool to absorb exactly half of Carol's debt (100) */
    await cdpManager.liquidateCdps(10)

    // Check A and B closed
    assert.isFalse(await sortedCdps.contains(_aliceCdpId))
    assert.isFalse(await sortedCdps.contains(_bobCdpId))

    // Check C remains active
    assert.isTrue(await sortedCdps.contains(_carolCdpId))
    assert.equal((await cdpManager.Cdps(_carolCdpId))[3].toString(), '1') // check Status is active
  })

  it("liquidateCdps() with a non fullfilled liquidation: non liquidated cdp remains in CdpOwners Array", async () => {
    const { totalDebt: A_totalDebt } = await openCdp({ ICR: toBN(dec(210, 16)), extraParams: { from: alice } })
    const { totalDebt: B_totalDebt } = await openCdp({ ICR: toBN(dec(211, 16)), extraParams: { from: bob } })
    const { totalDebt: C_totalDebt } = await openCdp({ ICR: toBN(dec(212, 16)), extraParams: { from: carol } })
    await openCdp({ ICR: toBN(dec(219, 16)), extraParams: { from: dennis } })
    await openCdp({ ICR: toBN(dec(221, 16)), extraParams: { from: erin } })
    let _aliceCdpId = await sortedCdps.cdpOfOwnerByIndex(alice, 0);
    let _bobCdpId = await sortedCdps.cdpOfOwnerByIndex(bob, 0);
    let _carolCdpId = await sortedCdps.cdpOfOwnerByIndex(carol, 0);

    // Whale provides EBTC to the SP
    const spDeposit = A_totalDebt.add(B_totalDebt).add(C_totalDebt.div(toBN(2)))
    await openCdp({ ICR: toBN(dec(220, 16)), extraEBTCAmount: spDeposit, extraParams: { from: whale } })

    // Price drops 
    await priceFeed.setPrice(dec(4200, 13))
    const price = await priceFeed.getPrice()
    const TCR = await th.getTCR(contracts)

    // Check Recovery Mode is active
    assert.isTrue(await th.checkRecoveryMode(contracts))

    // Check A, B, C cdps are in range 110% < ICR < TCR
    const ICR_A = await cdpManager.getCurrentICR(_aliceCdpId, price)
    const ICR_B = await cdpManager.getCurrentICR(_bobCdpId, price)
    const ICR_C = await cdpManager.getCurrentICR(_carolCdpId, price)

    assert.isTrue(ICR_A.gt(mv._MCR) && ICR_A.lt(TCR))
    assert.isTrue(ICR_B.gt(mv._MCR) && ICR_B.lt(TCR))
    assert.isTrue(ICR_C.gt(mv._MCR) && ICR_C.lt(TCR))

    /* Liquidate cdps. Cdps are ordered by ICR, from low to high:  A, B, C.
    With 253 in the SP, Alice (102 debt) and Bob (101 debt) should be entirely liquidated. 
    That leaves 50 EBTC in the Pool to absorb exactly half of Carol's debt (100) */
    await cdpManager.liquidateCdps(10)

    // Check C is in Cdp owners array
    const arrayLength = (await cdpManager.getCdpIdsCount()).toNumber()
    let addressFound = false;
    let addressIdx = 0;

    for (let i = 0; i < arrayLength; i++) {
      const address = (await cdpManager.CdpIds(i)).toString()
      if (address == _carolCdpId) {
        addressFound = true
        addressIdx = i
      }
    }

    assert.isFalse(addressFound);

    // Check CdpOwners idx on cdp struct == idx of address found in CdpOwners array
//    const idxOnStruct = (await cdpManager.Cdps(_carolCdpId))[4].toString()
//    assert.equal(addressIdx.toString(), idxOnStruct)
  })

  it("liquidateCdps() with a non fullfilled liquidation: still can liquidate further cdps after the non-liquidated, emptied pool", async () => {
    const { totalDebt: A_totalDebt } = await openCdp({ ICR: toBN(dec(196, 16)), extraParams: { from: alice } })
    const { totalDebt: B_totalDebt } = await openCdp({ ICR: toBN(dec(198, 16)), extraParams: { from: bob } })
    const { totalDebt: D_totalDebt } = await openCdp({ ICR: toBN(dec(206, 16)), extraParams: { from: dennis } })
    const { totalDebt: C_totalDebt } = await openCdp({ ICR: toBN(dec(200, 16)), extraEBTCAmount: D_totalDebt, extraParams: { from: carol } })
    await openCdp({ ICR: toBN(dec(208, 16)), extraParams: { from: erin } })
    let _aliceCdpId = await sortedCdps.cdpOfOwnerByIndex(alice, 0);
    let _bobCdpId = await sortedCdps.cdpOfOwnerByIndex(bob, 0);
    let _carolCdpId = await sortedCdps.cdpOfOwnerByIndex(carol, 0);
    let _dennisCdpId = await sortedCdps.cdpOfOwnerByIndex(dennis, 0);
    let _erinCdpId = await sortedCdps.cdpOfOwnerByIndex(erin, 0);

    // Whale provides EBTC to the SP
    const spDeposit = A_totalDebt.add(B_totalDebt).add(D_totalDebt)
    await openCdp({ ICR: toBN(dec(220, 16)), extraEBTCAmount: spDeposit, extraParams: { from: whale } })
    let _whaleCdpId = await sortedCdps.cdpOfOwnerByIndex(whale, 0);

    // Price drops 
    await priceFeed.setPrice(dec(4200, 13))
    const price = await priceFeed.getPrice()
    const TCR = await th.getTCR(contracts)

    // Check Recovery Mode is active
    assert.isTrue(await th.checkRecoveryMode(contracts))

    // Check A, B, C, D, E cdps are in range 110% < ICR < TCR
    const ICR_A = await cdpManager.getCurrentICR(_aliceCdpId, price)
    const ICR_B = await cdpManager.getCurrentICR(_bobCdpId, price)
    const ICR_C = await cdpManager.getCurrentICR(_carolCdpId, price)
    const ICR_D = await cdpManager.getCurrentICR(_dennisCdpId, price)
    const ICR_E = await cdpManager.getCurrentICR(_erinCdpId, price)

    assert.isTrue(ICR_A.gt(mv._MCR) && ICR_A.lt(TCR))
    assert.isTrue(ICR_B.gt(mv._MCR) && ICR_B.lt(TCR))
    assert.isTrue(ICR_C.gt(mv._MCR) && ICR_C.lt(TCR))
    assert.isTrue(ICR_D.gt(mv._MCR) && ICR_D.lt(TCR))
    assert.isTrue(ICR_E.gt(mv._MCR) && ICR_E.lt(TCR))

    /* Liquidate cdps. Cdps are ordered by ICR, from low to high:  A, B, C, D, E.
     With 300 in the SP, Alice (102 debt) and Bob (101 debt) should be entirely liquidated.
     That leaves 97 EBTC in the Pool that won’t be enough to absorb Carol,
     but it will be enough to liquidate Dennis. Afterwards the pool will be empty,
     so Erin won’t liquidated. */
    const tx = await cdpManager.liquidateCdps(10)
    console.log('gasUsed: ', tx.receipt.gasUsed)

    // Check A, B and D are closed
    assert.isFalse(await sortedCdps.contains(_aliceCdpId))
    assert.isFalse(await sortedCdps.contains(_bobCdpId))
    assert.isFalse(await sortedCdps.contains(_dennisCdpId))

    // Check whale, C and E stay active
    assert.isTrue(await sortedCdps.contains(_whaleCdpId))
    assert.isFalse(await sortedCdps.contains(_carolCdpId))
    assert.isFalse(await sortedCdps.contains(_erinCdpId))
  })

  it("liquidateCdps() with a non fullfilled liquidation: still can liquidate further cdps after the non-liquidated, non emptied pool", async () => {
    const { totalDebt: A_totalDebt } = await openCdp({ ICR: toBN(dec(196, 16)), extraParams: { from: alice } })
    const { totalDebt: B_totalDebt } = await openCdp({ ICR: toBN(dec(198, 16)), extraParams: { from: bob } })
    const { totalDebt: D_totalDebt } = await openCdp({ ICR: toBN(dec(206, 16)), extraParams: { from: dennis } })
    const { totalDebt: C_totalDebt } = await openCdp({ ICR: toBN(dec(200, 16)), extraEBTCAmount: D_totalDebt, extraParams: { from: carol } })
    await openCdp({ ICR: toBN(dec(208, 16)), extraParams: { from: erin } })
    let _aliceCdpId = await sortedCdps.cdpOfOwnerByIndex(alice, 0);
    let _bobCdpId = await sortedCdps.cdpOfOwnerByIndex(bob, 0);
    let _carolCdpId = await sortedCdps.cdpOfOwnerByIndex(carol, 0);
    let _dennisCdpId = await sortedCdps.cdpOfOwnerByIndex(dennis, 0);
    let _erinCdpId = await sortedCdps.cdpOfOwnerByIndex(erin, 0);

    // Whale provides EBTC to the SP
    const spDeposit = A_totalDebt.add(B_totalDebt).add(D_totalDebt)
    await openCdp({ ICR: toBN(dec(220, 16)), extraEBTCAmount: spDeposit, extraParams: { from: whale } })
    let _whaleCdpId = await sortedCdps.cdpOfOwnerByIndex(whale, 0);

    // Price drops 
    await priceFeed.setPrice(dec(4200, 13))
    const price = await priceFeed.getPrice()
    const TCR = await th.getTCR(contracts)

    // Check Recovery Mode is active
    assert.isTrue(await th.checkRecoveryMode(contracts))

    // Check A, B, C, D, E cdps are in range 110% < ICR < TCR
    const ICR_A = await cdpManager.getCurrentICR(_aliceCdpId, price)
    const ICR_B = await cdpManager.getCurrentICR(_bobCdpId, price)
    const ICR_C = await cdpManager.getCurrentICR(_carolCdpId, price)
    const ICR_D = await cdpManager.getCurrentICR(_dennisCdpId, price)
    const ICR_E = await cdpManager.getCurrentICR(_erinCdpId, price)

    assert.isTrue(ICR_A.gt(mv._MCR) && ICR_A.lt(TCR))
    assert.isTrue(ICR_B.gt(mv._MCR) && ICR_B.lt(TCR))
    assert.isTrue(ICR_C.gt(mv._MCR) && ICR_C.lt(TCR))
    assert.isTrue(ICR_D.gt(mv._MCR) && ICR_D.lt(TCR))
    assert.isTrue(ICR_E.gt(mv._MCR) && ICR_E.lt(TCR))

    /* Liquidate cdps. Cdps are ordered by ICR, from low to high:  A, B, C, D, E.
     With 301 in the SP, Alice (102 debt) and Bob (101 debt) should be entirely liquidated.
     That leaves 97 EBTC in the Pool that won’t be enough to absorb Carol,
     but it will be enough to liquidate Dennis. Afterwards the pool will be empty,
     so Erin won’t liquidated.
     Note that, compared to the previous test, this one will make 1 more loop iteration,
     so it will consume more gas. */
    const tx = await cdpManager.liquidateCdps(10)
    console.log('gasUsed: ', tx.receipt.gasUsed)

    // Check A, B and D are closed
    assert.isFalse(await sortedCdps.contains(_aliceCdpId))
    assert.isFalse(await sortedCdps.contains(_bobCdpId))
    assert.isFalse(await sortedCdps.contains(_dennisCdpId))

    // Check whale, C and E stay active
    assert.isTrue(await sortedCdps.contains(_whaleCdpId))
    assert.isFalse(await sortedCdps.contains(_carolCdpId))
    assert.isFalse(await sortedCdps.contains(_erinCdpId))
  })

  it("liquidateCdps() with a non fullfilled liquidation: total liquidated coll and debt is correct", async () => {
    const { collateral: A_coll, totalDebt: A_totalDebt } = await openCdp({ ICR: toBN(dec(196, 16)), extraParams: { from: alice } })
    const { collateral: B_coll, totalDebt: B_totalDebt } = await openCdp({ ICR: toBN(dec(198, 16)), extraParams: { from: bob } })
    const { collateral: C_coll, totalDebt: C_totalDebt } = await openCdp({ ICR: toBN(dec(200, 16)), extraParams: { from: carol } })
    const { collateral: D_coll, totalDebt: D_totalDebt } = await openCdp({ ICR: toBN(dec(206, 16)), extraParams: { from: dennis } })
    const { collateral: E_coll, totalDebt: E_totalDebt } = await openCdp({ ICR: toBN(dec(208, 16)), extraParams: { from: erin } })

    // Whale provides EBTC to the SP
    const spDeposit = A_totalDebt.add(B_totalDebt).add(C_totalDebt.div(toBN(2)))
    const { collateral: W_coll, totalDebt: W_totalDebt } = await openCdp({ ICR: toBN(dec(220, 16)), extraEBTCAmount: spDeposit, extraParams: { from: whale } })
    let _aliceCdpId = await sortedCdps.cdpOfOwnerByIndex(alice, 0);
    let _bobCdpId = await sortedCdps.cdpOfOwnerByIndex(bob, 0);
    let _carolCdpId = await sortedCdps.cdpOfOwnerByIndex(carol, 0);

    // Price drops 
    await priceFeed.setPrice(dec(4200, 13))
    const price = await priceFeed.getPrice()
    const TCR = await th.getTCR(contracts)

    // Check Recovery Mode is active
    assert.isTrue(await th.checkRecoveryMode(contracts))

    // Check A, B, C cdps are in range 110% < ICR < TCR
    const ICR_A = await cdpManager.getCurrentICR(_aliceCdpId, price)
    const ICR_B = await cdpManager.getCurrentICR(_bobCdpId, price)
    const ICR_C = await cdpManager.getCurrentICR(_carolCdpId, price)

    assert.isTrue(ICR_A.gt(mv._MCR) && ICR_A.lt(TCR))
    assert.isTrue(ICR_B.gt(mv._MCR) && ICR_B.lt(TCR))
    assert.isTrue(ICR_C.gt(mv._MCR) && ICR_C.lt(TCR))

    const entireSystemCollBefore = await cdpManager.getEntireSystemColl()
    const entireSystemDebtBefore = await cdpManager.getEntireSystemDebt()

    /* Liquidate cdps. Cdps are ordered by ICR, from low to high:  A, B, C, D, E.
    With 253 in the SP, Alice (102 debt) and Bob (101 debt) should be entirely liquidated. 
    That leaves 50 EBTC in the Pool that won’t be enough to absorb any other cdp */
    const tx = await cdpManager.liquidateCdps(10)

    // Expect system debt reduced by 203 EBTC and system coll 2.3 ETH
    const entireSystemCollAfter = await cdpManager.getEntireSystemColl()
    const entireSystemDebtAfter = await cdpManager.getEntireSystemDebt()

    const changeInEntireSystemColl = entireSystemCollBefore.sub(entireSystemCollAfter)
    const changeInEntireSystemDebt = entireSystemDebtBefore.sub(entireSystemDebtAfter)
	
    assert.equal(changeInEntireSystemColl.toString(), A_coll.add(B_coll).add(C_coll).add(D_coll).add(E_coll))
    th.assertIsApproximatelyEqual(changeInEntireSystemDebt.toString(), A_totalDebt.add(B_totalDebt).add(C_totalDebt).add(D_totalDebt).add(E_totalDebt))
  })

  it("liquidateCdps() with a non fullfilled liquidation: emits correct liquidation event values", async () => {
    const { collateral: A_coll, totalDebt: A_totalDebt } = await openCdp({ ICR: toBN(dec(210, 16)), extraParams: { from: alice } })
    const { collateral: B_coll, totalDebt: B_totalDebt } = await openCdp({ ICR: toBN(dec(211, 16)), extraParams: { from: bob } })
    const { totalDebt: C_totalDebt } = await openCdp({ ICR: toBN(dec(212, 16)), extraParams: { from: carol } })
    const { totalDebt: D_totalDebt } = await openCdp({ ICR: toBN(dec(219, 16)), extraParams: { from: dennis } })
    const { totalDebt: E_totalDebt } = await openCdp({ ICR: toBN(dec(221, 16)), extraParams: { from: erin } })

    // Whale provides EBTC to the SP
    const spDeposit = A_totalDebt.add(B_totalDebt).add(C_totalDebt.div(toBN(2)))
    const { totalDebt: W_totalDebt } = await openCdp({ ICR: toBN(dec(240, 16)), extraEBTCAmount: spDeposit, extraParams: { from: whale } })
    let _aliceCdpId = await sortedCdps.cdpOfOwnerByIndex(alice, 0);
    let _bobCdpId = await sortedCdps.cdpOfOwnerByIndex(bob, 0);
    let _carolCdpId = await sortedCdps.cdpOfOwnerByIndex(carol, 0);

    // Price drops 
    await priceFeed.setPrice(dec(4200, 13))
    const price = await priceFeed.getPrice()
    const TCR = await th.getTCR(contracts)

    // Check Recovery Mode is active
    assert.isTrue(await th.checkRecoveryMode(contracts))

    // Check A, B, C cdps are in range 110% < ICR < TCR
    const ICR_A = await cdpManager.getCurrentICR(_aliceCdpId, price)
    const ICR_B = await cdpManager.getCurrentICR(_bobCdpId, price)
    const ICR_C = await cdpManager.getCurrentICR(_carolCdpId, price)
    assert.isTrue(ICR_A.gt(mv._MCR) && ICR_A.lt(TCR))
    assert.isTrue(ICR_B.gt(mv._MCR) && ICR_B.lt(TCR))
    assert.isTrue(ICR_C.gt(mv._MCR) && ICR_C.lt(TCR))

    /* Liquidate cdps. Cdps are ordered by ICR, from low to high:  A, B, C, D, E.
    With 253 in the SP, Alice (102 debt) and Bob (101 debt) should be entirely liquidated. 
    That leaves 50 EBTC in the Pool which won’t be enough for any other liquidation */
    const liquidationTx = await cdpManager.liquidateCdps(10)

    const [liquidatedDebt, liquidatedColl, collGasComp, ebtcGasComp] = th.getEmittedLiquidationValues(liquidationTx)

    let _liqDebts = A_totalDebt.add(B_totalDebt).add(C_totalDebt).add(D_totalDebt).add(E_totalDebt)
    th.assertIsApproximatelyEqual(liquidatedDebt, _liqDebts)
    const equivalentColl = _liqDebts.mul(toBN(dec(11, 17))).div(price)
    th.assertIsApproximatelyEqual(liquidatedColl, th.applyLiquidationFee(equivalentColl))
    th.assertIsApproximatelyEqual(collGasComp, equivalentColl.sub(th.applyLiquidationFee(equivalentColl))) // 0.5% of 283/120*1.1
    assert.equal(ebtcGasComp.toString(), dec(5, 16))

    // check collateral surplus
    const alice_remainingCollateral = A_coll.sub(A_totalDebt.mul(th.toBN(dec(11, 17))).div(price))
    const bob_remainingCollateral = B_coll.sub(B_totalDebt.mul(th.toBN(dec(11, 17))).div(price))
    th.assertIsApproximatelyEqual(await collSurplusPool.getCollateral(alice), alice_remainingCollateral)
    th.assertIsApproximatelyEqual(await collSurplusPool.getCollateral(bob), bob_remainingCollateral)

    // can claim collateral
    const alice_balanceBefore = th.toBN(await web3.eth.getBalance(alice))
    const ALICE_GAS = th.gasUsed(await borrowerOperations.claimCollateral({ from: alice, gasPrice: GAS_PRICE  }))
    const alice_balanceAfter = th.toBN(await web3.eth.getBalance(alice))
    th.assertIsApproximatelyEqual(alice_balanceAfter, alice_balanceBefore.add(th.toBN(alice_remainingCollateral).sub(th.toBN(ALICE_GAS * GAS_PRICE))))

    const bob_balanceBefore = th.toBN(await web3.eth.getBalance(bob))
    const BOB_GAS = th.gasUsed(await borrowerOperations.claimCollateral({ from: bob, gasPrice: GAS_PRICE  }))
    const bob_balanceAfter = th.toBN(await web3.eth.getBalance(bob))
    th.assertIsApproximatelyEqual(bob_balanceAfter, bob_balanceBefore.add(th.toBN(bob_remainingCollateral).sub(th.toBN(BOB_GAS * GAS_PRICE))))
  })

  it("liquidateCdps() with a non fullfilled liquidation: ICR of non liquidated cdp does not change", async () => {
    const { totalDebt: A_totalDebt } = await openCdp({ ICR: toBN(dec(196, 16)), extraParams: { from: alice } })
    const { totalDebt: B_totalDebt } = await openCdp({ ICR: toBN(dec(198, 16)), extraParams: { from: bob } })
    const { totalDebt: C_totalDebt } = await openCdp({ ICR: toBN(dec(200, 16)), extraParams: { from: carol } })
    await openCdp({ ICR: toBN(dec(206, 16)), extraParams: { from: dennis } })
    await openCdp({ ICR: toBN(dec(208, 16)), extraParams: { from: erin } })

    // Whale provides EBTC to the SP
    const spDeposit = A_totalDebt.add(B_totalDebt).add(C_totalDebt.div(toBN(2)))
    await openCdp({ ICR: toBN(dec(220, 16)), extraEBTCAmount: spDeposit, extraParams: { from: whale } })
    let _aliceCdpId = await sortedCdps.cdpOfOwnerByIndex(alice, 0);
    let _bobCdpId = await sortedCdps.cdpOfOwnerByIndex(bob, 0);
    let _carolCdpId = await sortedCdps.cdpOfOwnerByIndex(carol, 0);

    // Price drops 
    await priceFeed.setPrice(dec(4200, 13))
    const price = await priceFeed.getPrice()
    const TCR = await th.getTCR(contracts)

    // Check Recovery Mode is active
    assert.isTrue(await th.checkRecoveryMode(contracts))

    // Check A, B, C cdps are in range 110% < ICR < TCR
    const ICR_A = await cdpManager.getCurrentICR(_aliceCdpId, price)
    const ICR_B = await cdpManager.getCurrentICR(_bobCdpId, price)
    const ICR_C_Before = await cdpManager.getCurrentICR(_carolCdpId, price)

    assert.isTrue(ICR_A.gt(mv._MCR) && ICR_A.lt(TCR))
    assert.isTrue(ICR_B.gt(mv._MCR) && ICR_B.lt(TCR))
    assert.isTrue(ICR_C_Before.gt(mv._MCR) && ICR_C_Before.lt(TCR))

    /* Liquidate cdps. Cdps are ordered by ICR, from low to high:  A, B, C, D, E.
    With 253 in the SP, Alice (102 debt) and Bob (101 debt) should be entirely liquidated. 
    That leaves 50 EBTC in the Pool to absorb exactly half of Carol's debt (100) */
    await cdpManager.liquidateCdps(10)

//    const ICR_C_After = await cdpManager.getCurrentICR(_carolCdpId, price)
//    assert.equal(ICR_C_Before.toString(), ICR_C_After)
  })

  // TODO: LiquidateCdps tests that involve cdps with ICR > TCR

  // --- batchLiquidateCdps() ---

  it("batchLiquidateCdps(): Liquidates all cdps with ICR < 110%, transitioning Normal -> Recovery Mode", async () => {
    // make 6 Cdps accordingly
    // --- SETUP ---
    const { totalDebt: B_totalDebt } = await openCdp({ ICR: toBN(dec(240, 16)), extraParams: { from: bob } })
    const { totalDebt: C_totalDebt } = await openCdp({ ICR: toBN(dec(240, 16)), extraParams: { from: carol } })
    const { totalDebt: D_totalDebt } = await openCdp({ ICR: toBN(dec(230, 16)), extraParams: { from: dennis } })
    const { totalDebt: E_totalDebt } = await openCdp({ ICR: toBN(dec(240, 16)), extraParams: { from: erin } })
    const { totalDebt: F_totalDebt } = await openCdp({ ICR: toBN(dec(240, 16)), extraParams: { from: freddy } })

    const spDeposit = B_totalDebt.add(C_totalDebt).add(D_totalDebt).add(E_totalDebt).add(F_totalDebt)
    await openCdp({ ICR: toBN(dec(426, 16)), extraEBTCAmount: spDeposit, extraParams: { from: alice } })
    let _aliceCdpId = await sortedCdps.cdpOfOwnerByIndex(alice, 0);
    let _bobCdpId = await sortedCdps.cdpOfOwnerByIndex(bob, 0);
    let _carolCdpId = await sortedCdps.cdpOfOwnerByIndex(carol, 0);
    let _dennisCdpId = await sortedCdps.cdpOfOwnerByIndex(dennis, 0);
    let _erinCdpId = await sortedCdps.cdpOfOwnerByIndex(erin, 0);
    let _freddyCdpId = await sortedCdps.cdpOfOwnerByIndex(freddy, 0);

    // price drops to 1ETH:85EBTC, reducing TCR below 150%
    await priceFeed.setPrice(dec(3200, 13))
    const price = await priceFeed.getPrice()

    // check Recovery Mode kicks in

    const recoveryMode_Before = await th.checkRecoveryMode(contracts)
    assert.isTrue(recoveryMode_Before)

    // check TCR < 150%
    const _150percent = web3.utils.toBN('1500000000000000000')
    const TCR_Before = await th.getTCR(contracts)
    assert.isTrue(TCR_Before.lt(_150percent))

    /* 
    After the price drop and prior to any liquidations, ICR should be:

    Cdp         ICR
    Alice       182%
    Bob         102%
    Carol       102%
    Dennis      102%
    Elisa       102%
    Freddy      102%
    */
    alice_ICR = await cdpManager.getCurrentICR(_aliceCdpId, price)
    bob_ICR = await cdpManager.getCurrentICR(_bobCdpId, price)
    carol_ICR = await cdpManager.getCurrentICR(_carolCdpId, price)
    dennis_ICR = await cdpManager.getCurrentICR(_dennisCdpId, price)
    erin_ICR = await cdpManager.getCurrentICR(_erinCdpId, price)
    freddy_ICR = await cdpManager.getCurrentICR(_freddyCdpId, price)

    // Alice should have ICR > 150%
    assert.isTrue(alice_ICR.gt(_150percent))
    // All other Cdps should have ICR < 150%
    assert.isTrue(carol_ICR.lt(_150percent))
    assert.isTrue(dennis_ICR.lt(_150percent))
    assert.isTrue(erin_ICR.lt(_150percent))
    assert.isTrue(freddy_ICR.lt(_150percent))

    /* After liquidating Bob and Carol, the the TCR of the system rises above the CCR, to 154%.  
    (see calculations in Google Sheet)

    Liquidations continue until all Cdps with ICR < MCR have been closed. 
    Only Alice should remain active - all others should be closed. */

    // call batchLiquidateCdps
    await cdpManager.batchLiquidateCdps([_aliceCdpId, _bobCdpId, _carolCdpId, _dennisCdpId, _erinCdpId, _freddyCdpId]);

    // check system is no longer in Recovery Mode
    const recoveryMode_After = await th.checkRecoveryMode(contracts)
    assert.isFalse(recoveryMode_After)

    // After liquidation, TCR should rise to above 150%. 
    const TCR_After = await th.getTCR(contracts)
    assert.isTrue(TCR_After.gt(_150percent))

    // get all Cdps
    const alice_Cdp = await cdpManager.Cdps(_aliceCdpId)
    const bob_Cdp = await cdpManager.Cdps(_bobCdpId)
    const carol_Cdp = await cdpManager.Cdps(_carolCdpId)
    const dennis_Cdp = await cdpManager.Cdps(_dennisCdpId)
    const erin_Cdp = await cdpManager.Cdps(_erinCdpId)
    const freddy_Cdp = await cdpManager.Cdps(_freddyCdpId)

    // check that Alice's Cdp remains active
    assert.equal(alice_Cdp[3], 1)
    assert.isTrue(await sortedCdps.contains(_aliceCdpId))

    // check all other Cdps are liquidated
    assert.equal(bob_Cdp[3], 3)
    assert.equal(carol_Cdp[3], 3)
    assert.equal(dennis_Cdp[3], 3)
    assert.equal(erin_Cdp[3], 3)
    assert.equal(freddy_Cdp[3], 3)

    assert.isFalse(await sortedCdps.contains(_bobCdpId))
    assert.isFalse(await sortedCdps.contains(_carolCdpId))
    assert.isFalse(await sortedCdps.contains(_dennisCdpId))
    assert.isFalse(await sortedCdps.contains(_erinCdpId))
    assert.isFalse(await sortedCdps.contains(_freddyCdpId))
  })

  it("batchLiquidateCdps(): Liquidates all cdps with ICR < 110%, transitioning Recovery -> Normal Mode", async () => {
    /* This is essentially the same test as before, but changing the order of the batch,
     * now the remaining cdp (alice) goes at the end.
     * This way alice will be skipped in a different part of the code, as in the previous test,
     * when attempting alice the system was in Recovery mode, while in this test,
     * when attempting alice the system has gone back to Normal mode
     * (see function `_getTotalFromBatchLiquidate_RecoveryMode`)
     */
    // make 6 Cdps accordingly
    // --- SETUP ---

    const { totalDebt: B_totalDebt } = await openCdp({ ICR: toBN(dec(240, 16)), extraParams: { from: bob } })
    const { totalDebt: C_totalDebt } = await openCdp({ ICR: toBN(dec(240, 16)), extraParams: { from: carol } })
    const { totalDebt: D_totalDebt } = await openCdp({ ICR: toBN(dec(230, 16)), extraParams: { from: dennis } })
    const { totalDebt: E_totalDebt } = await openCdp({ ICR: toBN(dec(240, 16)), extraParams: { from: erin } })
    const { totalDebt: F_totalDebt } = await openCdp({ ICR: toBN(dec(240, 16)), extraParams: { from: freddy } })

    const spDeposit = B_totalDebt.add(C_totalDebt).add(D_totalDebt).add(E_totalDebt).add(F_totalDebt)
    await openCdp({ ICR: toBN(dec(426, 16)), extraEBTCAmount: spDeposit, extraParams: { from: alice } })
    let _aliceCdpId = await sortedCdps.cdpOfOwnerByIndex(alice, 0);
    let _bobCdpId = await sortedCdps.cdpOfOwnerByIndex(bob, 0);
    let _carolCdpId = await sortedCdps.cdpOfOwnerByIndex(carol, 0);
    let _dennisCdpId = await sortedCdps.cdpOfOwnerByIndex(dennis, 0);
    let _erinCdpId = await sortedCdps.cdpOfOwnerByIndex(erin, 0);
    let _freddyCdpId = await sortedCdps.cdpOfOwnerByIndex(freddy, 0);

    // price drops to 1ETH:85EBTC, reducing TCR below 150%
    await priceFeed.setPrice(dec(3200, 13))
    const price = await priceFeed.getPrice()

    // check Recovery Mode kicks in

    const recoveryMode_Before = await th.checkRecoveryMode(contracts)
    assert.isTrue(recoveryMode_Before)

    // check TCR < 150%
    const _150percent = web3.utils.toBN('1500000000000000000')
    const TCR_Before = await th.getTCR(contracts)
    assert.isTrue(TCR_Before.lt(_150percent))

    /*
    After the price drop and prior to any liquidations, ICR should be:

    Cdp         ICR
    Alice       182%
    Bob         102%
    Carol       102%
    Dennis      102%
    Elisa       102%
    Freddy      102%
    */
    const alice_ICR = await cdpManager.getCurrentICR(_aliceCdpId, price)
    const bob_ICR = await cdpManager.getCurrentICR(_bobCdpId, price)
    const carol_ICR = await cdpManager.getCurrentICR(_carolCdpId, price)
    const dennis_ICR = await cdpManager.getCurrentICR(_dennisCdpId, price)
    const erin_ICR = await cdpManager.getCurrentICR(_erinCdpId, price)
    const freddy_ICR = await cdpManager.getCurrentICR(_freddyCdpId, price)

    // Alice should have ICR > 150%
    assert.isTrue(alice_ICR.gt(_150percent))
    // All other Cdps should have ICR < 150%
    assert.isTrue(carol_ICR.lt(_150percent))
    assert.isTrue(dennis_ICR.lt(_150percent))
    assert.isTrue(erin_ICR.lt(_150percent))
    assert.isTrue(freddy_ICR.lt(_150percent))

    /* After liquidating Bob and Carol, the the TCR of the system rises above the CCR, to 154%.  
    (see calculations in Google Sheet)

    Liquidations continue until all Cdps with ICR < MCR have been closed. 
    Only Alice should remain active - all others should be closed. */

    // call batchLiquidateCdps
    await cdpManager.batchLiquidateCdps([_bobCdpId, _carolCdpId, _dennisCdpId, _erinCdpId, _freddyCdpId, _aliceCdpId]);

    // check system is no longer in Recovery Mode
    const recoveryMode_After = await th.checkRecoveryMode(contracts)
    assert.isFalse(recoveryMode_After)

    // After liquidation, TCR should rise to above 150%. 
    const TCR_After = await th.getTCR(contracts)
    assert.isTrue(TCR_After.gt(_150percent))

    // get all Cdps
    const alice_Cdp = await cdpManager.Cdps(_aliceCdpId)
    const bob_Cdp = await cdpManager.Cdps(_bobCdpId)
    const carol_Cdp = await cdpManager.Cdps(_carolCdpId)
    const dennis_Cdp = await cdpManager.Cdps(_dennisCdpId)
    const erin_Cdp = await cdpManager.Cdps(_erinCdpId)
    const freddy_Cdp = await cdpManager.Cdps(_freddyCdpId)

    // check that Alice's Cdp remains active
    assert.equal(alice_Cdp[3], 1)
    assert.isTrue(await sortedCdps.contains(_aliceCdpId))

    // check all other Cdps are liquidated
    assert.equal(bob_Cdp[3], 3)
    assert.equal(carol_Cdp[3], 3)
    assert.equal(dennis_Cdp[3], 3)
    assert.equal(erin_Cdp[3], 3)
    assert.equal(freddy_Cdp[3], 3)

    assert.isFalse(await sortedCdps.contains(_bobCdpId))
    assert.isFalse(await sortedCdps.contains(_carolCdpId))
    assert.isFalse(await sortedCdps.contains(_dennisCdpId))
    assert.isFalse(await sortedCdps.contains(_erinCdpId))
    assert.isFalse(await sortedCdps.contains(_freddyCdpId))
  })

  it("batchLiquidateCdps(): Liquidates all cdps with ICR < 110%, transitioning Normal -> Recovery Mode", async () => {
    // This is again the same test as the before the last one, but now Alice is skipped because she is not active
    // It also skips bob, as he is added twice, for being already liquidated
    // make 6 Cdps accordingly
    // --- SETUP ---
    const { totalDebt: B_totalDebt } = await openCdp({ ICR: toBN(dec(240, 16)), extraParams: { from: bob } })
    const { totalDebt: C_totalDebt } = await openCdp({ ICR: toBN(dec(240, 16)), extraParams: { from: carol } })
    const { totalDebt: D_totalDebt } = await openCdp({ ICR: toBN(dec(230, 16)), extraParams: { from: dennis } })
    const { totalDebt: E_totalDebt } = await openCdp({ ICR: toBN(dec(240, 16)), extraParams: { from: erin } })
    const { totalDebt: F_totalDebt } = await openCdp({ ICR: toBN(dec(240, 16)), extraParams: { from: freddy } })

    const spDeposit = B_totalDebt.add(C_totalDebt).add(D_totalDebt).add(E_totalDebt).add(F_totalDebt)
    const { totalDebt: A_totalDebt } = await openCdp({ ICR: toBN(dec(426, 16)), extraEBTCAmount: spDeposit, extraParams: { from: alice } })
    await openCdp({ ICR: toBN(dec(426, 16)), extraEBTCAmount: A_totalDebt, extraParams: { from: whale } })
    let _aliceCdpId = await sortedCdps.cdpOfOwnerByIndex(alice, 0);
    let _bobCdpId = await sortedCdps.cdpOfOwnerByIndex(bob, 0);
    let _carolCdpId = await sortedCdps.cdpOfOwnerByIndex(carol, 0);
    let _dennisCdpId = await sortedCdps.cdpOfOwnerByIndex(dennis, 0);
    let _erinCdpId = await sortedCdps.cdpOfOwnerByIndex(erin, 0);
    let _freddyCdpId = await sortedCdps.cdpOfOwnerByIndex(freddy, 0);

    // to compensate borrowing fee
    await ebtcToken.transfer(alice, A_totalDebt, { from: whale })
    // Deprecated Alice closes cdp. If cdp closed, ntohing to liquidate later
    await borrowerOperations.closeCdp(_aliceCdpId, { from: alice })

    // price drops to 1ETH:85EBTC, reducing TCR below 150%
    await priceFeed.setPrice(dec(3200, 13))
    const price = await priceFeed.getPrice()

    // check Recovery Mode kicks in
    const recoveryMode_Before = await th.checkRecoveryMode(contracts)
    assert.isTrue(recoveryMode_Before)

    // check TCR < 150%
    const _150percent = web3.utils.toBN('1500000000000000000')
    const TCR_Before = await th.getTCR(contracts)
    assert.isTrue(TCR_Before.lt(_150percent))

    /*
    After the price drop and prior to any liquidations, ICR should be:

    Cdp         ICR
    Alice       182%
    Bob         102%
    Carol       102%
    Dennis      102%
    Elisa       102%
    Freddy      102%
    */
    //alice_ICR = await cdpManager.getCurrentICR(_aliceCdpId, price)
    bob_ICR = await cdpManager.getCurrentICR(_bobCdpId, price)
    carol_ICR = await cdpManager.getCurrentICR(_carolCdpId, price)
    dennis_ICR = await cdpManager.getCurrentICR(_dennisCdpId, price)
    erin_ICR = await cdpManager.getCurrentICR(_erinCdpId, price)
    freddy_ICR = await cdpManager.getCurrentICR(_freddyCdpId, price)

    // Alice should have ICR > 150%
    //assert.isTrue(alice_ICR.gt(_150percent))
    // All other Cdps should have ICR < 150%
    assert.isTrue(carol_ICR.lt(_150percent))
    assert.isTrue(dennis_ICR.lt(_150percent))
    assert.isTrue(erin_ICR.lt(_150percent))
    assert.isTrue(freddy_ICR.lt(_150percent))

    /* After liquidating Bob and Carol, the the TCR of the system rises above the CCR, to 154%.
    (see calculations in Google Sheet)

    Liquidations continue until all Cdps with ICR < MCR have been closed.
    Only Alice should remain active - all others should be closed. */

    // call batchLiquidateCdps
    await cdpManager.batchLiquidateCdps([_aliceCdpId, _bobCdpId, _carolCdpId, _dennisCdpId, _erinCdpId, _freddyCdpId]);

    // check system is no longer in Recovery Mode
    const recoveryMode_After = await th.checkRecoveryMode(contracts)
    assert.isFalse(recoveryMode_After)

    // After liquidation, TCR should rise to above 150%.
    const TCR_After = await th.getTCR(contracts)
    assert.isTrue(TCR_After.gt(_150percent))

    // get all Cdps
    const alice_Cdp = await cdpManager.Cdps(_aliceCdpId)
    const bob_Cdp = await cdpManager.Cdps(_bobCdpId)
    const carol_Cdp = await cdpManager.Cdps(_carolCdpId)
    const dennis_Cdp = await cdpManager.Cdps(_dennisCdpId)
    const erin_Cdp = await cdpManager.Cdps(_erinCdpId)
    const freddy_Cdp = await cdpManager.Cdps(_freddyCdpId)

    // check that Alice's Cdp is closed
    assert.equal(alice_Cdp[3], 2)

    // check all other Cdps are liquidated
    assert.equal(bob_Cdp[3], 3)
    assert.equal(carol_Cdp[3], 3)
    assert.equal(dennis_Cdp[3], 3)
    assert.equal(erin_Cdp[3], 3)
    assert.equal(freddy_Cdp[3], 3)

    assert.isFalse(await sortedCdps.contains(_bobCdpId))
    assert.isFalse(await sortedCdps.contains(_carolCdpId))
    assert.isFalse(await sortedCdps.contains(_dennisCdpId))
    assert.isFalse(await sortedCdps.contains(_erinCdpId))
    assert.isFalse(await sortedCdps.contains(_freddyCdpId))
  })

  it("batchLiquidateCdps() with a non fullfilled liquidation: non liquidated cdp remains active", async () => {
    const { totalDebt: A_totalDebt } = await openCdp({ ICR: toBN(dec(211, 16)), extraParams: { from: alice } })
    const { totalDebt: B_totalDebt } = await openCdp({ ICR: toBN(dec(212, 16)), extraParams: { from: bob } })
    const { totalDebt: C_totalDebt } = await openCdp({ ICR: toBN(dec(210, 16)), extraParams: { from: carol } })
    await openCdp({ ICR: toBN(dec(219, 16)), extraParams: { from: dennis } })
    await openCdp({ ICR: toBN(dec(221, 16)), extraParams: { from: erin } })

    // Whale provides EBTC to the SP
    const spDeposit = A_totalDebt.add(B_totalDebt).add(C_totalDebt.div(toBN(2)))
    await openCdp({ ICR: toBN(dec(220, 16)), extraEBTCAmount: spDeposit, extraParams: { from: whale } })
    let _aliceCdpId = await sortedCdps.cdpOfOwnerByIndex(alice, 0);
    let _bobCdpId = await sortedCdps.cdpOfOwnerByIndex(bob, 0);
    let _carolCdpId = await sortedCdps.cdpOfOwnerByIndex(carol, 0);

    // Price drops 
    await priceFeed.setPrice(dec(4200, 13))
    const price = await priceFeed.getPrice()
    const TCR = await th.getTCR(contracts)

    // Check Recovery Mode is active
    assert.isTrue(await th.checkRecoveryMode(contracts))

    // Check A, B, C cdps are in range 110% < ICR < TCR
    const ICR_A = await cdpManager.getCurrentICR(_aliceCdpId, price)
    const ICR_B = await cdpManager.getCurrentICR(_bobCdpId, price)
    const ICR_C = await cdpManager.getCurrentICR(_carolCdpId, price)

    assert.isTrue(ICR_A.gt(mv._MCR) && ICR_A.lt(TCR))
    assert.isTrue(ICR_B.gt(mv._MCR) && ICR_B.lt(TCR))
    assert.isTrue(ICR_C.gt(mv._MCR) && ICR_C.lt(TCR))

    const cdpsToLiquidate = [_aliceCdpId, _bobCdpId, _carolCdpId]
    await cdpManager.batchLiquidateCdps(cdpsToLiquidate)

    // Check A and B closed
    assert.isFalse(await sortedCdps.contains(_aliceCdpId))
    assert.isFalse(await sortedCdps.contains(_bobCdpId))

    // Check C remains active
    assert.isFalse(await sortedCdps.contains(_carolCdpId))
    assert.equal((await cdpManager.Cdps(_carolCdpId))[3].toString(), '3') // check Status is active
  })

  it("batchLiquidateCdps() with a non fullfilled liquidation: non liquidated cdp remains in Cdp Owners array", async () => {
    const { totalDebt: A_totalDebt } = await openCdp({ ICR: toBN(dec(211, 16)), extraParams: { from: alice } })
    const { totalDebt: B_totalDebt } = await openCdp({ ICR: toBN(dec(212, 16)), extraParams: { from: bob } })
    const { totalDebt: C_totalDebt } = await openCdp({ ICR: toBN(dec(210, 16)), extraParams: { from: carol } })
    await openCdp({ ICR: toBN(dec(219, 16)), extraParams: { from: dennis } })
    await openCdp({ ICR: toBN(dec(221, 16)), extraParams: { from: erin } })

    // Whale provides EBTC to the SP
    const spDeposit = A_totalDebt.add(B_totalDebt).add(C_totalDebt.div(toBN(2)))
    await openCdp({ ICR: toBN(dec(220, 16)), extraEBTCAmount: spDeposit, extraParams: { from: whale } })
    let _aliceCdpId = await sortedCdps.cdpOfOwnerByIndex(alice, 0);
    let _bobCdpId = await sortedCdps.cdpOfOwnerByIndex(bob, 0);
    let _carolCdpId = await sortedCdps.cdpOfOwnerByIndex(carol, 0);

    // Price drops 
    await priceFeed.setPrice(dec(4200, 13))
    const price = await priceFeed.getPrice()
    const TCR = await th.getTCR(contracts)

    // Check Recovery Mode is active
    assert.isTrue(await th.checkRecoveryMode(contracts))

    // Check A, B, C cdps are in range 110% < ICR < TCR
    const ICR_A = await cdpManager.getCurrentICR(_aliceCdpId, price)
    const ICR_B = await cdpManager.getCurrentICR(_bobCdpId, price)
    const ICR_C = await cdpManager.getCurrentICR(_carolCdpId, price)

    assert.isTrue(ICR_A.gt(mv._MCR) && ICR_A.lt(TCR))
    assert.isTrue(ICR_B.gt(mv._MCR) && ICR_B.lt(TCR))
    assert.isTrue(ICR_C.gt(mv._MCR) && ICR_C.lt(TCR))

    const cdpsToLiquidate = [_aliceCdpId, _bobCdpId, _carolCdpId]
    await cdpManager.batchLiquidateCdps(cdpsToLiquidate)

    // Check C is in Cdp owners array
    const arrayLength = (await cdpManager.getCdpIdsCount()).toNumber()
    let addressFound = false;
    let addressIdx = 0;

    for (let i = 0; i < arrayLength; i++) {
      const address = (await cdpManager.CdpIds(i)).toString()
      if (address == _carolCdpId) {
        addressFound = true
        addressIdx = i
      }
    }

    assert.isFalse(addressFound);

    // Check CdpOwners idx on cdp struct == idx of address found in CdpOwners array
//    const idxOnStruct = (await cdpManager.Cdps(_carolCdpId))[4].toString()
//    assert.equal(addressIdx.toString(), idxOnStruct)
  })

  it("batchLiquidateCdps() with a non fullfilled liquidation: still can liquidate further cdps after the non-liquidated, emptied pool", async () => {
    const { totalDebt: A_totalDebt } = await openCdp({ ICR: toBN(dec(196, 16)), extraParams: { from: alice } })
    const { totalDebt: B_totalDebt } = await openCdp({ ICR: toBN(dec(198, 16)), extraParams: { from: bob } })
    const { totalDebt: D_totalDebt } = await openCdp({ ICR: toBN(dec(206, 16)), extraParams: { from: dennis } })
    const { totalDebt: C_totalDebt } = await openCdp({ ICR: toBN(dec(200, 16)), extraEBTCAmount: D_totalDebt, extraParams: { from: carol } })
    await openCdp({ ICR: toBN(dec(208, 16)), extraParams: { from: erin } })
    let _aliceCdpId = await sortedCdps.cdpOfOwnerByIndex(alice, 0);
    let _bobCdpId = await sortedCdps.cdpOfOwnerByIndex(bob, 0);
    let _carolCdpId = await sortedCdps.cdpOfOwnerByIndex(carol, 0);
    let _dennisCdpId = await sortedCdps.cdpOfOwnerByIndex(dennis, 0);
    let _erinCdpId = await sortedCdps.cdpOfOwnerByIndex(erin, 0);

    // Whale provides EBTC to the SP
    const spDeposit = A_totalDebt.add(B_totalDebt).add(C_totalDebt.div(toBN(2)))
    await openCdp({ ICR: toBN(dec(220, 16)), extraEBTCAmount: spDeposit, extraParams: { from: whale } })
    let _whaleCdpId = await sortedCdps.cdpOfOwnerByIndex(whale, 0);

    // Price drops 
    await priceFeed.setPrice(dec(4200, 13))
    const price = await priceFeed.getPrice()
    const TCR = await th.getTCR(contracts)

    // Check Recovery Mode is active
    assert.isTrue(await th.checkRecoveryMode(contracts))

    // Check A, B, C, D, E cdps are in range 110% < ICR < TCR
    const ICR_A = await cdpManager.getCurrentICR(_aliceCdpId, price)
    const ICR_B = await cdpManager.getCurrentICR(_bobCdpId, price)
    const ICR_C = await cdpManager.getCurrentICR(_carolCdpId, price)
    const ICR_D = await cdpManager.getCurrentICR(_dennisCdpId, price)
    const ICR_E = await cdpManager.getCurrentICR(_erinCdpId, price)

    assert.isTrue(ICR_A.gt(mv._MCR) && ICR_A.lt(TCR))
    assert.isTrue(ICR_B.gt(mv._MCR) && ICR_B.lt(TCR))
    assert.isTrue(ICR_C.gt(mv._MCR) && ICR_C.lt(TCR))
    assert.isTrue(ICR_D.gt(mv._MCR) && ICR_D.lt(TCR))
    assert.isTrue(ICR_E.gt(mv._MCR) && ICR_E.lt(TCR))

    /* With 300 in the SP, Alice (102 debt) and Bob (101 debt) should be entirely liquidated.
     That leaves 97 EBTC in the Pool that won’t be enough to absorb Carol,
     but it will be enough to liquidate Dennis. Afterwards the pool will be empty,
     so Erin won’t liquidated. */
    const cdpsToLiquidate = [_aliceCdpId, _bobCdpId, _carolCdpId, _dennisCdpId, _erinCdpId]
    const tx = await cdpManager.batchLiquidateCdps(cdpsToLiquidate)
    console.log('gasUsed: ', tx.receipt.gasUsed)

    // Check A, B and D are closed
    assert.isFalse(await sortedCdps.contains(_aliceCdpId))
    assert.isFalse(await sortedCdps.contains(_bobCdpId))
    assert.isFalse(await sortedCdps.contains(_dennisCdpId))

    // Check whale, C, D and E stay active
    assert.isTrue(await sortedCdps.contains(_whaleCdpId))
    assert.isFalse(await sortedCdps.contains(_carolCdpId))
    assert.isFalse(await sortedCdps.contains(_erinCdpId))
  })

  it("batchLiquidateCdps() with a non fullfilled liquidation: still can liquidate further cdps after the non-liquidated, non emptied pool", async () => {
    const { totalDebt: A_totalDebt } = await openCdp({ ICR: toBN(dec(196, 16)), extraParams: { from: alice } })
    const { totalDebt: B_totalDebt } = await openCdp({ ICR: toBN(dec(198, 16)), extraParams: { from: bob } })
    const { totalDebt: D_totalDebt } = await openCdp({ ICR: toBN(dec(206, 16)), extraParams: { from: dennis } })
    const { totalDebt: C_totalDebt } = await openCdp({ ICR: toBN(dec(200, 16)), extraEBTCAmount: D_totalDebt, extraParams: { from: carol } })
    await openCdp({ ICR: toBN(dec(208, 16)), extraParams: { from: erin } })
    let _aliceCdpId = await sortedCdps.cdpOfOwnerByIndex(alice, 0);
    let _bobCdpId = await sortedCdps.cdpOfOwnerByIndex(bob, 0);
    let _carolCdpId = await sortedCdps.cdpOfOwnerByIndex(carol, 0);
    let _dennisCdpId = await sortedCdps.cdpOfOwnerByIndex(dennis, 0);
    let _erinCdpId = await sortedCdps.cdpOfOwnerByIndex(erin, 0);

    // Whale provides EBTC to the SP
    const spDeposit = A_totalDebt.add(B_totalDebt).add(C_totalDebt.div(toBN(2)))
    await openCdp({ ICR: toBN(dec(220, 16)), extraEBTCAmount: spDeposit, extraParams: { from: whale } })
    let _whaleCdpId = await sortedCdps.cdpOfOwnerByIndex(whale, 0);

    // Price drops 
    await priceFeed.setPrice(dec(4200, 13))
    const price = await priceFeed.getPrice()
    const TCR = await th.getTCR(contracts)

    // Check Recovery Mode is active
    assert.isTrue(await th.checkRecoveryMode(contracts))

    // Check A, B, C, D, E cdps are in range 110% < ICR < TCR
    const ICR_A = await cdpManager.getCurrentICR(_aliceCdpId, price)
    const ICR_B = await cdpManager.getCurrentICR(_bobCdpId, price)
    const ICR_C = await cdpManager.getCurrentICR(_carolCdpId, price)
    const ICR_D = await cdpManager.getCurrentICR(_dennisCdpId, price)
    const ICR_E = await cdpManager.getCurrentICR(_erinCdpId, price)

    assert.isTrue(ICR_A.gt(mv._MCR) && ICR_A.lt(TCR))
    assert.isTrue(ICR_B.gt(mv._MCR) && ICR_B.lt(TCR))
    assert.isTrue(ICR_C.gt(mv._MCR) && ICR_C.lt(TCR))
    assert.isTrue(ICR_D.gt(mv._MCR) && ICR_D.lt(TCR))
    assert.isTrue(ICR_E.gt(mv._MCR) && ICR_E.lt(TCR))

    /* With 301 in the SP, Alice (102 debt) and Bob (101 debt) should be entirely liquidated.
     That leaves 97 EBTC in the Pool that won’t be enough to absorb Carol,
     but it will be enough to liquidate Dennis. Afterwards the pool will be empty,
     so Erin won’t liquidated.
     Note that, compared to the previous test, this one will make 1 more loop iteration,
     so it will consume more gas. */
    const cdpsToLiquidate = [_aliceCdpId, _bobCdpId, _carolCdpId, _dennisCdpId, _erinCdpId]
    const tx = await cdpManager.batchLiquidateCdps(cdpsToLiquidate)
    console.log('gasUsed: ', tx.receipt.gasUsed)

    // Check A, B and D are closed
    assert.isFalse(await sortedCdps.contains(_aliceCdpId))
    assert.isFalse(await sortedCdps.contains(_bobCdpId))
    assert.isFalse(await sortedCdps.contains(_dennisCdpId))

    // Check whale, C, D and E stay active
    assert.isTrue(await sortedCdps.contains(_whaleCdpId))
    assert.isFalse(await sortedCdps.contains(_carolCdpId))
    assert.isFalse(await sortedCdps.contains(_erinCdpId))
  })

  it("batchLiquidateCdps() with a non fullfilled liquidation: total liquidated coll and debt is correct", async () => {
    const { collateral: A_coll, totalDebt: A_totalDebt } = await openCdp({ ICR: toBN(dec(196, 16)), extraParams: { from: alice } })
    const { collateral: B_coll, totalDebt: B_totalDebt } = await openCdp({ ICR: toBN(dec(198, 16)), extraParams: { from: bob } })
    const { collateral: C_coll, totalDebt: C_totalDebt } = await openCdp({ ICR: toBN(dec(200, 16)), extraParams: { from: carol } })
    const { collateral: D_coll, totalDebt: D_totalDebt } = await openCdp({ ICR: toBN(dec(206, 16)), extraParams: { from: dennis } })
    const { collateral: E_coll, totalDebt: E_totalDebt } = await openCdp({ ICR: toBN(dec(208, 16)), extraParams: { from: erin } })

    // Whale provides EBTC to the SP
    const spDeposit = A_totalDebt.add(B_totalDebt).add(C_totalDebt.div(toBN(2)))
    await openCdp({ ICR: toBN(dec(220, 16)), extraEBTCAmount: spDeposit, extraParams: { from: whale } })
    let _aliceCdpId = await sortedCdps.cdpOfOwnerByIndex(alice, 0);
    let _bobCdpId = await sortedCdps.cdpOfOwnerByIndex(bob, 0);
    let _carolCdpId = await sortedCdps.cdpOfOwnerByIndex(carol, 0);

    // Price drops 
    await priceFeed.setPrice(dec(4200, 13))
    const price = await priceFeed.getPrice()
    const TCR = await th.getTCR(contracts)

    // Check Recovery Mode is active
    assert.isTrue(await th.checkRecoveryMode(contracts))

    // Check A, B, C, D, E cdps are in range 110% < ICR < TCR
    const ICR_A = await cdpManager.getCurrentICR(_aliceCdpId, price)
    const ICR_B = await cdpManager.getCurrentICR(_bobCdpId, price)
    const ICR_C = await cdpManager.getCurrentICR(_carolCdpId, price)

    assert.isTrue(ICR_A.gt(mv._MCR) && ICR_A.lt(TCR))
    assert.isTrue(ICR_B.gt(mv._MCR) && ICR_B.lt(TCR))
    assert.isTrue(ICR_C.gt(mv._MCR) && ICR_C.lt(TCR))

    const entireSystemCollBefore = await cdpManager.getEntireSystemColl()
    const entireSystemDebtBefore = await cdpManager.getEntireSystemDebt()

    const cdpsToLiquidate = [_aliceCdpId, _bobCdpId, _carolCdpId]
    await cdpManager.batchLiquidateCdps(cdpsToLiquidate)

    // Expect system debt reduced by 203 EBTC and system coll by 2 ETH
    const entireSystemCollAfter = await cdpManager.getEntireSystemColl()
    const entireSystemDebtAfter = await cdpManager.getEntireSystemDebt()

    const changeInEntireSystemColl = entireSystemCollBefore.sub(entireSystemCollAfter)
    const changeInEntireSystemDebt = entireSystemDebtBefore.sub(entireSystemDebtAfter)
    let _liqColls = A_coll.add(B_coll).add(C_coll)
    let _liqDebts = A_totalDebt.add(B_totalDebt).add(C_totalDebt)
    assert.equal(changeInEntireSystemColl.toString(), _liqColls.toString())
    th.assertIsApproximatelyEqual(changeInEntireSystemDebt.toString(), _liqDebts.toString())
  })

  it("batchLiquidateCdps() with a non fullfilled liquidation: emits correct liquidation event values", async () => {
    const { collateral: A_coll, totalDebt: A_totalDebt } = await openCdp({ ICR: toBN(dec(210, 16)), extraParams: { from: alice } })
    const { collateral: B_coll, totalDebt: B_totalDebt } = await openCdp({ ICR: toBN(dec(211, 16)), extraParams: { from: bob } })
    const { collateral: C_coll, totalDebt: C_totalDebt } = await openCdp({ ICR: toBN(dec(212, 16)), extraParams: { from: carol } })
    await openCdp({ ICR: toBN(dec(219, 16)), extraParams: { from: dennis } })
    await openCdp({ ICR: toBN(dec(221, 16)), extraParams: { from: erin } })
    let _aliceCdpId = await sortedCdps.cdpOfOwnerByIndex(alice, 0);
    let _bobCdpId = await sortedCdps.cdpOfOwnerByIndex(bob, 0);
    let _carolCdpId = await sortedCdps.cdpOfOwnerByIndex(carol, 0);

    // Whale provides EBTC to the SP
    const spDeposit = A_totalDebt.add(B_totalDebt).add(C_totalDebt.div(toBN(2)))
    await openCdp({ ICR: toBN(dec(220, 16)), extraEBTCAmount: spDeposit, extraParams: { from: whale } })

    // Price drops 
    await priceFeed.setPrice(dec(4200, 13))
    const price = await priceFeed.getPrice()
    const TCR = await th.getTCR(contracts)

    // Check Recovery Mode is active
    assert.isTrue(await th.checkRecoveryMode(contracts))

    // Check A, B, C cdps are in range 110% < ICR < TCR
    const ICR_A = await cdpManager.getCurrentICR(_aliceCdpId, price)
    const ICR_B = await cdpManager.getCurrentICR(_bobCdpId, price)
    const ICR_C = await cdpManager.getCurrentICR(_carolCdpId, price)

    assert.isTrue(ICR_A.gt(mv._MCR) && ICR_A.lt(TCR))
    assert.isTrue(ICR_B.gt(mv._MCR) && ICR_B.lt(TCR))
    assert.isTrue(ICR_C.gt(mv._MCR) && ICR_C.lt(TCR))

    const cdpsToLiquidate = [_aliceCdpId, _bobCdpId, _carolCdpId]
    const liquidationTx = await cdpManager.batchLiquidateCdps(cdpsToLiquidate)

    const [liquidatedDebt, liquidatedColl, collGasComp, ebtcGasComp] = th.getEmittedLiquidationValues(liquidationTx)

    let _liqDebts = A_totalDebt.add(B_totalDebt).add(C_totalDebt)
    th.assertIsApproximatelyEqual(liquidatedDebt, _liqDebts)
    const equivalentColl = _liqDebts.mul(toBN(dec(11, 17))).div(price)
    th.assertIsApproximatelyEqual(liquidatedColl, th.applyLiquidationFee(equivalentColl))
    th.assertIsApproximatelyEqual(collGasComp, equivalentColl.sub(th.applyLiquidationFee(equivalentColl))) // 0.5% of 283/120*1.1
    assert.equal(ebtcGasComp.toString(), dec(3, 16))

    // check collateral surplus
    const alice_remainingCollateral = A_coll.sub(A_totalDebt.mul(th.toBN(dec(11, 17))).div(price))
    const bob_remainingCollateral = B_coll.sub(B_totalDebt.mul(th.toBN(dec(11, 17))).div(price))
    th.assertIsApproximatelyEqual(await collSurplusPool.getCollateral(alice), alice_remainingCollateral)
    th.assertIsApproximatelyEqual(await collSurplusPool.getCollateral(bob), bob_remainingCollateral)

    // can claim collateral
    const alice_balanceBefore = th.toBN(await web3.eth.getBalance(alice))
    const ALICE_GAS = th.gasUsed(await borrowerOperations.claimCollateral({ from: alice, gasPrice: GAS_PRICE  }))
    const alice_balanceAfter = th.toBN(await web3.eth.getBalance(alice))
    //th.assertIsApproximatelyEqual(alice_balanceAfter, alice_balanceBefore.add(th.toBN(alice_remainingCollateral).sub(th.toBN(ALICE_GAS * GAS_PRICE))))

    const bob_balanceBefore = th.toBN(await web3.eth.getBalance(bob))
    const BOB_GAS = th.gasUsed(await borrowerOperations.claimCollateral({ from: bob, gasPrice: GAS_PRICE  }))
    const bob_balanceAfter = th.toBN(await web3.eth.getBalance(bob))
    th.assertIsApproximatelyEqual(bob_balanceAfter, bob_balanceBefore.add(th.toBN(bob_remainingCollateral).sub(th.toBN(BOB_GAS * GAS_PRICE))))
  })

  it("batchLiquidateCdps() with a non fullfilled liquidation: ICR of non liquidated cdp does not change", async () => {
    const { totalDebt: A_totalDebt } = await openCdp({ ICR: toBN(dec(211, 16)), extraParams: { from: alice } })
    const { totalDebt: B_totalDebt } = await openCdp({ ICR: toBN(dec(212, 16)), extraParams: { from: bob } })
    const { totalDebt: C_totalDebt } = await openCdp({ ICR: toBN(dec(210, 16)), extraParams: { from: carol } })
    await openCdp({ ICR: toBN(dec(219, 16)), extraParams: { from: dennis } })
    await openCdp({ ICR: toBN(dec(221, 16)), extraParams: { from: erin } })
    let _aliceCdpId = await sortedCdps.cdpOfOwnerByIndex(alice, 0);
    let _bobCdpId = await sortedCdps.cdpOfOwnerByIndex(bob, 0);
    let _carolCdpId = await sortedCdps.cdpOfOwnerByIndex(carol, 0);

    // Whale get EBTC by opening CDP
    const whDeposit = A_totalDebt.add(B_totalDebt).add(C_totalDebt.div(toBN(2)))
    await openCdp({ ICR: toBN(dec(220, 16)), extraEBTCAmount: whDeposit, extraParams: { from: whale } })

    // Price drops 
    await priceFeed.setPrice(dec(4200, 13))
    const price = await priceFeed.getPrice()
    const TCR = await th.getTCR(contracts)

    // Check Recovery Mode is active
    assert.isTrue(await th.checkRecoveryMode(contracts))

    // Check A, B, C cdps are in range 110% < ICR < TCR
    const ICR_A = await cdpManager.getCurrentICR(_aliceCdpId, price)
    const ICR_B = await cdpManager.getCurrentICR(_bobCdpId, price)
    const ICR_C_Before = await cdpManager.getCurrentICR(_carolCdpId, price)

    assert.isTrue(ICR_A.gt(mv._MCR) && ICR_A.lt(TCR))
    assert.isTrue(ICR_B.gt(mv._MCR) && ICR_B.lt(TCR))
    assert.isTrue(ICR_C_Before.gt(mv._MCR) && ICR_C_Before.lt(TCR))

    const cdpsToLiquidate = [_aliceCdpId, _bobCdpId, _carolCdpId]
    await cdpManager.batchLiquidateCdps(cdpsToLiquidate)

//    const ICR_C_After = await cdpManager.getCurrentICR(_carolCdpId, price)
//    assert.equal(ICR_C_Before.toString(), ICR_C_After)
  })

  it("batchLiquidateCdps(), with 110% < ICR < TCR: can liquidate cdps out of order", async () => {
    const { totalDebt: A_totalDebt } = await openCdp({ ICR: toBN(dec(220, 16)), extraParams: { from: alice } })
    const { totalDebt: B_totalDebt } = await openCdp({ ICR: toBN(dec(210, 16)), extraParams: { from: bob } })
    const { totalDebt: C_totalDebt } = await openCdp({ ICR: toBN(dec(212, 16)), extraParams: { from: carol } })
    const { totalDebt: D_totalDebt } = await openCdp({ ICR: toBN(dec(213, 16)), extraParams: { from: dennis } })
    await openCdp({ ICR: toBN(dec(280, 16)), extraEBTCAmount: dec(500, 18), extraParams: { from: erin } })
    await openCdp({ ICR: toBN(dec(282, 16)), extraEBTCAmount: dec(500, 18), extraParams: { from: freddy } })
    let _aliceCdpId = await sortedCdps.cdpOfOwnerByIndex(alice, 0);
    let _bobCdpId = await sortedCdps.cdpOfOwnerByIndex(bob, 0);
    let _carolCdpId = await sortedCdps.cdpOfOwnerByIndex(carol, 0);
    let _dennisCdpId = await sortedCdps.cdpOfOwnerByIndex(dennis, 0);

    // Whale provides 1000 EBTC to the SP
    const spDeposit = A_totalDebt.add(C_totalDebt).add(D_totalDebt)
    await openCdp({ ICR: toBN(dec(219, 16)), extraEBTCAmount: spDeposit, extraParams: { from: whale } })

    // Price drops
    await priceFeed.setPrice(dec(3900, 13))
    const price = await priceFeed.getPrice()

    // Check Recovery Mode is active
    assert.isTrue(await th.checkRecoveryMode(contracts))

    // Check cdps A-D are in range 110% < ICR < TCR
    const ICR_A = await cdpManager.getCurrentICR(_aliceCdpId, price)
    const ICR_B = await cdpManager.getCurrentICR(_bobCdpId, price)
    const ICR_C = await cdpManager.getCurrentICR(_carolCdpId, price)
    const ICR_D = await cdpManager.getCurrentICR(_dennisCdpId, price)
    const TCR = await th.getTCR(contracts)
    assert.isTrue(ICR_A.gt(mv._MCR) && ICR_A.lt(TCR))
    assert.isTrue(ICR_B.gt(mv._MCR) && ICR_B.lt(TCR))
    assert.isTrue(ICR_C.gt(mv._MCR) && ICR_C.lt(TCR))
    assert.isTrue(ICR_D.gt(mv._MCR) && ICR_D.lt(TCR))

    // Cdps are ordered by ICR, low to high: A, B, C, D.

    // Liquidate out of ICR order: D, B, C. A (lowest ICR) not included.
    const cdpsToLiquidate = [_dennisCdpId, _bobCdpId, _carolCdpId]

    const liquidationTx = await cdpManager.batchLiquidateCdps(cdpsToLiquidate)

    // Check transaction succeeded
    assert.isTrue(liquidationTx.receipt.status)

    // Confirm cdps D, B, C removed
    assert.isFalse(await sortedCdps.contains(_dennisCdpId))
    assert.isFalse(await sortedCdps.contains(_bobCdpId))
    assert.isFalse(await sortedCdps.contains(_carolCdpId))

    // Confirm cdps have status 'liquidated' (Status enum element idx 3)
    assert.equal((await cdpManager.Cdps(_dennisCdpId))[3], '3')
    assert.equal((await cdpManager.Cdps(_bobCdpId))[3], '3')
    assert.equal((await cdpManager.Cdps(_carolCdpId))[3], '3')
  })

  it("batchLiquidateCdps(), with 110% < ICR < TCR, and no valid liquidator: doesn't liquidate any cdps", async () => {
    await openCdp({ ICR: toBN(dec(222, 16)), extraParams: { from: alice } })
    const { totalDebt: bobDebt_Before } = await openCdp({ ICR: toBN(dec(224, 16)), extraParams: { from: bob } })
    const { totalDebt: carolDebt_Before } = await openCdp({ ICR: toBN(dec(226, 16)), extraParams: { from: carol } })
    const { totalDebt: dennisDebt_Before } = await openCdp({ ICR: toBN(dec(228, 16)), extraParams: { from: dennis } })
    let _aliceCdpId = await sortedCdps.cdpOfOwnerByIndex(alice, 0);
    let _bobCdpId = await sortedCdps.cdpOfOwnerByIndex(bob, 0);
    let _carolCdpId = await sortedCdps.cdpOfOwnerByIndex(carol, 0);
    let _dennisCdpId = await sortedCdps.cdpOfOwnerByIndex(dennis, 0);

    const bobColl_Before = (await cdpManager.Cdps(_bobCdpId))[1]
    const carolColl_Before = (await cdpManager.Cdps(_carolCdpId))[1]
    const dennisColl_Before = (await cdpManager.Cdps(_dennisCdpId))[1]

    await openCdp({ ICR: toBN(dec(228, 16)), extraParams: { from: erin } })
    await openCdp({ ICR: toBN(dec(230, 16)), extraParams: { from: freddy } })

    // Price drops
    await priceFeed.setPrice(dec(4200, 13))
    const price = await priceFeed.getPrice()
    const TCR = await th.getTCR(contracts)

    // Check Recovery Mode is active
    assert.isTrue(await th.checkRecoveryMode(contracts))

    // Check cdps A-D are in range 110% < ICR < TCR
    const ICR_A = await cdpManager.getCurrentICR(_aliceCdpId, price)
    const ICR_B = await cdpManager.getCurrentICR(_bobCdpId, price)
    const ICR_C = await cdpManager.getCurrentICR(_carolCdpId, price)

    assert.isTrue(ICR_A.gt(mv._MCR) && ICR_A.lt(TCR))
    assert.isTrue(ICR_B.gt(mv._MCR) && ICR_B.lt(TCR))
    assert.isTrue(ICR_C.gt(mv._MCR) && ICR_C.lt(TCR))

    // Cdps are ordered by ICR, low to high: A, B, C, D. 
    // Liquidate out of ICR order: D, B, C. A (lowest ICR) not included.
    const cdpsToLiquidate = [_dennisCdpId, _bobCdpId, _carolCdpId]
//    await assertRevert(cdpManager.batchLiquidateCdps(cdpsToLiquidate), "CdpManager: nothing to liquidate")
	await cdpManager.batchLiquidateCdps(cdpsToLiquidate)

    // Confirm cdps D, B, C remain in system
    assert.isTrue(await sortedCdps.contains(_dennisCdpId))
    assert.isFalse(await sortedCdps.contains(_bobCdpId))
    assert.isFalse(await sortedCdps.contains(_carolCdpId))

    // Confirm dennis have status 'active' (Status enum element idx 1)
    assert.equal((await cdpManager.Cdps(_dennisCdpId))[3], '1')
    // Confirm cdps have status 'active' (Status enum element idx 1)
    assert.equal((await cdpManager.Cdps(_bobCdpId))[3], '3')
    assert.equal((await cdpManager.Cdps(_carolCdpId))[3], '3')

    // Confirm D, B, C coll & debt have not changed
    const dennisDebt_After = (await cdpManager.Cdps(_dennisCdpId))[0].add((await cdpManager.getPendingEBTCDebtReward(dennis))[0])
    const bobDebt_After = (await cdpManager.Cdps(_bobCdpId))[0].add((await cdpManager.getPendingEBTCDebtReward(bob))[0])
    const carolDebt_After = (await cdpManager.Cdps(_carolCdpId))[0].add((await cdpManager.getPendingEBTCDebtReward(carol))[0])

    const dennisColl_After = (await cdpManager.Cdps(_dennisCdpId))[1].add(await cdpManager.getPendingETHReward(dennis))  
    const bobColl_After = (await cdpManager.Cdps(_bobCdpId))[1].add(await cdpManager.getPendingETHReward(bob))
    const carolColl_After = (await cdpManager.Cdps(_carolCdpId))[1].add(await cdpManager.getPendingETHReward(carol))

    assert.isTrue(dennisColl_After.eq(dennisColl_Before))
    assert.isTrue(bobColl_After.lt(bobColl_Before))
    assert.isTrue(carolColl_After.lt(carolColl_Before))

    th.assertIsApproximatelyEqual(dennisDebt_Before.toString(), dennisDebt_After.toString())
    th.assertIsApproximatelyEqual('0', bobDebt_After.toString())
    th.assertIsApproximatelyEqual('0', carolDebt_After.toString())
  })

  it('batchLiquidateCdps(): skips liquidation of cdps with ICR > TCR, regardless of liquidator balance size', async () => {
    // Cdps that will fall into ICR range 100-MCR
    const { totalDebt: A_totalDebt } = await openCdp({ ICR: toBN(dec(194, 16)), extraParams: { from: A } })
    await openCdp({ ICR: toBN(dec(196, 16)), extraParams: { from: B } })
    const { totalDebt: C_totalDebt } = await openCdp({ ICR: toBN(dec(198, 16)), extraParams: { from: C } })

    // Cdps that will fall into ICR range 110-TCR
    const { totalDebt: D_totalDebt } = await openCdp({ ICR: toBN(dec(221, 16)), extraParams: { from: D } })
    await openCdp({ ICR: toBN(dec(223, 16)), extraParams: { from: E } })
    F = freddy
    G = greta
    H = harry
    I = ida	
    await openCdp({ ICR: toBN(dec(225, 16)), extraParams: { from: F } })

    // Cdps that will fall into ICR range >= TCR
    const { totalDebt: G_totalDebt } = await openCdp({ ICR: toBN(dec(250, 16)), extraParams: { from: G } })
    const { totalDebt: H_totalDebt } = await openCdp({ ICR: toBN(dec(270, 16)), extraParams: { from: H } })
    const { totalDebt: I_totalDebt } = await openCdp({ ICR: toBN(dec(290, 16)), extraParams: { from: I } })

    // Whale adds EBTC to SP
    const spDeposit = A_totalDebt.add(C_totalDebt).add(D_totalDebt).add(G_totalDebt).add(H_totalDebt).add(I_totalDebt)
    await openCdp({ ICR: toBN(dec(245, 16)), extraEBTCAmount: spDeposit, extraParams: { from: whale } })
    let _aCdpId = await sortedCdps.cdpOfOwnerByIndex(A, 0);
    let _bCdpId = await sortedCdps.cdpOfOwnerByIndex(B, 0);
    let _cCdpId = await sortedCdps.cdpOfOwnerByIndex(C, 0);
    let _dCdpId = await sortedCdps.cdpOfOwnerByIndex(D, 0);
    let _eCdpId = await sortedCdps.cdpOfOwnerByIndex(E, 0);
    let _fCdpId = await sortedCdps.cdpOfOwnerByIndex(F, 0);
    let _gCdpId = await sortedCdps.cdpOfOwnerByIndex(G, 0);
    let _hCdpId = await sortedCdps.cdpOfOwnerByIndex(H, 0);
    let _iCdpId = await sortedCdps.cdpOfOwnerByIndex(I, 0);

    // Price drops, but all cdps remain active
    await priceFeed.setPrice(dec(4000, 13))
    const price = await priceFeed.getPrice()
    const TCR = await th.getTCR(contracts)

    // Confirm Recovery Mode
    assert.isTrue(await th.checkRecoveryMode(contracts))

    const G_collBefore = (await cdpManager.Cdps(_gCdpId))[1]
    const G_debtBefore = (await cdpManager.Cdps(_gCdpId))[0]
    const H_collBefore = (await cdpManager.Cdps(_hCdpId))[1]
    const H_debtBefore = (await cdpManager.Cdps(_hCdpId))[0]
    const I_collBefore = (await cdpManager.Cdps(_iCdpId))[1]
    const I_debtBefore = (await cdpManager.Cdps(_iCdpId))[0]

    const ICR_A = await cdpManager.getCurrentICR(_aCdpId, price) 
    const ICR_B = await cdpManager.getCurrentICR(_bCdpId, price) 
    const ICR_C = await cdpManager.getCurrentICR(_cCdpId, price) 
    const ICR_D = await cdpManager.getCurrentICR(_dCdpId, price)
    const ICR_E = await cdpManager.getCurrentICR(_eCdpId, price)
    const ICR_F = await cdpManager.getCurrentICR(_fCdpId, price)
    const ICR_G = await cdpManager.getCurrentICR(_gCdpId, price)
    const ICR_H = await cdpManager.getCurrentICR(_hCdpId, price)
    const ICR_I = await cdpManager.getCurrentICR(_iCdpId, price)

    // Check A-C are in range 100-110
    assert.isTrue(ICR_A.gte(mv._ICR100) && ICR_A.lt(mv._MCR))
    assert.isTrue(ICR_B.gte(mv._ICR100) && ICR_B.lt(mv._MCR))
    assert.isTrue(ICR_C.gte(mv._ICR100) && ICR_C.lt(mv._MCR))

    // Check D-F are in range 110-TCR
    assert.isTrue(ICR_D.gt(mv._MCR) && ICR_D.lt(TCR))
    assert.isTrue(ICR_E.gt(mv._MCR) && ICR_E.lt(TCR))
    assert.isTrue(ICR_F.gt(mv._MCR) && ICR_F.lt(TCR))

    // Check G-I are in range >= TCR
    assert.isTrue(ICR_G.gte(TCR))
    assert.isTrue(ICR_H.gte(TCR))
    assert.isTrue(ICR_I.gte(TCR))

    // Attempt to liquidate only cdps with ICR > TCR% 
    await assertRevert(cdpManager.batchLiquidateCdps([_gCdpId, _hCdpId, _iCdpId]), "CdpManager: nothing to liquidate")

    // Check G, H, I remain in system
    assert.isTrue(await sortedCdps.contains(_gCdpId))
    assert.isTrue(await sortedCdps.contains(_hCdpId))
    assert.isTrue(await sortedCdps.contains(_iCdpId))

    // Check G, H, I coll and debt have not changed
    assert.equal(G_collBefore.eq(await cdpManager.Cdps(_gCdpId))[1])
    assert.equal(G_debtBefore.eq(await cdpManager.Cdps(_gCdpId))[0])
    assert.equal(H_collBefore.eq(await cdpManager.Cdps(_hCdpId))[1])
    assert.equal(H_debtBefore.eq(await cdpManager.Cdps(_hCdpId))[0])
    assert.equal(I_collBefore.eq(await cdpManager.Cdps(_iCdpId))[1])
    assert.equal(I_debtBefore.eq(await cdpManager.Cdps(_iCdpId))[0])

    // Confirm Recovery Mode
    assert.isTrue(await th.checkRecoveryMode(contracts))
  
    // Attempt to liquidate a variety of cdps with liquidator covering whole batch.
    // Expect A, C, D to be liquidated, and G, H, I to remain in system
    await cdpManager.batchLiquidateCdps([_cCdpId, _dCdpId, _gCdpId, _hCdpId, _aCdpId, _iCdpId])
    
    // Confirm A, C, D liquidated  
    assert.isFalse(await sortedCdps.contains(_cCdpId))
    assert.isFalse(await sortedCdps.contains(_aCdpId))
    assert.isFalse(await sortedCdps.contains(_dCdpId))
    
    // Check G, H, I remain in system
    assert.isTrue(await sortedCdps.contains(_gCdpId))
    assert.isTrue(await sortedCdps.contains(_hCdpId))
    assert.isTrue(await sortedCdps.contains(_iCdpId))

    // Check coll and debt have not changed
    assert.equal(G_collBefore.eq(await cdpManager.Cdps(_gCdpId))[1])
    assert.equal(G_debtBefore.eq(await cdpManager.Cdps(_gCdpId))[0])
    assert.equal(H_collBefore.eq(await cdpManager.Cdps(_hCdpId))[1])
    assert.equal(H_debtBefore.eq(await cdpManager.Cdps(_hCdpId))[0])
    assert.equal(I_collBefore.eq(await cdpManager.Cdps(_iCdpId))[1])
    assert.equal(I_debtBefore.eq(await cdpManager.Cdps(_iCdpId))[0])

    // Confirm Recovery Mode
    assert.isTrue(await th.checkRecoveryMode(contracts))

    // Whale withdraws entire deposit, and re-deposits 132 EBTC
    // Increasing the price for a moment to avoid pending liquidations to block withdrawal
    await priceFeed.setPrice(dec(4000, 13))

    // B and E are still in range 110-TCR.
    // Attempt to liquidate B, G, H, I, E.
    // Expected liquidator to fully absorb B (92 EBTC + 10 virtual debt), 
    // but not E as there are not enough funds in liquidator
    
    const dEbtBefore = (await cdpManager.Cdps(_eCdpId))[0]

    await cdpManager.batchLiquidateCdps([_bCdpId, _gCdpId, _hCdpId, _iCdpId, _eCdpId])
    
    const dEbtAfter = (await cdpManager.Cdps(_eCdpId))[0]
    
    const dEbtDelta = dEbtBefore.sub(dEbtAfter)

    assert.equal((dEbtDelta.toString()), dEbtBefore.toString())
    
    // Confirm B removed and E active 
    assert.isFalse(await sortedCdps.contains(_bCdpId)) 
    assert.isFalse(await sortedCdps.contains(_eCdpId))

    // Check G, H, I remain in system
    assert.isTrue(await sortedCdps.contains(_gCdpId))
    assert.isTrue(await sortedCdps.contains(_hCdpId))
    assert.isTrue(await sortedCdps.contains(_iCdpId))

    // Check coll and debt have not changed
    assert.equal(G_collBefore.eq(await cdpManager.Cdps(_gCdpId))[1])
    assert.equal(G_debtBefore.eq(await cdpManager.Cdps(_gCdpId))[0])
    assert.equal(H_collBefore.eq(await cdpManager.Cdps(_hCdpId))[1])
    assert.equal(H_debtBefore.eq(await cdpManager.Cdps(_hCdpId))[0])
    assert.equal(I_collBefore.eq(await cdpManager.Cdps(_iCdpId))[1])
    assert.equal(I_debtBefore.eq(await cdpManager.Cdps(_iCdpId))[0])
  })

  it('batchLiquidateCdps(): emits liquidation event with correct values when all cdps have ICR > 110% and liquidator covers a subset of cdps', async () => {
    // Cdps to be absorbed by SP
    const { collateral: F_coll, totalDebt: F_totalDebt } = await openCdp({ ICR: toBN(dec(222, 16)), extraParams: { from: freddy } })
    const { collateral: G_coll, totalDebt: G_totalDebt } = await openCdp({ ICR: toBN(dec(222, 16)), extraParams: { from: greta } })

    // Cdps to be spared
    const { collateral: A_coll, totalDebt: A_totalDebt } = await openCdp({ ICR: toBN(dec(250, 16)), extraParams: { from: alice } })
    const { collateral: B_coll, totalDebt: B_totalDebt } = await openCdp({ ICR: toBN(dec(266, 16)), extraParams: { from: bob } })
    const { collateral: C_coll, totalDebt: C_totalDebt } = await openCdp({ ICR: toBN(dec(285, 16)), extraParams: { from: carol } })
    const { collateral: D_coll, totalDebt: D_totalDebt } = await openCdp({ ICR: toBN(dec(308, 16)), extraParams: { from: dennis } })

    // Whale adds EBTC to SP
    const spDeposit = F_totalDebt.add(G_totalDebt)
    const { collateral: W_coll, totalDebt: W_totalDebt } = await openCdp({ ICR: toBN(dec(285, 16)), extraEBTCAmount: spDeposit, extraParams: { from: whale } })
    let _whaleCdpId = await sortedCdps.cdpOfOwnerByIndex(whale, 0);
    let _aliceCdpId = await sortedCdps.cdpOfOwnerByIndex(alice, 0);
    let _bobCdpId = await sortedCdps.cdpOfOwnerByIndex(bob, 0);
    let _carolCdpId = await sortedCdps.cdpOfOwnerByIndex(carol, 0);
    let _dennisCdpId = await sortedCdps.cdpOfOwnerByIndex(dennis, 0);
    let _freddyCdpId = await sortedCdps.cdpOfOwnerByIndex(freddy, 0);
    let _gretaCdpId = await sortedCdps.cdpOfOwnerByIndex(greta, 0);

    // Price drops, but all cdps remain active
    await priceFeed.setPrice(dec(3714, 13))
    const price = await priceFeed.getPrice()

    // Confirm Recovery Mode
    assert.isTrue(await th.checkRecoveryMode(contracts))

    // Confirm all cdps have ICR > MCR
    assert.isTrue((await cdpManager.getCurrentICR(_freddyCdpId, price)).gte(mv._MCR))
    assert.isTrue((await cdpManager.getCurrentICR(_gretaCdpId, price)).gte(mv._MCR))
    assert.isTrue((await cdpManager.getCurrentICR(_aliceCdpId, price)).gte(mv._MCR))
    assert.isTrue((await cdpManager.getCurrentICR(_bobCdpId, price)).gte(mv._MCR))
    assert.isTrue((await cdpManager.getCurrentICR(_carolCdpId, price)).gte(mv._MCR))

    const cdpsToLiquidate = [_freddyCdpId, _gretaCdpId, _aliceCdpId, _bobCdpId, _carolCdpId, _dennisCdpId, _whaleCdpId]

    // Attempt liqudation sequence
    const liquidationTx = await cdpManager.batchLiquidateCdps(cdpsToLiquidate)
    const [liquidatedDebt, liquidatedColl, gasComp] = th.getEmittedLiquidationValues(liquidationTx)

    // Check F and G were liquidated
    assert.isFalse(await sortedCdps.contains(_freddyCdpId))
    assert.isFalse(await sortedCdps.contains(_gretaCdpId))

    // Check whale and A-D remain active
    assert.isFalse(await sortedCdps.contains(_aliceCdpId))
    assert.isFalse(await sortedCdps.contains(_bobCdpId))
    assert.isFalse(await sortedCdps.contains(_carolCdpId))
    assert.isTrue(await sortedCdps.contains(_dennisCdpId))
    assert.isFalse(await sortedCdps.contains(_whaleCdpId))

    // Liquidation event emits coll = (F_debt + G_debt)/price*1.1*0.995, and debt = (F_debt + G_debt)
    let _liqDebts = F_totalDebt.add(G_totalDebt).add(A_totalDebt).add(B_totalDebt).add(C_totalDebt).add(W_totalDebt);
    th.assertIsApproximatelyEqual(liquidatedDebt, _liqDebts)
    th.assertIsApproximatelyEqual(liquidatedColl, th.applyLiquidationFee(_liqDebts.mul(toBN(dec(11, 17))).div(price)))

    // check collateral surplus
    const freddy_remainingCollateral = F_coll.sub(F_totalDebt.mul(th.toBN(dec(11, 17))).div(price))
    const greta_remainingCollateral = G_coll.sub(G_totalDebt.mul(th.toBN(dec(11, 17))).div(price))
    th.assertIsApproximatelyEqual(await collSurplusPool.getCollateral(freddy), freddy_remainingCollateral)
    th.assertIsApproximatelyEqual(await collSurplusPool.getCollateral(greta), greta_remainingCollateral)

    // can claim collateral
    const freddy_balanceBefore = th.toBN(await web3.eth.getBalance(freddy))
    const FREDDY_GAS = th.gasUsed(await borrowerOperations.claimCollateral({ from: freddy, gasPrice: GAS_PRICE  }))
    const freddy_expectedBalance = freddy_balanceBefore.sub(th.toBN(FREDDY_GAS * GAS_PRICE))
    const freddy_balanceAfter = th.toBN(await web3.eth.getBalance(freddy))
    th.assertIsApproximatelyEqual(freddy_balanceAfter, freddy_expectedBalance.add(th.toBN(freddy_remainingCollateral)))

    const greta_balanceBefore = th.toBN(await web3.eth.getBalance(greta))
    const GRETA_GAS = th.gasUsed(await borrowerOperations.claimCollateral({ from: greta, gasPrice: GAS_PRICE  }))
    const greta_expectedBalance = greta_balanceBefore.sub(th.toBN(GRETA_GAS * GAS_PRICE))
    const greta_balanceAfter = th.toBN(await web3.eth.getBalance(greta))
    th.assertIsApproximatelyEqual(greta_balanceAfter, greta_expectedBalance.add(th.toBN(greta_remainingCollateral)))
  })

  it('batchLiquidateCdps(): emits liquidation event with correct values when all cdps have ICR > 110% and liquidator covers a subset of cdps, including a partial', async () => {
    // Cdps to be absorbed by SP
    const { collateral: F_coll, totalDebt: F_totalDebt } = await openCdp({ ICR: toBN(dec(222, 16)), extraParams: { from: freddy } })
    const { collateral: G_coll, totalDebt: G_totalDebt } = await openCdp({ ICR: toBN(dec(222, 16)), extraParams: { from: greta } })

    // Cdps to be spared
    const { collateral: A_coll, totalDebt: A_totalDebt } = await openCdp({ ICR: toBN(dec(250, 16)), extraParams: { from: alice } })
    const { collateral: B_coll, totalDebt: B_totalDebt } = await openCdp({ ICR: toBN(dec(266, 16)), extraParams: { from: bob } })
    const { collateral: C_coll, totalDebt: C_totalDebt } = await openCdp({ ICR: toBN(dec(285, 16)), extraParams: { from: carol } })
    const { collateral: D_coll, totalDebt: D_totalDebt } = await openCdp({ ICR: toBN(dec(308, 16)), extraParams: { from: dennis } })

    // Whale opens cdp and adds 220 EBTC to SP
    const spDeposit = F_totalDebt.add(G_totalDebt).add(A_totalDebt.div(toBN(2)))
    const { collateral: W_coll, totalDebt: W_totalDebt } = await openCdp({ ICR: toBN(dec(285, 16)), extraEBTCAmount: spDeposit, extraParams: { from: whale } })
    let _whaleCdpId = await sortedCdps.cdpOfOwnerByIndex(whale, 0);
    let _aliceCdpId = await sortedCdps.cdpOfOwnerByIndex(alice, 0);
    let _bobCdpId = await sortedCdps.cdpOfOwnerByIndex(bob, 0);
    let _carolCdpId = await sortedCdps.cdpOfOwnerByIndex(carol, 0);
    let _dennisCdpId = await sortedCdps.cdpOfOwnerByIndex(dennis, 0);
    let _freddyCdpId = await sortedCdps.cdpOfOwnerByIndex(freddy, 0);
    let _gretaCdpId = await sortedCdps.cdpOfOwnerByIndex(greta, 0);

    // Price drops, but all cdps remain active
    await priceFeed.setPrice(dec(3714, 13))
    const price = await priceFeed.getPrice()

    // Confirm Recovery Mode
    assert.isTrue(await th.checkRecoveryMode(contracts))

    // Confirm all cdps have ICR > MCR
    assert.isTrue((await cdpManager.getCurrentICR(_freddyCdpId, price)).gte(mv._MCR))
    assert.isTrue((await cdpManager.getCurrentICR(_gretaCdpId, price)).gte(mv._MCR))
    assert.isTrue((await cdpManager.getCurrentICR(_aliceCdpId, price)).gte(mv._MCR))
    assert.isTrue((await cdpManager.getCurrentICR(_bobCdpId, price)).gte(mv._MCR))
    assert.isTrue((await cdpManager.getCurrentICR(_carolCdpId, price)).gte(mv._MCR))

    const cdpsToLiquidate = [_freddyCdpId, _gretaCdpId, _aliceCdpId, _bobCdpId, _carolCdpId, _dennisCdpId, _whaleCdpId]

    // Attempt liqudation sequence
    const liquidationTx = await cdpManager.batchLiquidateCdps(cdpsToLiquidate)
    const [liquidatedDebt, liquidatedColl, gasComp] = th.getEmittedLiquidationValues(liquidationTx)

    // Check F and G were liquidated
    assert.isFalse(await sortedCdps.contains(_freddyCdpId))
    assert.isFalse(await sortedCdps.contains(_gretaCdpId))

    // Check whale and A-D remain active
    assert.isFalse(await sortedCdps.contains(_aliceCdpId))
    assert.isFalse(await sortedCdps.contains(_bobCdpId))
    assert.isFalse(await sortedCdps.contains(_carolCdpId))
    assert.isTrue(await sortedCdps.contains(_dennisCdpId))
    assert.isFalse(await sortedCdps.contains(_whaleCdpId))

    // Check A's collateral and debt are the same
    const entireColl_A = (await cdpManager.Cdps(_aliceCdpId))[1].add(await cdpManager.getPendingETHReward(_aliceCdpId))
    const entireDebt_A = (await cdpManager.Cdps(_aliceCdpId))[0].add((await cdpManager.getPendingEBTCDebtReward(_aliceCdpId))[0])

    assert.equal(entireColl_A.toString(), '0')
    th.assertIsApproximatelyEqual(entireDebt_A.toString(), '0')

    /* Liquidation event emits:
    coll = (F_debt + G_debt)/price*1.1*0.995
    debt = (F_debt + G_debt) */
    let _liqDebts = F_totalDebt.add(G_totalDebt).add(A_totalDebt).add(B_totalDebt).add(C_totalDebt).add(W_totalDebt);
    th.assertIsApproximatelyEqual(liquidatedDebt, _liqDebts)
    th.assertIsApproximatelyEqual(liquidatedColl, th.applyLiquidationFee(_liqDebts.mul(toBN(dec(11, 17))).div(price)))

    // check collateral surplus
    const freddy_remainingCollateral = F_coll.sub(F_totalDebt.mul(th.toBN(dec(11, 17))).div(price))
    const greta_remainingCollateral = G_coll.sub(G_totalDebt.mul(th.toBN(dec(11, 17))).div(price))
    let _fColResidue = await collSurplusPool.getCollateral(freddy);
    th.assertIsApproximatelyEqual(_fColResidue, freddy_remainingCollateral)
    th.assertIsApproximatelyEqual(await collSurplusPool.getCollateral(greta), greta_remainingCollateral)

    // can claim collateral
    const freddy_balanceBefore = th.toBN(await web3.eth.getBalance(freddy))
    const FREDDY_GAS = th.gasUsed(await borrowerOperations.claimCollateral({ from: freddy, gasPrice: GAS_PRICE  }))
    const freddy_expectedBalance = freddy_balanceBefore.sub(th.toBN(FREDDY_GAS * GAS_PRICE))
    const freddy_balanceAfter = th.toBN(await web3.eth.getBalance(freddy))
    th.assertIsApproximatelyEqual(freddy_balanceAfter, freddy_expectedBalance.add(th.toBN(freddy_remainingCollateral)))

    const greta_balanceBefore = th.toBN(await web3.eth.getBalance(greta))
    const GRETA_GAS = th.gasUsed(await borrowerOperations.claimCollateral({ from: greta, gasPrice: GAS_PRICE  }))
    const greta_expectedBalance = greta_balanceBefore.sub(th.toBN(GRETA_GAS * GAS_PRICE))
    const greta_balanceAfter = th.toBN(await web3.eth.getBalance(greta))
    th.assertIsApproximatelyEqual(greta_balanceAfter, greta_expectedBalance.add(th.toBN(greta_remainingCollateral)))
  })

})

contract('Reset chain state', async accounts => { })<|MERGE_RESOLUTION|>--- conflicted
+++ resolved
@@ -51,6 +51,7 @@
   let collSurplusPool
 
   let contracts
+  let _signer
 
   const getOpenCdpEBTCAmount = async (totalDebt) => th.getOpenCdpEBTCAmount(contracts, totalDebt)
   const getNetBorrowingAmount = async (debtWithFee) => th.getNetBorrowingAmount(contracts, debtWithFee)
@@ -89,7 +90,7 @@
     let _ownerBal = await web3.eth.getBalance(owner);
     let _beadpBal = await web3.eth.getBalance(beadp);
     let _ownerRicher = toBN(_ownerBal.toString()).gt(toBN(_beadpBal.toString()));
-    let _signer = _ownerRicher? ownerSigner : beadpSigner;
+    _signer = _ownerRicher? ownerSigner : beadpSigner;
   
     await _signer.sendTransaction({ to: whale, value: ethers.utils.parseEther("1000")});
     await _signer.sendTransaction({ to: alice, value: ethers.utils.parseEther("1000")});
@@ -180,6 +181,7 @@
   it("liquidate(), with ICR < 100%: removes stake and updates totalStakes", async () => {
     // --- SETUP ---
     //  Alice and Bob withdraw such that the TCR is ~150%
+    await _signer.sendTransaction({ to: bob, value: ethers.utils.parseEther("80000")});
     const { collateral: A_coll } = await openCdp({ ICR: toBN(dec(151, 16)), extraParams: { from: alice } })
     const { collateral: B_coll } = await openCdp({ ICR: toBN(dec(151, 16)), extraEBTCAmount: dec(2000, 18), extraParams: { from: bob } })
     let _bobCdpId = await sortedCdps.cdpOfOwnerByIndex(bob, 0);
@@ -205,13 +207,14 @@
     // Liquidate Bob
     await debtToken.transfer(owner, (await debtToken.balanceOf(alice)), {from : alice});
     await debtToken.transfer(owner, (await debtToken.balanceOf(bob)), {from : bob});
+    const { collateral: Owner_coll } = await openCdp({ ICR: toBN(dec(1601, 15)), extraEBTCAmount: dec(100, 18), extraParams: { from: owner } })
     await cdpManager.liquidate(_bobCdpId, { from: owner })
 
     const bob_Stake_After = (await cdpManager.Cdps(_bobCdpId))[2]
     const totalStakes_After = await cdpManager.totalStakes()
 
     assert.equal(bob_Stake_After, 0)
-    assert.equal(totalStakes_After.toString(), A_coll)
+    assert.equal(totalStakes_After.toString(), toBN(A_coll.toString()).add(toBN(Owner_coll.toString())).toString())
   })
 
   it("liquidate(), with ICR < 100%: updates system snapshots correctly", async () => {
@@ -240,11 +243,7 @@
     const totalCollateralSnapshot_before = (await cdpManager.totalCollateralSnapshot()).toString()
 
     assert.equal(totalStakesSnaphot_before, A_coll.add(B_coll))
-<<<<<<< HEAD
     assert.equal(totalCollateralSnapshot_before, A_coll.add(B_coll).add(th.applyLiquidationFee(toBN('0')))) // 6 + 3*0.995
-=======
-    th.assertIsApproximatelyEqual(totalCollateralSnapshot_before, A_coll.add(B_coll).add(th.applyLiquidationFee(D_coll)), 10) // 6 + 3*0.995
->>>>>>> c83daee9
 
     const A_reward  = th.applyLiquidationFee(D_coll).mul(A_coll).div(A_coll.add(B_coll))
     const B_reward  = th.applyLiquidationFee(D_coll).mul(B_coll).div(A_coll.add(B_coll))
@@ -263,6 +262,7 @@
   it("liquidate(), with ICR < 100%: closes the Cdp and removes it from the Cdp array", async () => {
     // --- SETUP ---
     //  Alice and Bob withdraw such that the TCR is ~150%
+    await _signer.sendTransaction({ to: bob, value: ethers.utils.parseEther("80000")});
     await openCdp({ ICR: toBN(dec(151, 16)), extraParams: { from: alice } })
     await openCdp({ ICR: toBN(dec(151, 16)), extraEBTCAmount: dec(2000, 18), extraParams: { from: bob } })
     let _bobCdpId = await sortedCdps.cdpOfOwnerByIndex(bob, 0);
@@ -288,6 +288,7 @@
     // Liquidate Bob
     await debtToken.transfer(owner, (await debtToken.balanceOf(alice)), {from : alice});
     await debtToken.transfer(owner, (await debtToken.balanceOf(bob)), {from : bob});
+    await openCdp({ ICR: toBN(dec(1601, 15)), extraEBTCAmount: dec(100, 18), extraParams: { from: owner } })
     await cdpManager.liquidate(_bobCdpId, { from: owner })
 
     // check Bob's Cdp is successfully closed, and removed from sortedList
@@ -326,6 +327,8 @@
   it("liquidate(), with 100 < ICR < 110%: removes stake and updates totalStakes", async () => {
     // --- SETUP ---
     //  Bob withdraws up to 2000 EBTC of debt, bringing his ICR to 210%
+    await _signer.sendTransaction({ to: alice, value: ethers.utils.parseEther("20000")});
+    await _signer.sendTransaction({ to: bob, value: ethers.utils.parseEther("80000")});
     const { collateral: A_coll, totalDebt: A_totalDebt } = await openCdp({ ICR: toBN(dec(1501, 15)), extraParams: { from: alice } })
     const { collateral: B_coll, totalDebt: B_totalDebt } = await openCdp({ ICR: toBN(dec(210, 16)), extraEBTCAmount: dec(2000, 18), extraParams: { from: bob } })
     let _bobCdpId = await sortedCdps.cdpOfOwnerByIndex(bob, 0);
@@ -356,13 +359,14 @@
     // Liquidate Bob
     await debtToken.transfer(owner, (await debtToken.balanceOf(alice)), {from : alice});
     await debtToken.transfer(owner, (await debtToken.balanceOf(bob)), {from : bob});
+    const { collateral: Owner_coll } = await openCdp({ ICR: toBN(dec(1601, 15)), extraEBTCAmount: dec(100, 18), extraParams: { from: owner } })
     await cdpManager.liquidate(_bobCdpId, { from: owner })
 
     const bob_Stake_After = (await cdpManager.Cdps(_bobCdpId))[2]
     const totalStakes_After = await cdpManager.totalStakes()
 
     assert.equal(bob_Stake_After, 0)
-    assert.equal(totalStakes_After.toString(), A_coll)
+    assert.equal(totalStakes_After.toString(), toBN(A_coll.toString()).add(toBN(Owner_coll.toString())).toString())
   })
 
   it("liquidate(), with 100% < ICR < 110%: updates system snapshots correctly", async () => {
@@ -406,11 +410,7 @@
     const totalStakesSnaphot_2 = (await cdpManager.totalStakesSnapshot()).toString()
     const totalCollateralSnapshot_2 = (await cdpManager.totalCollateralSnapshot()).toString()
     assert.equal(totalStakesSnaphot_2, A_coll.add(B_coll))
-<<<<<<< HEAD
     assert.equal(totalCollateralSnapshot_2, A_coll.add(B_coll).add(th.applyLiquidationFee(toBN('0')))) // 24 + 3*0.995
-=======
-    th.assertIsApproximatelyEqual(totalCollateralSnapshot_2, A_coll.add(B_coll).add(th.applyLiquidationFee(D_coll))) // 24 + 3*0.995
->>>>>>> c83daee9
 
     // check Bob's ICR is now in range 100% < ICR 110%
     const _110percent = web3.utils.toBN('1100000000000000000')
@@ -423,21 +423,23 @@
 
     // Liquidate Bob
     await debtToken.transfer(owner, (await debtToken.balanceOf(alice)), {from : alice});
-    await debtToken.transfer(owner, (await debtToken.balanceOf(bob)), {from : bob});
+    const { collateral: Owner_coll } = await openCdp({ ICR: toBN(dec(1601, 15)), extraEBTCAmount: dec(100, 18), extraParams: { from: owner } })
     await cdpManager.liquidate(_bobCdpId, { from: owner })
 
     /* After Bob's liquidation, Bob's stake (21 ether) should be removed from total stakes, 
     but his collateral should remain in the system (*0.995). */
     const totalStakesSnaphot_3 = (await cdpManager.totalStakesSnapshot())
     const totalCollateralSnapshot_3 = (await cdpManager.totalCollateralSnapshot())
-    assert.equal(totalStakesSnaphot_3.toString(), A_coll)
+    assert.equal(totalStakesSnaphot_3.toString(), toBN(A_coll.toString()).add(toBN(Owner_coll.toString())).toString())
     // total collateral should always be 27 minus gas compensations, as all liquidations in this test case are full redistributions
-    assert.isAtMost(th.getDifference(totalCollateralSnapshot_3.toString(), A_coll.add(toBN('0')).add(th.applyLiquidationFee(toBN('0').add(toBN('0'))))), 1000)
+    assert.isAtMost(th.getDifference(totalCollateralSnapshot_3.toString(), A_coll.add(Owner_coll).add(th.applyLiquidationFee(toBN('0').add(toBN('0'))))), 1000)
   })
 
   it("liquidate(), with 100% < ICR < 110%: closes the Cdp and removes it from the Cdp array", async () => {
     // --- SETUP ---
     //  Bob withdraws up to 2000 EBTC of debt, bringing his ICR to 210%
+    await _signer.sendTransaction({ to: alice, value: ethers.utils.parseEther("10000")});
+    await _signer.sendTransaction({ to: bob, value: ethers.utils.parseEther("80000")});
     await openCdp({ ICR: toBN(dec(1501, 15)), extraParams: { from: alice } })
     await openCdp({ ICR: toBN(dec(210, 16)), extraEBTCAmount: dec(2000, 18), extraParams: { from: bob } })
     let _bobCdpId = await sortedCdps.cdpOfOwnerByIndex(bob, 0);
@@ -464,6 +466,7 @@
     // Liquidate Bob
     await debtToken.transfer(owner, (await debtToken.balanceOf(alice)), {from : alice});
     await debtToken.transfer(owner, (await debtToken.balanceOf(bob)), {from : bob});
+    await openCdp({ ICR: toBN(dec(1601, 15)), extraEBTCAmount: dec(100, 18), extraParams: { from: owner } })
     await cdpManager.liquidate(_bobCdpId, { from: owner })
 
     // check Bob's Cdp is successfully closed, and removed from sortedList
@@ -478,6 +481,9 @@
     //  Alice and Dennis withdraw such that their ICR is ~150%
     //  Bob withdraws up to 2000 EBTC of debt, bringing his ICR to 210%
     const spDeposit = toBN(dec(390, 18))
+    await _signer.sendTransaction({ to: alice, value: ethers.utils.parseEther("50000")});
+    await _signer.sendTransaction({ to: bob, value: ethers.utils.parseEther("80000")});
+    await _signer.sendTransaction({ to: dennis, value: ethers.utils.parseEther("10000")});
     const { collateral: A_coll } = await openCdp({ ICR: toBN(dec(1501, 15)), extraEBTCAmount: spDeposit, extraParams: { from: alice } })
     const { totalDebt: B_totalDebt } = await openCdp({ ICR: toBN(dec(210, 16)), extraEBTCAmount: dec(2000, 18), extraParams: { from: bob } })
     let _bobCdpId = await sortedCdps.cdpOfOwnerByIndex(bob, 0);
@@ -526,6 +532,8 @@
     // Bob withdraws, resulting in ICR of 240%. Bob has lowest ICR.
     await openCdp({ ICR: toBN(dec(266, 16)), extraParams: { from: alice } })
     let _aliceCdpId = await sortedCdps.cdpOfOwnerByIndex(alice, 0);
+    await _signer.sendTransaction({ to: bob, value: ethers.utils.parseEther("80000")});
+    await _signer.sendTransaction({ to: dennis, value: ethers.utils.parseEther("80000")});
     await openCdp({ ICR: toBN(dec(240, 16)), extraEBTCAmount: dec(2000, 18), extraParams: { from: bob } })
     let _bobCdpId = await sortedCdps.cdpOfOwnerByIndex(bob, 0);
     await openCdp({ ICR: toBN(dec(266, 16)), extraEBTCAmount: dec(2000, 18), extraParams: { from: dennis } })
@@ -543,21 +551,16 @@
     const bob_ICR = (await cdpManager.getCurrentICR(_bobCdpId, price)).toString()
     const alice_ICR = (await cdpManager.getCurrentICR(_aliceCdpId, price)).toString()
     const dennis_ICR = (await cdpManager.getCurrentICR(_dennisCdpId, price)).toString()
-<<<<<<< HEAD
-    assert.equal(bob_ICR, '1200000000000000000')
-    assert.equal(alice_ICR, dec(133, 16))
-    assert.equal(dennis_ICR, dec(133, 16))
+	
+    assert.equal(bob_ICR, '1199999999999999999')
+    assert.equal(alice_ICR, '1329999999999999999')
+    assert.equal(dennis_ICR, '1329999999999999999')
 
     // console.log(`TCR: ${await th.getTCR(contracts)}`)
     // Try to liquidate Bob
     await debtToken.transfer(owner, (await debtToken.balanceOf(dennis)), {from : dennis});
     await debtToken.transfer(owner, (await debtToken.balanceOf(bob)), {from : bob});
     await debtToken.transfer(owner, (await debtToken.balanceOf(alice)), {from : alice});
-=======
-    assert.equal(bob_ICR, '1199999999999999999')
-    assert.equal(alice_ICR, '1329999999999999999')
-    assert.equal(dennis_ICR, '1329999999999999999')
->>>>>>> c83daee9
     await cdpManager.liquidate(_bobCdpId, { from: owner })
 
     // Check that redistribution rewards don't change
@@ -588,6 +591,9 @@
     // --- SETUP ---
     // Alice withdraws up to 1500 EBTC of debt, and Dennis up to 150, resulting in ICRs of 266%.
     // Bob withdraws up to 250 EBTC of debt, resulting in ICR of 240%. Bob has lowest ICR.
+    await _signer.sendTransaction({ to: alice, value: ethers.utils.parseEther("10000")});
+    await _signer.sendTransaction({ to: bob, value: ethers.utils.parseEther("10000")});
+    await _signer.sendTransaction({ to: dennis, value: ethers.utils.parseEther("80000")});
     const { collateral: B_coll, totalDebt: B_totalDebt } = await openCdp({ ICR: toBN(dec(240, 16)), extraEBTCAmount: dec(250, 18), extraParams: { from: bob } })
     let _bobCdpId = await sortedCdps.cdpOfOwnerByIndex(bob, 0);
     await openCdp({ ICR: toBN(dec(266, 16)), extraEBTCAmount: B_totalDebt, extraParams: { from: alice } })
@@ -635,6 +641,9 @@
     // --- SETUP ---
     // Alice withdraws up to 1500 EBTC of debt, and Dennis up to 150, resulting in ICRs of 266%.
     // Bob withdraws up to 250 EBTC of debt, resulting in ICR of 220%. Bob has lowest ICR.
+    await _signer.sendTransaction({ to: alice, value: ethers.utils.parseEther("10000")});
+    await _signer.sendTransaction({ to: bob, value: ethers.utils.parseEther("10000")});
+    await _signer.sendTransaction({ to: dennis, value: ethers.utils.parseEther("80000")});
     const { totalDebt: B_totalDebt } = await openCdp({ ICR: toBN(dec(220, 16)), extraEBTCAmount: dec(250, 18), extraParams: { from: bob } })
     let _bobCdpId = await sortedCdps.cdpOfOwnerByIndex(bob, 0);
     await openCdp({ ICR: toBN(dec(266, 16)), extraEBTCAmount: B_totalDebt, extraParams: { from: alice } })
@@ -674,6 +683,9 @@
     // --- SETUP ---
     // Alice withdraws up to 1500 EBTC of debt, and Dennis up to 150, resulting in ICRs of 266%.
     // Bob withdraws up to 250 EBTC of debt, resulting in ICR of 240%. Bob has lowest ICR.
+    await _signer.sendTransaction({ to: alice, value: ethers.utils.parseEther("10000")});
+    await _signer.sendTransaction({ to: bob, value: ethers.utils.parseEther("10000")});
+    await _signer.sendTransaction({ to: dennis, value: ethers.utils.parseEther("80000")});
     const { collateral: B_coll, totalDebt: B_totalDebt } = await openCdp({ ICR: toBN(dec(240, 16)), extraEBTCAmount: dec(250, 18), extraParams: { from: bob } })
     let _bobCdpId = await sortedCdps.cdpOfOwnerByIndex(bob, 0);
     const { collateral: A_coll } = await openCdp({ ICR: toBN(dec(266, 16)), extraEBTCAmount: B_totalDebt, extraParams: { from: alice } })
@@ -726,6 +738,9 @@
     // --- SETUP ---
     // Alice withdraws up to 1500 EBTC of debt, and Dennis up to 150, resulting in ICRs of 266%.
     // Bob withdraws up to 250 EBTC of debt, resulting in ICR of 240%. Bob has lowest ICR.
+    await _signer.sendTransaction({ to: alice, value: ethers.utils.parseEther("10000")});
+    await _signer.sendTransaction({ to: bob, value: ethers.utils.parseEther("10000")});
+    await _signer.sendTransaction({ to: dennis, value: ethers.utils.parseEther("80000")});
     const { totalDebt: B_totalDebt } = await openCdp({ ICR: toBN(dec(240, 16)), extraEBTCAmount: dec(250, 18), extraParams: { from: bob } })
     let _bobCdpId = await sortedCdps.cdpOfOwnerByIndex(bob, 0);
     const { collateral: A_coll } = await openCdp({ ICR: toBN(dec(266, 16)), extraEBTCAmount: B_totalDebt, extraParams: { from: alice } })
@@ -769,6 +784,9 @@
     // --- SETUP ---
     // Alice withdraws up to 1500 EBTC of debt, and Dennis up to 150, resulting in ICRs of 266%.
     // Bob withdraws up to 250 EBTC of debt, resulting in ICR of 240%. Bob has lowest ICR.
+    await _signer.sendTransaction({ to: alice, value: ethers.utils.parseEther("10000")});
+    await _signer.sendTransaction({ to: bob, value: ethers.utils.parseEther("10000")});
+    await _signer.sendTransaction({ to: dennis, value: ethers.utils.parseEther("80000")});
     const { collateral: B_coll, totalDebt: B_totalDebt } = await openCdp({ ICR: toBN(dec(240, 16)), extraEBTCAmount: dec(250, 18), extraParams: { from: bob } })
     let _bobCdpId = await sortedCdps.cdpOfOwnerByIndex(bob, 0);
     await openCdp({ ICR: toBN(dec(266, 16)), extraEBTCAmount: B_totalDebt, extraParams: { from: alice } })
@@ -918,6 +936,9 @@
     // --- SETUP ---
     // Alice withdraws up to 1500 EBTC of debt, and Dennis up to 150, resulting in ICRs of 266%.
     // Bob withdraws up to 250 EBTC of debt, resulting in ICR of 240%. Bob has lowest ICR.
+    await _signer.sendTransaction({ to: alice, value: ethers.utils.parseEther("50000")});
+    await _signer.sendTransaction({ to: bob, value: ethers.utils.parseEther("10000")});
+    await _signer.sendTransaction({ to: dennis, value: ethers.utils.parseEther("80000")});
     await openCdp({ ICR: toBN(dec(266, 16)), extraEBTCAmount: dec(1500, 18), extraParams: { from: alice } })
     await openCdp({ ICR: toBN(dec(240, 16)), extraEBTCAmount: dec(250, 18), extraParams: { from: bob } })
     await openCdp({ ICR: toBN(dec(266, 16)), extraEBTCAmount: dec(2000, 18), extraParams: { from: dennis } })
@@ -956,6 +977,9 @@
     // --- SETUP ---
     // Alice withdraws up to 1500 EBTC of debt, and Dennis up to 150, resulting in ICRs of 266%.
     // Bob withdraws up to 250 EBTC of debt, resulting in ICR of 240%. Bob has lowest ICR.
+    await _signer.sendTransaction({ to: alice, value: ethers.utils.parseEther("50000")});
+    await _signer.sendTransaction({ to: bob, value: ethers.utils.parseEther("10000")});
+    await _signer.sendTransaction({ to: dennis, value: ethers.utils.parseEther("80000")});
     await openCdp({ ICR: toBN(dec(266, 16)), extraEBTCAmount: dec(1500, 18), extraParams: { from: alice } })
     await openCdp({ ICR: toBN(dec(240, 16)), extraEBTCAmount: dec(250, 18), extraParams: { from: bob } })
     await openCdp({ ICR: toBN(dec(266, 16)), extraEBTCAmount: dec(2000, 18), extraParams: { from: dennis } })
@@ -1007,6 +1031,8 @@
     // --- SETUP ---
     // Alice withdraws up to 1500 EBTC of debt, and Dennis up to 150, resulting in ICRs of 266%.
     // Bob withdraws up to 250 EBTC of debt, resulting in ICR of 240%. Bob has lowest ICR.
+    await _signer.sendTransaction({ to: alice, value: ethers.utils.parseEther("50000")});
+    await _signer.sendTransaction({ to: dennis, value: ethers.utils.parseEther("80000")});
     const { collateral: A_coll } = await openCdp({ ICR: toBN(dec(266, 16)), extraEBTCAmount: dec(1500, 18), extraParams: { from: alice } })
     await openCdp({ ICR: toBN(dec(240, 16)), extraEBTCAmount: dec(250, 18), extraParams: { from: bob } })
     let _bobCdpId = await sortedCdps.cdpOfOwnerByIndex(bob, 0);
@@ -1049,6 +1075,9 @@
     // --- SETUP ---
     // Alice withdraws up to 1500 EBTC of debt, and Dennis up to 150, resulting in ICRs of 266%.
     // Bob withdraws up to 250 EBTC of debt, resulting in ICR of 240%. Bob has lowest ICR.
+    await _signer.sendTransaction({ to: alice, value: ethers.utils.parseEther("50000")});
+    await _signer.sendTransaction({ to: bob, value: ethers.utils.parseEther("10000")});
+    await _signer.sendTransaction({ to: dennis, value: ethers.utils.parseEther("80000")});
     await openCdp({ ICR: toBN(dec(266, 16)), extraEBTCAmount: dec(1500, 18), extraParams: { from: alice } })
     await openCdp({ ICR: toBN(dec(240, 16)), extraEBTCAmount: dec(250, 18), extraParams: { from: bob } })
     let _bobCdpId = await sortedCdps.cdpOfOwnerByIndex(bob, 0);
@@ -1086,7 +1115,10 @@
   it("liquidate(), with ICR > 110%: causes correct debt repaid and ETH gain to liquidator, and doesn't redistribute to active cdps", async () => {
     // --- SETUP ---
     // Alice withdraws up to 1500 EBTC of debt, and Dennis up to 150, resulting in ICRs of 266%.
-    // Bob withdraws up to 250 EBTC of debt, resulting in ICR of 240%. Bob has lowest ICR.
+    // Bob withdraws up to 250 EBTC of debt, resulting in ICR of 240%. Bob has lowest ICR.})
+    await _signer.sendTransaction({ to: alice, value: ethers.utils.parseEther("50000")});
+    await _signer.sendTransaction({ to: bob, value: ethers.utils.parseEther("10000")});
+    await _signer.sendTransaction({ to: dennis, value: ethers.utils.parseEther("80000")});
     await openCdp({ ICR: toBN(dec(266, 16)), extraEBTCAmount: dec(1500, 18), extraParams: { from: alice } })
     await openCdp({ ICR: toBN(dec(240, 16)), extraEBTCAmount: dec(250, 18), extraParams: { from: bob } })
     let _bobCdpId = await sortedCdps.cdpOfOwnerByIndex(bob, 0);
@@ -1118,10 +1150,14 @@
     // Alice withdraws up to 1500 EBTC of debt, and Dennis up to 150, resulting in ICRs of 266%.
     // Bob withdraws up to 250 EBTC of debt, resulting in ICR of 240%. Bob has lowest ICR.
     // Carol withdraws up to debt of 240 EBTC, -> ICR of 250%.
+    await _signer.sendTransaction({ to: alice, value: ethers.utils.parseEther("50000")});
     await openCdp({ ICR: toBN(dec(266, 16)), extraEBTCAmount: dec(1500, 18), extraParams: { from: alice } })
+    await _signer.sendTransaction({ to: bob, value: ethers.utils.parseEther("10000")});
     await openCdp({ ICR: toBN(dec(240, 16)), extraEBTCAmount: dec(250, 18), extraParams: { from: bob } })
     let _bobCdpId = await sortedCdps.cdpOfOwnerByIndex(bob, 0);
+    await _signer.sendTransaction({ to: dennis, value: ethers.utils.parseEther("90000")});
     await openCdp({ ICR: toBN(dec(266, 16)), extraEBTCAmount: dec(2000, 18), extraParams: { from: dennis } })
+    await _signer.sendTransaction({ to: carol, value: ethers.utils.parseEther("10000")});
     await openCdp({ ICR: toBN(dec(250, 16)), extraEBTCAmount: dec(240, 18), extraParams: { from: carol } })
     let _carolCdpId = await sortedCdps.cdpOfOwnerByIndex(carol, 0);
 
@@ -1526,6 +1562,7 @@
   it("liquidate(): does not affect address that has no cdp", async () => {
     const { collateral: C_coll, totalDebt: C_totalDebt } = await openCdp({ ICR: toBN(dec(200, 16)), extraParams: { from: carol } })
     const spDeposit = C_totalDebt.add(toBN(dec(1000, 18)))
+    await _signer.sendTransaction({ to: bob, value: ethers.utils.parseEther("30000")});
     await openCdp({ ICR: toBN(dec(220, 16)), extraEBTCAmount: spDeposit, extraParams: { from: bob } })
     let _carolCdpId = await sortedCdps.cdpOfOwnerByIndex(carol, 0);
 
@@ -1573,7 +1610,8 @@
 
     // Check sortedList size is 4
     assert.equal((await sortedCdps.getSize()).toString(), '4')
-	await openCdp({ ICR: toBN(dec(151, 16)), extraEBTCAmount: toBN(dec(10000,18)), extraParams: { from: owner } })
+    await _signer.sendTransaction({ to: owner, value: ethers.utils.parseEther("400000")});
+    await openCdp({ ICR: toBN(dec(151, 16)), extraEBTCAmount: toBN(dec(10000,18)), extraParams: { from: owner } })
 
     // Liquidate A, B and C
     await debtToken.transfer(owner, (await debtToken.balanceOf(bob)), {from : bob});
@@ -1603,6 +1641,7 @@
     // Bob withdraws up to 480 EBTC of debt, resulting in ICR of 240%. Bob has lowest ICR.
     const { collateral: B_coll, totalDebt: B_totalDebt } = await openCdp({ ICR: toBN(dec(240, 16)), extraEBTCAmount: dec(480, 18), extraParams: { from: bob } })
     let _bobCdpId = await sortedCdps.cdpOfOwnerByIndex(bob, 0);
+    await _signer.sendTransaction({ to: alice, value: ethers.utils.parseEther("10000")});
     const { collateral: A_coll } = await openCdp({ ICR: toBN(dec(266, 16)), extraEBTCAmount: B_totalDebt, extraParams: { from: alice } })
 
     // --- TEST ---
@@ -1656,8 +1695,10 @@
   it("liquidate(), with 110% < ICR < TCR, can claim collateral, after another claim from a redemption", async () => {
     // --- SETUP ---
     // Bob withdraws up to 90 EBTC of debt, resulting in ICR of 222%
+    await _signer.sendTransaction({ to: bob, value: ethers.utils.parseEther("10000")});
     const { collateral: B_coll, netDebt: B_netDebt } = await openCdp({ ICR: toBN(dec(222, 16)), extraEBTCAmount: dec(90, 18), extraParams: { from: bob } })
     // Dennis withdraws to 150 EBTC of debt, resulting in ICRs of 266%.
+    await _signer.sendTransaction({ to: dennis, value: ethers.utils.parseEther("10000")});
     await openCdp({ ICR: toBN(dec(266, 16)), extraEBTCAmount: B_netDebt, extraParams: { from: dennis } })
 
     // --- TEST ---
@@ -1681,6 +1722,7 @@
     const { collateral: B_coll_2, totalDebt: B_totalDebt_2 } = await openCdp({ ICR: toBN(dec(240, 16)), extraParams: { from: bob, value: _3_Ether } })
     let _bobCdpId = await sortedCdps.cdpOfOwnerByIndex(bob, 0);
     // Alice get EBTC by opening CDP
+    await _signer.sendTransaction({ to: alice, value: ethers.utils.parseEther("10000")});
     await openCdp({ ICR: toBN(dec(266, 16)), extraEBTCAmount: B_totalDebt_2, extraParams: { from: alice } })
 
     // price drops, reducing TCR below 150%
@@ -1726,8 +1768,10 @@
     const { totalDebt: E_totalDebt } = await openCdp({ ICR: toBN(dec(261, 16)), extraParams: { from: erin } })
     const { totalDebt: F_totalDebt } = await openCdp({ ICR: toBN(dec(250, 16)), extraParams: { from: freddy } })
     const { totalDebt: G_totalDebt } = await openCdp({ ICR: toBN(dec(235, 16)), extraParams: { from: greta } })
+    await _signer.sendTransaction({ to: harry, value: ethers.utils.parseEther("150000")});
     const { totalDebt: H_totalDebt } = await openCdp({ ICR: toBN(dec(222, 16)), extraEBTCAmount: dec(5000, 18), extraParams: { from: harry } })
     const liquidationAmount = E_totalDebt.add(F_totalDebt).add(G_totalDebt).add(H_totalDebt)
+    await _signer.sendTransaction({ to: alice, value: ethers.utils.parseEther("200000")});
     await openCdp({ ICR: toBN(dec(400, 16)), extraEBTCAmount: liquidationAmount, extraParams: { from: alice } })
     let _aliceCdpId = await sortedCdps.cdpOfOwnerByIndex(alice, 0);
     let _bobCdpId = await sortedCdps.cdpOfOwnerByIndex(bob, 0);
@@ -2123,6 +2167,7 @@
     await openCdp({ ICR: toBN(dec(198, 16)), extraEBTCAmount: dec(101, 18), extraParams: { from: defaulter_1 } })
     await openCdp({ ICR: toBN(dec(184, 16)), extraEBTCAmount: dec(217, 18), extraParams: { from: defaulter_2 } })
     await openCdp({ ICR: toBN(dec(183, 16)), extraEBTCAmount: dec(328, 18), extraParams: { from: defaulter_3 } })
+    await _signer.sendTransaction({ to: defaulter_4, value: ethers.utils.parseEther("10000")});
     await openCdp({ ICR: toBN(dec(186, 16)), extraEBTCAmount: dec(431, 18), extraParams: { from: defaulter_4 } })
     let _defaulter1CdpId = await sortedCdps.cdpOfOwnerByIndex(defaulter_1, 0);
     let _defaulter2CdpId = await sortedCdps.cdpOfOwnerByIndex(defaulter_2, 0);
@@ -2162,12 +2207,17 @@
   })
 
   it("liquidateCdps(): A liquidation sequence of pure redistributions decreases the TCR, due to gas compensation, but up to 0.5%", async () => {
+    await _signer.sendTransaction({ to: whale, value: ethers.utils.parseEther("10000")});
     const { collateral: W_coll, totalDebt: W_totalDebt } = await openCdp({ ICR: toBN(dec(250, 16)), extraEBTCAmount: dec(500, 18), extraParams: { from: whale } })
 
     const { collateral: A_coll, totalDebt: A_totalDebt } = await openCdp({ ICR: toBN(dec(300, 16)), extraParams: { from: alice } })
     const { collateral: C_coll, totalDebt: C_totalDebt } = await openCdp({ ICR: toBN(dec(400, 16)), extraParams: { from: carol } })
     const { collateral: D_coll, totalDebt: D_totalDebt } = await openCdp({ ICR: toBN(dec(600, 16)), extraParams: { from: dennis } })
 
+    await _signer.sendTransaction({ to: defaulter_1, value: ethers.utils.parseEther("1000")});
+    await _signer.sendTransaction({ to: defaulter_2, value: ethers.utils.parseEther("1000")});
+    await _signer.sendTransaction({ to: defaulter_3, value: ethers.utils.parseEther("10000")});
+    await _signer.sendTransaction({ to: defaulter_4, value: ethers.utils.parseEther("10000")});
     const { collateral: d1_coll, totalDebt: d1_totalDebt } = await openCdp({ ICR: toBN(dec(198, 16)), extraEBTCAmount: dec(101, 18), extraParams: { from: defaulter_1 } })
     const { collateral: d2_coll, totalDebt: d2_totalDebt } = await openCdp({ ICR: toBN(dec(184, 16)), extraEBTCAmount: dec(217, 18), extraParams: { from: defaulter_2 } })
     const { collateral: d3_coll, totalDebt: d3_totalDebt } = await openCdp({ ICR: toBN(dec(183, 16)), extraEBTCAmount: dec(328, 18), extraParams: { from: defaulter_3 } })
@@ -2225,6 +2275,7 @@
     // Defaulter opens with 60 EBTC, 0.6 ETH
     await openCdp({ ICR: toBN(dec(200, 16)), extraParams: { from: defaulter_1 } })
     let _defaulter1CdpId = await sortedCdps.cdpOfOwnerByIndex(defaulter_1, 0);
+    await _signer.sendTransaction({ to: owner, value: ethers.utils.parseEther("120000")});
     await openCdp({ ICR: toBN(dec(151, 16)), extraEBTCAmount: toBN(dec(6000,18)), extraParams: { from: owner } })
 
     // Price drops
@@ -2611,9 +2662,11 @@
   })
 
   it("liquidateCdps(): Liquidating cdps at ICR <=100%", async () => {
-    // Whale provides 400 EBTC to the SP
+    await _signer.sendTransaction({ to: whale, value: ethers.utils.parseEther("10000")});
     await openCdp({ ICR: toBN(dec(300, 16)), extraEBTCAmount: dec(400, 18), extraParams: { from: whale } })
 
+    await _signer.sendTransaction({ to: alice, value: ethers.utils.parseEther("10000")});
+    await _signer.sendTransaction({ to: bob, value: ethers.utils.parseEther("10000")});
     await openCdp({ ICR: toBN(dec(182, 16)), extraEBTCAmount: dec(170, 18), extraParams: { from: alice } })
     await openCdp({ ICR: toBN(dec(180, 16)), extraEBTCAmount: dec(300, 18), extraParams: { from: bob } })
     await openCdp({ ICR: toBN(dec(170, 16)), extraParams: { from: carol } })
@@ -3702,6 +3755,8 @@
     const { totalDebt: B_totalDebt } = await openCdp({ ICR: toBN(dec(210, 16)), extraParams: { from: bob } })
     const { totalDebt: C_totalDebt } = await openCdp({ ICR: toBN(dec(212, 16)), extraParams: { from: carol } })
     const { totalDebt: D_totalDebt } = await openCdp({ ICR: toBN(dec(213, 16)), extraParams: { from: dennis } })
+    await _signer.sendTransaction({ to: erin, value: ethers.utils.parseEther("10000")});
+    await _signer.sendTransaction({ to: freddy, value: ethers.utils.parseEther("10000")});
     await openCdp({ ICR: toBN(dec(280, 16)), extraEBTCAmount: dec(500, 18), extraParams: { from: erin } })
     await openCdp({ ICR: toBN(dec(282, 16)), extraEBTCAmount: dec(500, 18), extraParams: { from: freddy } })
     let _aliceCdpId = await sortedCdps.cdpOfOwnerByIndex(alice, 0);
