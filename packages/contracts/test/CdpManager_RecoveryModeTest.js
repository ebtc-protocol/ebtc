const deploymentHelper = require("../utils/deploymentHelpers.js")
const testHelpers = require("../utils/testHelpers.js")

const th = testHelpers.TestHelper
const dec = th.dec
const toBN = th.toBN
const assertRevert = th.assertRevert
const mv = testHelpers.MoneyValues
const timeValues = testHelpers.TimeValues

const CdpManagerTester = artifacts.require("./CdpManagerTester")
const EBTCToken = artifacts.require("./EBTCToken.sol")

const GAS_PRICE = 10000000000 //10 GWEI

const hre = require("hardhat");

contract('CdpManager - in Recovery Mode', async accounts => {
  const _1_Ether = web3.utils.toWei('1', 'ether')
  const _2_Ether = web3.utils.toWei('2', 'ether')
  const _3_Ether = web3.utils.toWei('3', 'ether')
  const _3pt5_Ether = web3.utils.toWei('3.5', 'ether')
  const _6_Ether = web3.utils.toWei('6', 'ether')
  const _10_Ether = web3.utils.toWei('10', 'ether')
  const _20_Ether = web3.utils.toWei('20', 'ether')
  const _21_Ether = web3.utils.toWei('21', 'ether')
  const _22_Ether = web3.utils.toWei('22', 'ether')
  const _24_Ether = web3.utils.toWei('24', 'ether')
  const _25_Ether = web3.utils.toWei('25', 'ether')
  const _30_Ether = web3.utils.toWei('30', 'ether')

  const ZERO_ADDRESS = th.ZERO_ADDRESS
  let [
    owner,
    alice, bob, carol, dennis, erin, freddy, greta, harry, ida,
    whale, defaulter_1, defaulter_2, defaulter_3, defaulter_4,
    A, B, C, D, E, F, G, H, I] = accounts;

    const [bountyAddress, lpRewardsAddress, multisig] = accounts.slice(accounts.length - 3, accounts.length)
    const beadp = "0x00000000219ab540356cBB839Cbe05303d7705Fa";//beacon deposit
    let beadpSigner;

  let priceFeed
  let ebtcToken
  let sortedCdps
  let cdpManager
  let activePool
  let defaultPool
  let functionCaller
  let borrowerOperations
  let collSurplusPool

  let contracts
  let _signer
  let collToken;

  const getOpenCdpEBTCAmount = async (totalDebt) => th.getOpenCdpEBTCAmount(contracts, totalDebt)
  const getNetBorrowingAmount = async (debtWithFee) => th.getNetBorrowingAmount(contracts, debtWithFee)
  const openCdp = async (params) => th.openCdp(contracts, params)

  before(async () => {	  
    await hre.network.provider.request({method: "hardhat_impersonateAccount", params: [beadp]}); 
    beadpSigner = await ethers.provider.getSigner(beadp);	
  })

  beforeEach(async () => {
    contracts = await deploymentHelper.deployTesterContractsHardhat()
    let LQTYContracts = {}
    LQTYContracts.feeRecipient = contracts.feeRecipient;

    priceFeed = contracts.priceFeedTestnet
    ebtcToken = contracts.ebtcToken
    sortedCdps = contracts.sortedCdps
    cdpManager = contracts.cdpManager
    activePool = contracts.activePool
    defaultPool = contracts.defaultPool
    functionCaller = contracts.functionCaller
    borrowerOperations = contracts.borrowerOperations
    collSurplusPool = contracts.collSurplusPool
    debtToken = ebtcToken;
    collToken = contracts.collateral;
    liqStipend = await cdpManager.LIQUIDATOR_REWARD();
    LICR = await cdpManager.LICR()
    MCR = await cdpManager.MCR()

    await deploymentHelper.connectCoreContracts(contracts, LQTYContracts)

    ownerSigner = await ethers.provider.getSigner(owner);
    let _ownerBal = await web3.eth.getBalance(owner);
    let _beadpBal = await web3.eth.getBalance(beadp);
    let _ownerRicher = toBN(_ownerBal.toString()).gt(toBN(_beadpBal.toString()));
    _signer = _ownerRicher? ownerSigner : beadpSigner;
  
    await _signer.sendTransaction({ to: whale, value: ethers.utils.parseEther("1000")});
    await _signer.sendTransaction({ to: alice, value: ethers.utils.parseEther("1000")});
    await _signer.sendTransaction({ to: bob, value: ethers.utils.parseEther("1000")});
    await _signer.sendTransaction({ to: carol, value: ethers.utils.parseEther("1000")});

    let _signerBal = toBN((await web3.eth.getBalance(_signer._address)).toString());
    let _bigDeal = toBN(dec(2000000, 18));
    if (_signerBal.gt(_bigDeal) && _signer._address != beadp){	
        await _signer.sendTransaction({ to: beadp, value: ethers.utils.parseEther("200000")});
    }
  })

  it("checkRecoveryMode(): Returns true if TCR falls below CCR", async () => {
    // --- SETUP ---
    //  Alice and Bob withdraw such that the TCR is ~150%
    await openCdp({ ICR: toBN(dec(151, 16)), extraParams: { from: alice } })
    await openCdp({ ICR: toBN(dec(151, 16)), extraParams: { from: bob } })

    const recoveryMode_Before = await th.checkRecoveryMode(contracts);
    assert.isFalse(recoveryMode_Before)

    // --- TEST ---

    // price drops reducing TCR below 150%.  setPrice() calls checkTCRAndSetRecoveryMode() internally.
    await priceFeed.setPrice(dec(3200, 13))

    const recoveryMode_After = await th.checkRecoveryMode(contracts);
    assert.isTrue(recoveryMode_After)
  })

  it("checkRecoveryMode(): Returns true if TCR stays less than CCR", async () => {
    // --- SETUP ---
    await openCdp({ ICR: toBN(dec(151, 16)), extraParams: { from: alice } })
    let _aliceCdpId = await sortedCdps.cdpOfOwnerByIndex(alice, 0);
    await openCdp({ ICR: toBN(dec(151, 16)), extraParams: { from: bob } })

    // --- TEST ---

    // price drops, reducing TCR below 150%
    await priceFeed.setPrice(dec(3200, 13))

    const recoveryMode_Before = await th.checkRecoveryMode(contracts);
    assert.isTrue(recoveryMode_Before)

    await contracts.collateral.approve(borrowerOperations.address, mv._1Be18BN, {from: alice});
    await contracts.collateral.deposit({from: alice, value: '1'});
    await borrowerOperations.addColl(_aliceCdpId, _aliceCdpId, _aliceCdpId, '1', { from: alice, value: 0 })

    const recoveryMode_After = await th.checkRecoveryMode(contracts);
    assert.isTrue(recoveryMode_After)
  })

  it("checkRecoveryMode(): returns false if TCR stays above CCR", async () => {
    // --- SETUP ---
    await openCdp({ ICR: toBN(dec(450, 16)), extraParams: { from: alice } })
    let _aliceCdpId = await sortedCdps.cdpOfOwnerByIndex(alice, 0);
    await openCdp({ ICR: toBN(dec(150, 16)), extraParams: { from: bob } })

    // --- TEST ---
    const recoveryMode_Before = await th.checkRecoveryMode(contracts);
    assert.isFalse(recoveryMode_Before)

    await borrowerOperations.withdrawColl(_aliceCdpId, _1_Ether, _aliceCdpId, _aliceCdpId, { from: alice })

    const recoveryMode_After = await th.checkRecoveryMode(contracts);
    assert.isFalse(recoveryMode_After)
  })

  it("checkRecoveryMode(): `returns false if TCR rises above CCR`", async () => {
    // --- SETUP ---
    const { collateral: A_coll } = await openCdp({ ICR: toBN(dec(151, 16)), extraParams: { from: alice } })
    let _aliceCdpId = await sortedCdps.cdpOfOwnerByIndex(alice, 0);
    await openCdp({ ICR: toBN(dec(151, 16)), extraParams: { from: bob } })
    // --- TEST ---
    // price drops, reducing TCR below 150%
    await priceFeed.setPrice(dec(5000, 13))

    const recoveryMode_Before = await th.checkRecoveryMode(contracts);
    assert.isTrue(recoveryMode_Before)

    await contracts.collateral.approve(borrowerOperations.address, mv._1Be18BN, {from: alice});
    await contracts.collateral.deposit({from: alice, value: A_coll});
    await borrowerOperations.addColl(_aliceCdpId, _aliceCdpId, _aliceCdpId, A_coll, { from: alice, value: 0 })

    const recoveryMode_After = await th.checkRecoveryMode(contracts);
    assert.isFalse(recoveryMode_After)
  })

  // --- liquidate() with ICR < 100% ---

  it("liquidate(), with ICR < 100%: removes stake and updates totalStakes", async () => {
    // --- SETUP ---
    //  Alice and Bob withdraw such that the TCR is ~150%
    await _signer.sendTransaction({ to: bob, value: ethers.utils.parseEther("80000")});
    const { collateral: A_coll } = await openCdp({ ICR: toBN(dec(151, 16)), extraParams: { from: alice } })
    const { collateral: B_coll } = await openCdp({ ICR: toBN(dec(151, 16)), extraEBTCAmount: dec(2000, 18), extraParams: { from: bob } })
    let _bobCdpId = await sortedCdps.cdpOfOwnerByIndex(bob, 0);

    const bob_Stake_Before = (await cdpManager.Cdps(_bobCdpId))[2]
    const totalStakes_Before = await cdpManager.totalStakes()

    assert.equal(bob_Stake_Before.toString(), B_coll)
    assert.equal(totalStakes_Before.toString(), A_coll.add(B_coll))

    // --- TEST ---
    // price drops, reducing TCR below 150%
    await priceFeed.setPrice(dec(3714, 13))
    const price = await priceFeed.getPrice()

    const recoveryMode = await th.checkRecoveryMode(contracts)
    assert.isTrue(recoveryMode)

    // check Bob's ICR falls to 75%
    const bob_ICR = await cdpManager.getCurrentICR(_bobCdpId, price);
    assert.equal(bob_ICR, '754999999999999999')

    // Liquidate Bob
    await debtToken.transfer(owner, (await debtToken.balanceOf(alice)), {from : alice});
    await debtToken.transfer(owner, (await debtToken.balanceOf(bob)), {from : bob});
    const { collateral: Owner_coll } = await openCdp({ ICR: toBN(dec(1601, 15)), extraEBTCAmount: dec(100, 18), extraParams: { from: owner } })
    await cdpManager.liquidate(_bobCdpId, { from: owner })

    const bob_Stake_After = (await cdpManager.Cdps(_bobCdpId))[2]
    const totalStakes_After = await cdpManager.totalStakes()

    assert.equal(bob_Stake_After, 0)
    assert.equal(totalStakes_After.toString(), toBN(A_coll.toString()).add(toBN(Owner_coll.toString())).toString())
  })

  it("liquidate(), with ICR < 100%: updates system snapshots correctly", async () => {
    // --- SETUP ---
    //  Alice, Bob and Dennis withdraw such that their ICRs and the TCR is ~150%
    const { collateral: A_coll } = await openCdp({ ICR: toBN(dec(151, 16)), extraParams: { from: alice } })
    const { collateral: B_coll } = await openCdp({ ICR: toBN(dec(151, 16)), extraParams: { from: bob } })
    let _bobCdpId = await sortedCdps.cdpOfOwnerByIndex(bob, 0);
    const { collateral: D_coll } = await openCdp({ ICR: toBN(dec(151, 16)), extraParams: { from: dennis } })
    let _dennisCdpId = await sortedCdps.cdpOfOwnerByIndex(dennis, 0);

    // --- TEST ---
    // price drops, reducing TCR below 150%, and all Cdps below 100% ICR
    await priceFeed.setPrice(dec(3714, 13))

    const recoveryMode = await th.checkRecoveryMode(contracts)
    assert.isTrue(recoveryMode)

    // Dennis is liquidated
    await debtToken.transfer(owner, (await debtToken.balanceOf(alice)), {from : alice});
    await debtToken.transfer(owner, (await debtToken.balanceOf(bob)), {from : bob});
    await debtToken.transfer(owner, (await debtToken.balanceOf(dennis)), {from : dennis});
    await cdpManager.liquidate(_dennisCdpId, { from: owner })

    const totalStakesSnaphot_before = (await cdpManager.totalStakesSnapshot()).toString()
    const totalCollateralSnapshot_before = (await cdpManager.totalCollateralSnapshot()).toString()

    assert.equal(totalStakesSnaphot_before, A_coll.add(B_coll))
    assert.equal(totalCollateralSnapshot_before, A_coll.add(B_coll).add(th.applyLiquidationFee(toBN('0')))) // 6 + 3*0.995

    const A_reward  = th.applyLiquidationFee(D_coll).mul(A_coll).div(A_coll.add(B_coll))
    const B_reward  = th.applyLiquidationFee(D_coll).mul(B_coll).div(A_coll.add(B_coll))

    // Liquidate Bob
    await cdpManager.liquidate(_bobCdpId, { from: owner })

    const totalStakesSnaphot_After = (await cdpManager.totalStakesSnapshot())
    const totalCollateralSnapshot_After = (await cdpManager.totalCollateralSnapshot())

    assert.equal(totalStakesSnaphot_After.toString(), A_coll)
    // total collateral should always be 9 minus gas compensations, as all liquidations in this test case are full redistributions
    assert.isAtMost(th.getDifference(totalCollateralSnapshot_After, A_coll.add(toBN('0')).add(th.applyLiquidationFee(toBN('0').add(toBN('0'))))), 1000) // 3 + 4.5*0.995 + 1.5*0.995^2
  })

  it("liquidate(), with ICR < 100%: closes the Cdp and removes it from the Cdp array", async () => {
    // --- SETUP ---
    //  Alice and Bob withdraw such that the TCR is ~150%
    await _signer.sendTransaction({ to: bob, value: ethers.utils.parseEther("80000")});
    await openCdp({ ICR: toBN(dec(151, 16)), extraParams: { from: alice } })
    await openCdp({ ICR: toBN(dec(151, 16)), extraEBTCAmount: dec(2000, 18), extraParams: { from: bob } })
    let _bobCdpId = await sortedCdps.cdpOfOwnerByIndex(bob, 0);

    const bob_CdpStatus_Before = (await cdpManager.Cdps(_bobCdpId))[4]
    const bob_Cdp_isInSortedList_Before = await sortedCdps.contains(_bobCdpId)

    assert.equal(bob_CdpStatus_Before, 1) // status enum element 1 corresponds to "Active"
    assert.isTrue(bob_Cdp_isInSortedList_Before)

    // --- TEST ---
    // price drops, reducing TCR below 150%
    await priceFeed.setPrice(dec(3714, 13))
    const price = await priceFeed.getPrice()

    const recoveryMode = await th.checkRecoveryMode(contracts)
    assert.isTrue(recoveryMode)

    // check Bob's ICR falls to ~75%
    const bob_ICR = await cdpManager.getCurrentICR(_bobCdpId, price);
    assert.equal(bob_ICR, '754999999999999999')

    // Liquidate Bob
    await debtToken.transfer(owner, (await debtToken.balanceOf(alice)), {from : alice});
    await debtToken.transfer(owner, (await debtToken.balanceOf(bob)), {from : bob});
    await openCdp({ ICR: toBN(dec(1601, 15)), extraEBTCAmount: dec(100, 18), extraParams: { from: owner } })
    await cdpManager.liquidate(_bobCdpId, { from: owner })

    // check Bob's Cdp is successfully closed, and removed from sortedList
    const bob_CdpStatus_After = (await cdpManager.Cdps(_bobCdpId))[4]
    const bob_Cdp_isInSortedList_After = await sortedCdps.contains(_bobCdpId)
    assert.equal(bob_CdpStatus_After, 3)  // status enum element 3 corresponds to "Closed by liquidation"
    assert.isFalse(bob_Cdp_isInSortedList_After)
  })

  it("liquidate(), with ICR < 100%: only redistributes to active Cdps", async () => {
    // --- SETUP ---
    //  Alice, Bob and Dennis withdraw such that their ICRs and the TCR is ~150%
    const spDeposit = toBN(dec(390, 18))
    const { collateral: A_coll } = await openCdp({ ICR: toBN(dec(1501, 15)), extraEBTCAmount: spDeposit, extraParams: { from: alice } })
    const { collateral: B_coll } = await openCdp({ ICR: toBN(dec(1501, 15)), extraParams: { from: bob } })
    let _bobCdpId = await sortedCdps.cdpOfOwnerByIndex(bob, 0);
    const { collateral: D_coll } = await openCdp({ ICR: toBN(dec(1501, 15)), extraParams: { from: dennis } })


    // --- TEST ---
    // price drops, reducing TCR below 150%, and all Cdps below 100% ICR
    await priceFeed.setPrice(dec(3714, 13))

    const recoveryMode = await th.checkRecoveryMode(contracts)
    assert.isTrue(recoveryMode)

    // liquidate bob
    await debtToken.transfer(owner, (await debtToken.balanceOf(alice)), {from : alice});
    await debtToken.transfer(owner, (await debtToken.balanceOf(bob)), {from : bob});
    await debtToken.transfer(owner, (await debtToken.balanceOf(dennis)), {from : dennis});
    await cdpManager.liquidate(_bobCdpId, { from: owner })
  })

  // --- liquidate() with 100% < ICR < 110%

  it("liquidate(), with 100 < ICR < 110%: removes stake and updates totalStakes", async () => {
    // --- SETUP ---
    //  Bob withdraws up to 2000 EBTC of debt, bringing his ICR to 210%
    await _signer.sendTransaction({ to: alice, value: ethers.utils.parseEther("20000")});
    await _signer.sendTransaction({ to: bob, value: ethers.utils.parseEther("80000")});
    const { collateral: A_coll, totalDebt: A_totalDebt } = await openCdp({ ICR: toBN(dec(1501, 15)), extraParams: { from: alice } })
    const { collateral: B_coll, totalDebt: B_totalDebt } = await openCdp({ ICR: toBN(dec(210, 16)), extraEBTCAmount: dec(2000, 18), extraParams: { from: bob } })
    let _bobCdpId = await sortedCdps.cdpOfOwnerByIndex(bob, 0);

    let price = await priceFeed.getPrice()
    // Total TCR = 24*200/2050 = 234%
    const TCR = await th.getTCR(contracts)
    assert.isAtMost(th.getDifference(TCR, A_coll.add(B_coll).mul(price).div(A_totalDebt.add(B_totalDebt))), 1000)

    const bob_Stake_Before = (await cdpManager.Cdps(_bobCdpId))[2]
    const totalStakes_Before = await cdpManager.totalStakes()

    assert.equal(bob_Stake_Before.toString(), B_coll)
    assert.equal(totalStakes_Before.toString(), A_coll.add(B_coll))

    // --- TEST ---
    // price drops to 1ETH:100EBTC, reducing TCR to 117%
    await priceFeed.setPrice(dec(3714, 13))
    price = await priceFeed.getPrice()

    const recoveryMode = await th.checkRecoveryMode(contracts)
    assert.isTrue(recoveryMode)

    // check Bob's ICR falls to ~105%
    const bob_ICR = await cdpManager.getCurrentICR(_bobCdpId, price);
    assert.equal(bob_ICR, '1049999999999999999')

    // Liquidate Bob
    await debtToken.transfer(owner, (await debtToken.balanceOf(alice)), {from : alice});
    await debtToken.transfer(owner, (await debtToken.balanceOf(bob)), {from : bob});
    const { collateral: Owner_coll } = await openCdp({ ICR: toBN(dec(1601, 15)), extraEBTCAmount: dec(100, 18), extraParams: { from: owner } })
    await cdpManager.liquidate(_bobCdpId, { from: owner })

    const bob_Stake_After = (await cdpManager.Cdps(_bobCdpId))[2]
    const totalStakes_After = await cdpManager.totalStakes()

    assert.equal(bob_Stake_After, 0)
    assert.equal(totalStakes_After.toString(), toBN(A_coll.toString()).add(toBN(Owner_coll.toString())).toString())
  })

  it("liquidate(), with 100% < ICR < 110%: updates system snapshots correctly", async () => {
    // --- SETUP ---
    //  Alice and Dennis withdraw such that their ICR is ~150%
    //  Bob withdraws up to 20000 EBTC of debt, bringing his ICR to 210%
    const { collateral: A_coll } = await openCdp({ ICR: toBN(dec(1501, 15)), extraParams: { from: alice } })
    const { collateral: B_coll } = await openCdp(
        { ICR: toBN(dec(210, 16)), extraEBTCAmount: dec(20, 18), extraParams: { from: bob } }
    )
    let _bobCdpId = await sortedCdps.cdpOfOwnerByIndex(bob, 0);
    const { collateral: D_coll } = await openCdp({ ICR: toBN(dec(1501, 15)), extraParams: { from: dennis } })
    let _dennisCdpId = await sortedCdps.cdpOfOwnerByIndex(dennis, 0);

    const totalStakesSnaphot_1 = (await cdpManager.totalStakesSnapshot()).toString()
    const totalCollateralSnapshot_1 = (await cdpManager.totalCollateralSnapshot()).toString()
    assert.equal(totalStakesSnaphot_1, 0)
    assert.equal(totalCollateralSnapshot_1, 0)

    // --- TEST ---
    // price drops, reducing TCR below 150%, and all Cdps below 100% ICR
    await priceFeed.setPrice(dec(3714, 13))
    const price = await priceFeed.getPrice()

    const recoveryMode = await th.checkRecoveryMode(contracts)
    assert.isTrue(recoveryMode)

    // Dennis is liquidated	with 0.75 ICR, fully redistributeds
    await debtToken.transfer(owner, (await debtToken.balanceOf(dennis)), {from : dennis});
    await debtToken.transfer(owner, (await debtToken.balanceOf(bob)), {from : bob});
    await cdpManager.liquidate(_dennisCdpId, { from: owner })	

    const A_reward  = th.applyLiquidationFee(D_coll).mul(A_coll).div(A_coll.add(B_coll))

    /*
    Prior to Dennis liquidation, total stakes and total collateral were each 27 ether. 
  
    Check snapshots. Dennis' liquidated collateral is distributed and remains in the system. His 
    stake is removed, leaving 24+3*0.995 ether total collateral, and 24 ether total stakes. */

    const totalStakesSnaphot_2 = (await cdpManager.totalStakesSnapshot()).toString()
    const totalCollateralSnapshot_2 = (await cdpManager.totalCollateralSnapshot()).toString()
    assert.equal(totalStakesSnaphot_2, A_coll.add(B_coll))
    assert.equal(totalCollateralSnapshot_2, A_coll.add(B_coll).add(th.applyLiquidationFee(toBN('0')))) // 24 + 3*0.995

    // check Bob's ICR is now in range 100% < ICR 110%
    const _110percent = web3.utils.toBN('1100000000000000000')
    const _100percent = web3.utils.toBN('1000000000000000000')

    const bob_ICR = (await cdpManager.getCurrentICR(_bobCdpId, price))

    assert.isTrue(bob_ICR.lt(_110percent))
    assert.isTrue(bob_ICR.gt(_100percent))

    // Liquidate Bob
    await debtToken.transfer(owner, (await debtToken.balanceOf(alice)), {from : alice});
    const { collateral: Owner_coll } = await openCdp({ ICR: toBN(dec(1601, 15)), extraEBTCAmount: dec(100, 18), extraParams: { from: owner } })
    await cdpManager.liquidate(_bobCdpId, { from: owner })

    /* After Bob's liquidation, Bob's stake (21 ether) should be removed from total stakes, 
    but his collateral should remain in the system (*0.995). */
    const totalStakesSnaphot_3 = (await cdpManager.totalStakesSnapshot())
    const totalCollateralSnapshot_3 = (await cdpManager.totalCollateralSnapshot())
    assert.equal(totalStakesSnaphot_3.toString(), toBN(A_coll.toString()).add(toBN(Owner_coll.toString())).toString())
    // total collateral should always be 27 minus gas compensations, as all liquidations in this test case are full redistributions
    assert.isAtMost(th.getDifference(totalCollateralSnapshot_3.toString(), A_coll.add(Owner_coll).add(th.applyLiquidationFee(toBN('0').add(toBN('0'))))), 1000)
  })

  it("liquidate(), with 100% < ICR < 110%: closes the Cdp and removes it from the Cdp array", async () => {
    // --- SETUP ---
    //  Bob withdraws up to 2000 EBTC of debt, bringing his ICR to 210%
    await _signer.sendTransaction({ to: alice, value: ethers.utils.parseEther("10000")});
    await _signer.sendTransaction({ to: bob, value: ethers.utils.parseEther("80000")});
    await openCdp({ ICR: toBN(dec(1501, 15)), extraParams: { from: alice } })
    await openCdp({ ICR: toBN(dec(210, 16)), extraEBTCAmount: dec(2000, 18), extraParams: { from: bob } })
    let _bobCdpId = await sortedCdps.cdpOfOwnerByIndex(bob, 0);

    const bob_CdpStatus_Before = (await cdpManager.Cdps(_bobCdpId))[4]
    const bob_Cdp_isInSortedList_Before = await sortedCdps.contains(_bobCdpId)

    assert.equal(bob_CdpStatus_Before, 1) // status enum element 1 corresponds to "Active"
    assert.isTrue(bob_Cdp_isInSortedList_Before)

    // --- TEST ---
    // price drops, reducing TCR below 150%
    await priceFeed.setPrice(dec(3714, 13))
    const price = await priceFeed.getPrice()


    const recoveryMode = await th.checkRecoveryMode(contracts)
    assert.isTrue(recoveryMode)

    // check Bob's ICR has fallen to 105%
    const bob_ICR = await cdpManager.getCurrentICR(_bobCdpId, price);
    assert.equal(bob_ICR, '1049999999999999999')

    // Liquidate Bob
    await debtToken.transfer(owner, (await debtToken.balanceOf(alice)), {from : alice});
    await debtToken.transfer(owner, (await debtToken.balanceOf(bob)), {from : bob});
    await openCdp({ ICR: toBN(dec(1601, 15)), extraEBTCAmount: dec(100, 18), extraParams: { from: owner } })
    await cdpManager.liquidate(_bobCdpId, { from: owner })

    // check Bob's Cdp is successfully closed, and removed from sortedList
    const bob_CdpStatus_After = (await cdpManager.Cdps(_bobCdpId))[4]
    const bob_Cdp_isInSortedList_After = await sortedCdps.contains(_bobCdpId)
    assert.equal(bob_CdpStatus_After, 3)  // status enum element 3 corresponds to "Closed by liquidation"
    assert.isFalse(bob_Cdp_isInSortedList_After)
  })

  it("liquidate(), with 100% < ICR < 110%: repay as much debt as possible, then redistributes the remainder coll and debt", async () => {
    // --- SETUP ---
    //  Alice and Dennis withdraw such that their ICR is ~150%
    //  Bob withdraws up to 2000 EBTC of debt, bringing his ICR to 210%
    const spDeposit = toBN(dec(390, 18))
    await _signer.sendTransaction({ to: alice, value: ethers.utils.parseEther("50000")});
    await _signer.sendTransaction({ to: bob, value: ethers.utils.parseEther("80000")});
    await _signer.sendTransaction({ to: dennis, value: ethers.utils.parseEther("10000")});
    const { collateral: A_coll } = await openCdp({ ICR: toBN(dec(1501, 15)), extraEBTCAmount: spDeposit, extraParams: { from: alice } })
    const { totalDebt: B_totalDebt } = await openCdp({ ICR: toBN(dec(210, 16)), extraEBTCAmount: dec(2000, 18), extraParams: { from: bob } })
    let _bobCdpId = await sortedCdps.cdpOfOwnerByIndex(bob, 0);
    const { collateral: D_coll } = await openCdp({ ICR: toBN(dec(1501, 15)), extraParams: { from: dennis } })

    // --- TEST ---
    // price drops, reducing TCR below 150%
    await priceFeed.setPrice(dec(3714, 13))
    const price = await priceFeed.getPrice()

    const recoveryMode = await th.checkRecoveryMode(contracts)
    assert.isTrue(recoveryMode)

    // check Bob's ICR has fallen to 105%
    const bob_ICR = await cdpManager.getCurrentICR(_bobCdpId, price);
    assert.equal(bob_ICR, '1049999999999999999')
	
    // Liquidate Bob
    await debtToken.transfer(owner, (await debtToken.balanceOf(dennis)), {from : dennis});
    await debtToken.transfer(owner, (await debtToken.balanceOf(bob)), {from : bob});
    await debtToken.transfer(owner, (await debtToken.balanceOf(alice)), {from : alice});
    await cdpManager.liquidate(_bobCdpId, { from: owner })


    /* Now, check redistribution to active Cdps. Remainders of 1610 EBTC and 16.82 ether are distributed.
    
    Now, only Alice and Dennis have a stake in the system - 3 ether each, thus total stakes is 6 ether.
  
    Rewards-per-unit-staked from the redistribution should be:
  
    L_EBTCDebt = 1610 / 6 = 268.333 EBTC
    L_STETHColl = 16.820475 /6 =  2.8034125 ether
    */
    const L_EBTCDebt = (await cdpManager.L_EBTCDebt()).toString()

    assert.isAtMost(th.getDifference(L_EBTCDebt, toBN('0').sub(toBN('0')).mul(mv._1e18BN).div(A_coll.add(D_coll))), 100)
  })

  // --- liquidate(), applied to cdp with ICR > 110% that has the lowest ICR 

  it("liquidate(), with ICR > 110%, cdp has lowest ICR: does nothing", async () => {
    // --- SETUP ---
    // Alice and Dennis withdraw, resulting in ICRs of 266%. 
    // Bob withdraws, resulting in ICR of 240%. Bob has lowest ICR.
    await openCdp({ ICR: toBN(dec(266, 16)), extraParams: { from: alice } })
    let _aliceCdpId = await sortedCdps.cdpOfOwnerByIndex(alice, 0);
    await _signer.sendTransaction({ to: bob, value: ethers.utils.parseEther("80000")});
    await _signer.sendTransaction({ to: dennis, value: ethers.utils.parseEther("80000")});
    await openCdp({ ICR: toBN(dec(240, 16)), extraEBTCAmount: dec(2000, 18), extraParams: { from: bob } })
    let _bobCdpId = await sortedCdps.cdpOfOwnerByIndex(bob, 0);
    await openCdp({ ICR: toBN(dec(266, 16)), extraEBTCAmount: dec(2000, 18), extraParams: { from: dennis } })
    let _dennisCdpId = await sortedCdps.cdpOfOwnerByIndex(dennis, 0);

    // --- TEST ---
    // price drops, reducing TCR below 150%
    await priceFeed.setPrice(dec(3000, 13))
    const price = await priceFeed.getPrice()

    const recoveryMode = await th.checkRecoveryMode(contracts)
    assert.isTrue(recoveryMode)

    // Check Bob's ICR is >110% but still lowest
    const bob_ICR = (await cdpManager.getCurrentICR(_bobCdpId, price)).toString()
    const alice_ICR = (await cdpManager.getCurrentICR(_aliceCdpId, price)).toString()
    const dennis_ICR = (await cdpManager.getCurrentICR(_dennisCdpId, price)).toString()
	
    assert.isTrue(toBN(bob_ICR).lt(mv._MCR))
    assert.isTrue(toBN(alice_ICR).lt(mv._MCR))
    assert.isTrue(toBN(dennis_ICR).lt(mv._MCR))

    let _bobDebtAndColl = await cdpManager.getEntireDebtAndColl(_bobCdpId);
    let _bobDebt = _bobDebtAndColl[0];
    let _bobColl = _bobDebtAndColl[1];

    // console.log(`TCR: ${await th.getTCR(contracts)}`)
    // Try to liquidate Bob
    await debtToken.transfer(owner, (await debtToken.balanceOf(dennis)), {from : dennis});
    await debtToken.transfer(owner, (await debtToken.balanceOf(bob)), {from : bob});
    await debtToken.transfer(owner, (await debtToken.balanceOf(alice)), {from : alice});
    const L_EBTCDebt_Before = (await cdpManager.L_EBTCDebt()).toString()
    const _deltaError = await cdpManager.lastEBTCDebtError_Redistribution();
    await cdpManager.liquidate(_bobCdpId, { from: owner })

    // Check that redistribution rewards don't change
    const _totalStake = await cdpManager.totalStakes();
    const L_EBTCDebt_After = (await cdpManager.L_EBTCDebt()).toString()
    const _liqDebt = _bobColl.mul(price).div(LICR);
    const _delta = (_bobDebt.sub(_liqDebt)).mul(mv._1e18BN).add(_deltaError);
    const _delta2 = toBN(L_EBTCDebt_After).sub(toBN(L_EBTCDebt_Before)).mul(_totalStake).add(await cdpManager.lastEBTCDebtError_Redistribution())
    th.assertIsApproximatelyEqual(_delta2.toString(), _delta.toString())

    // Check that Bob's Cdp and stake remains active with unchanged coll and debt
    const bob_Cdp = await cdpManager.Cdps(_bobCdpId);
    const bob_Debt = bob_Cdp[0].toString()
    const bob_Coll = bob_Cdp[1].toString()
    const bob_Stake = bob_Cdp[2].toString()
    const bob_CdpStatus = bob_Cdp[4].toString()
    const bob_isInSortedCdpsList = await sortedCdps.contains(_bobCdpId)

    th.assertIsApproximatelyEqual(bob_Debt.toString(), '0')
    assert.equal(bob_Coll.toString(), '0')
    assert.equal(bob_Stake.toString(), '0')
    assert.equal(bob_CdpStatus, '3')
    assert.isFalse(bob_isInSortedCdpsList)
  })

  // --- liquidate(), applied to cdp with ICR > 110% that has the lowest ICR ---

  it("liquidate(), with 110% < ICR < TCR: repay the cdp debt entirely", async () => {
    // --- SETUP ---
    // Alice withdraws up to 1500 EBTC of debt, and Dennis up to 150, resulting in ICRs of 266%.
    // Bob withdraws up to 250 EBTC of debt, resulting in ICR of 240%. Bob has lowest ICR.
    await _signer.sendTransaction({ to: alice, value: ethers.utils.parseEther("10000")});
    await _signer.sendTransaction({ to: bob, value: ethers.utils.parseEther("10000")});
    await _signer.sendTransaction({ to: dennis, value: ethers.utils.parseEther("80000")});
    const { collateral: B_coll, totalDebt: B_totalDebt } = await openCdp({ ICR: toBN(dec(240, 16)), extraEBTCAmount: dec(250, 18), extraParams: { from: bob } })
    let _bobCdpId = await sortedCdps.cdpOfOwnerByIndex(bob, 0);
    await openCdp({ ICR: toBN(dec(266, 16)), extraEBTCAmount: B_totalDebt, extraParams: { from: alice } })
    await openCdp({ ICR: toBN(dec(266, 16)), extraEBTCAmount: dec(2000, 18), extraParams: { from: dennis } })

    // --- TEST ---
    // price drops, reducing TCR below 150%
    await priceFeed.setPrice(dec(3000, 13))
    const price = await priceFeed.getPrice()
    const TCR = await th.getTCR(contracts)

    const recoveryMode = await th.checkRecoveryMode(contracts)
    assert.isTrue(recoveryMode)

    // Check Bob's ICR is between 110 and TCR
    const bob_ICR = await cdpManager.getCurrentICR(_bobCdpId, price)
    assert.isTrue(bob_ICR.lt(mv._MCR) && bob_ICR.lt(TCR))

    // Liquidate Bob
    await debtToken.transfer(owner, (await debtToken.balanceOf(dennis)), {from : dennis});
    await debtToken.transfer(owner, (await debtToken.balanceOf(bob)), {from : bob});
    await debtToken.transfer(owner, (await debtToken.balanceOf(alice)), {from : alice});
    await cdpManager.liquidate(_bobCdpId, { from: owner })

    /* Total Pool deposits was 1490 EBTC, Alice sole depositor.
    As liquidated debt (250 EBTC) was completely offset

    Alice's expected compounded deposit: (1490 - 250) = 1240EBTC
    Alice's expected ETH gain:  Bob's liquidated capped coll (minus gas comp), 2.75*0.995 ether
  
    */

    // check Bob’s collateral surplus
    const bob_remainingCollateral = B_coll.sub(B_coll)

    th.assertIsApproximatelyEqual('0', bob_remainingCollateral.toString())
  })

  it("liquidate(), with 100% < ICR < 105%: give incentive over 100 pct", async () => {
    await _signer.sendTransaction({ to: alice, value: ethers.utils.parseEther("10000")});
    await _signer.sendTransaction({ to: bob, value: ethers.utils.parseEther("10000")});
    await _signer.sendTransaction({ to: dennis, value: ethers.utils.parseEther("80000")});
    const { collateral: B_coll, totalDebt: B_totalDebt } = await openCdp(
        { ICR: toBN(dec(205, 16)), extraEBTCAmount: dec(250, 18), extraParams: { from: bob } }
    )
    let _bobCdpId = await sortedCdps.cdpOfOwnerByIndex(bob, 0);
    await openCdp({ ICR: toBN(dec(266, 16)), extraEBTCAmount: B_totalDebt, extraParams: { from: alice } })
    await openCdp(
        { ICR: toBN(dec(266, 16)),
          extraEBTCAmount: dec(2000, 18), extraParams: { from: dennis } }
    )
    // --- TEST ---
    // price drops, reducing TCR below 150%
    await priceFeed.setPrice(dec(3000, 13))
    const price = await priceFeed.getPrice()

    const recoveryMode = await th.checkRecoveryMode(contracts)
    assert.isTrue(recoveryMode)

    // Check Bob's ICR is between 100% and 105%
    const bob_ICR = await cdpManager.getCurrentICR(_bobCdpId, price)
    assert.isTrue(bob_ICR.lt(mv._1e18BN) && bob_ICR.lt(mv._1_5e18BN))

    // Liquidate Bob
    await debtToken.transfer(owner, (await debtToken.balanceOf(dennis)), {from : dennis});
    await debtToken.transfer(owner, (await debtToken.balanceOf(bob)), {from : bob});
    await debtToken.transfer(owner, (await debtToken.balanceOf(alice)), {from : alice});
    await cdpManager.liquidate(_bobCdpId, { from: owner })

    // check Bob’s collateral surplus
    // Bob's leftover is Initial Collateral - (Debt * bob ICR) / price
    const bob_remainingCollateral = B_coll.sub(B_coll)
    // Min between bob bob_remainingCollateral and zero
    const bob_collSurplus = bob_remainingCollateral.gt(th.toBN(0)) ? bob_remainingCollateral : th.toBN(0)
    th.assertIsApproximatelyEqual('0', bob_collSurplus.toString(), 10000)
  })

  it("liquidate(), with ICR < 100% - give away entire collateral as an incentive to liquidator", async () => {
    await _signer.sendTransaction({ to: alice, value: ethers.utils.parseEther("10000")});
    await _signer.sendTransaction({ to: bob, value: ethers.utils.parseEther("10000")});
    await _signer.sendTransaction({ to: dennis, value: ethers.utils.parseEther("80000")});
    const { totalDebt: B_totalDebt } = await openCdp(
        { ICR: toBN(dec(199, 16)), extraEBTCAmount: dec(250, 18), extraParams: { from: bob } }
    )
    let _bobCdpId = await sortedCdps.cdpOfOwnerByIndex(bob, 0);
    await openCdp({ ICR: toBN(dec(266, 16)), extraEBTCAmount: B_totalDebt, extraParams: { from: alice } })
    await openCdp(
        { ICR: toBN(dec(266, 16)),
          extraEBTCAmount: dec(2000, 18), extraParams: { from: dennis } }
    )
    // --- TEST ---
    // price drops, reducing TCR below 150%
    await priceFeed.setPrice(dec(3000, 13))
    const price = await priceFeed.getPrice()

    const recoveryMode = await th.checkRecoveryMode(contracts)
    assert.isTrue(recoveryMode)

    // Check Bob's ICR is below 100%
    const bob_ICR = await cdpManager.getCurrentICR(_bobCdpId, price)
    assert.isTrue(bob_ICR.lt(mv._1e18BN))

    // Liquidate Bob
    await debtToken.transfer(owner, (await debtToken.balanceOf(dennis)), {from : dennis});
    await debtToken.transfer(owner, (await debtToken.balanceOf(bob)), {from : bob});
    await debtToken.transfer(owner, (await debtToken.balanceOf(alice)), {from : alice});
    await cdpManager.liquidate(_bobCdpId, { from: owner })

    // check Bob’s collateral surplus
    // Bob's doesn't have any collateral left as he had ICR < 100% and his collateral was given to liquidator
    assert.equal(await collSurplusPool.getCollateral(owner), 0)
  })

  it("liquidate(), with ICR% = 110 < TCR: repay the cdp debt entirely, collsuprlus present", async () => {
    // --- SETUP ---
    // Alice withdraws up to 1500 EBTC of debt, and Dennis up to 150, resulting in ICRs of 266%.
    // Bob withdraws up to 250 EBTC of debt, resulting in ICR of 220%. Bob has lowest ICR.
    await _signer.sendTransaction({ to: alice, value: ethers.utils.parseEther("10000")});
    await _signer.sendTransaction({ to: bob, value: ethers.utils.parseEther("10000")});
    await _signer.sendTransaction({ to: dennis, value: ethers.utils.parseEther("80000")});
    const { collateral: B_coll, totalDebt: B_totalDebt } = await openCdp({ ICR: toBN(dec(220, 16)), extraEBTCAmount: dec(250, 18), extraParams: { from: bob } })
    let _bobCdpId = await sortedCdps.cdpOfOwnerByIndex(bob, 0);
    await openCdp({ ICR: toBN(dec(266, 16)), extraEBTCAmount: B_totalDebt, extraParams: { from: alice } })
    await openCdp({ ICR: toBN(dec(266, 16)), extraEBTCAmount: dec(2000, 18), extraParams: { from: dennis } })

    // --- TEST ---
    // price drops, reducing TCR below 150%
    await priceFeed.setPrice(dec(3000, 13))
    const price = await priceFeed.getPrice()

    const recoveryMode = await th.checkRecoveryMode(contracts)
    assert.isTrue(recoveryMode)

    // Check Bob's ICR = 110
    const bob_ICR = await cdpManager.getCurrentICR(_bobCdpId, price)
    assert.isTrue(bob_ICR.lt(mv._MCR))

    // Liquidate Bob
    await debtToken.transfer(owner, (await debtToken.balanceOf(dennis)), {from : dennis});
    await debtToken.transfer(owner, (await debtToken.balanceOf(bob)), {from : bob});
    await debtToken.transfer(owner, (await debtToken.balanceOf(alice)), {from : alice});
    await cdpManager.liquidate(_bobCdpId, { from: owner })

    /* (FIXME with new liquidation logiv). Total Pool deposits was 1490 EBTC, Alice sole depositor.
    As liquidated debt (250 EBTC) was completely offset

    Alice's expected compounded deposit: (1490 - 250) = 1240EBTC
    Alice's expected ETH gain:  Bob's liquidated capped coll (minus gas comp), 2.75*0.995 ether

    */

    // check Bob’s collateral surplus
    const bob_remainingCollateral = B_coll.sub(B_coll)
    th.assertIsApproximatelyEqual('0', bob_remainingCollateral)
  })

  it("liquidate(), with  110% < ICR < TCR: removes stake and updates totalStakes", async () => {
    // --- SETUP ---
    // Alice withdraws up to 1500 EBTC of debt, and Dennis up to 150, resulting in ICRs of 266%.
    // Bob withdraws up to 250 EBTC of debt, resulting in ICR of 240%. Bob has lowest ICR.
    await _signer.sendTransaction({ to: alice, value: ethers.utils.parseEther("10000")});
    await _signer.sendTransaction({ to: bob, value: ethers.utils.parseEther("10000")});
    await _signer.sendTransaction({ to: dennis, value: ethers.utils.parseEther("80000")});
    const { collateral: B_coll, totalDebt: B_totalDebt } = await openCdp({ ICR: toBN(dec(240, 16)), extraEBTCAmount: dec(250, 18), extraParams: { from: bob } })
    let _bobCdpId = await sortedCdps.cdpOfOwnerByIndex(bob, 0);
    const { collateral: A_coll } = await openCdp({ ICR: toBN(dec(266, 16)), extraEBTCAmount: B_totalDebt, extraParams: { from: alice } })
    const { collateral: D_coll } = await openCdp({ ICR: toBN(dec(266, 16)), extraEBTCAmount: dec(2000, 18), extraParams: { from: dennis } })

    // --- TEST ---
    // price drops, reducing TCR below 150%
    await priceFeed.setPrice(dec(3000, 13))
    const price = await priceFeed.getPrice()

    const recoveryMode = await th.checkRecoveryMode(contracts)
    assert.isTrue(recoveryMode)

    // check stake and totalStakes before
    const bob_Stake_Before = (await cdpManager.Cdps(_bobCdpId))[2]
    const totalStakes_Before = await cdpManager.totalStakes()

    assert.equal(bob_Stake_Before.toString(), B_coll)
    assert.equal(totalStakes_Before.toString(), A_coll.add(B_coll).add(D_coll))

    // Check Bob's ICR is below 110
    const bob_ICR = await cdpManager.getCurrentICR(_bobCdpId, price)
    assert.isTrue(bob_ICR.lt(mv._MCR) && bob_ICR.lt(await th.getTCR(contracts)))

    // Liquidate Bob
    await debtToken.transfer(owner, (await debtToken.balanceOf(dennis)), {from : dennis});
    await debtToken.transfer(owner, (await debtToken.balanceOf(bob)), {from : bob});
    await debtToken.transfer(owner, (await debtToken.balanceOf(alice)), {from : alice});
    await cdpManager.liquidate(_bobCdpId, { from: owner })

    // check stake and totalStakes after
    const bob_Stake_After = (await cdpManager.Cdps(_bobCdpId))[2]
    const totalStakes_After = await cdpManager.totalStakes()

    assert.equal(bob_Stake_After, 0)
    assert.equal(totalStakes_After.toString(), A_coll.add(D_coll))

    // check Bob’s collateral surplus
    const bob_remainingCollateral = B_coll.sub(B_coll)
    th.assertIsApproximatelyEqual('0', bob_remainingCollateral)
  })

  it("liquidate(), with  110% < ICR < TCR: updates system snapshots", async () => {
    // --- SETUP ---
    // Alice withdraws up to 1500 EBTC of debt, and Dennis up to 150, resulting in ICRs of 266%.
    // Bob withdraws up to 250 EBTC of debt, resulting in ICR of 240%. Bob has lowest ICR.
    await _signer.sendTransaction({ to: alice, value: ethers.utils.parseEther("10000")});
    await _signer.sendTransaction({ to: bob, value: ethers.utils.parseEther("10000")});
    await _signer.sendTransaction({ to: dennis, value: ethers.utils.parseEther("80000")});
    const { totalDebt: B_totalDebt } = await openCdp({ ICR: toBN(dec(240, 16)), extraEBTCAmount: dec(250, 18), extraParams: { from: bob } })
    let _bobCdpId = await sortedCdps.cdpOfOwnerByIndex(bob, 0);
    const { collateral: A_coll } = await openCdp({ ICR: toBN(dec(266, 16)), extraEBTCAmount: B_totalDebt, extraParams: { from: alice } })
    const { collateral: D_coll } = await openCdp({ ICR: toBN(dec(266, 16)), extraEBTCAmount: dec(2000, 18), extraParams: { from: dennis } })

    // --- TEST ---
    // price drops, reducing TCR below 150%
    await priceFeed.setPrice(dec(3000, 13))
    const price = await priceFeed.getPrice()

    const recoveryMode = await th.checkRecoveryMode(contracts)
    assert.isTrue(recoveryMode)

    // check system snapshots before
    const totalStakesSnaphot_before = (await cdpManager.totalStakesSnapshot()).toString()
    const totalCollateralSnapshot_before = (await cdpManager.totalCollateralSnapshot()).toString()

    assert.equal(totalStakesSnaphot_before, '0')
    assert.equal(totalCollateralSnapshot_before, '0')

    // Check Bob's ICR is between 110 and TCR
    const bob_ICR = await cdpManager.getCurrentICR(_bobCdpId, price)
    assert.isTrue(bob_ICR.lt(mv._MCR) && bob_ICR.lt(await th.getTCR(contracts)))

    // Liquidate Bob
    await debtToken.transfer(owner, (await debtToken.balanceOf(dennis)), {from : dennis});
    await debtToken.transfer(owner, (await debtToken.balanceOf(bob)), {from : bob});
    await debtToken.transfer(owner, (await debtToken.balanceOf(alice)), {from : alice});
    await cdpManager.liquidate(_bobCdpId, { from: owner })

    const totalStakesSnaphot_After = (await cdpManager.totalStakesSnapshot())
    const totalCollateralSnapshot_After = (await cdpManager.totalCollateralSnapshot())

    // totalStakesSnapshot should have reduced to 22 ether - the sum of Alice's coll( 20 ether) and Dennis' coll (2 ether )
    assert.equal(totalStakesSnaphot_After.toString(), A_coll.add(D_coll))
    // Total collateral should also reduce, since all liquidated coll has been removed
    assert.equal(totalCollateralSnapshot_After.toString(), A_coll.add(D_coll))
  })

  it("liquidate(), with 110% < ICR < TCR: closes the Cdp", async () => {
    // --- SETUP ---
    // Alice withdraws up to 1500 EBTC of debt, and Dennis up to 150, resulting in ICRs of 266%.
    // Bob withdraws up to 250 EBTC of debt, resulting in ICR of 240%. Bob has lowest ICR.
    await _signer.sendTransaction({ to: alice, value: ethers.utils.parseEther("10000")});
    await _signer.sendTransaction({ to: bob, value: ethers.utils.parseEther("10000")});
    await _signer.sendTransaction({ to: dennis, value: ethers.utils.parseEther("80000")});
    const { collateral: B_coll, totalDebt: B_totalDebt } = await openCdp({ ICR: toBN(dec(240, 16)), extraEBTCAmount: dec(250, 18), extraParams: { from: bob } })
    let _bobCdpId = await sortedCdps.cdpOfOwnerByIndex(bob, 0);
    await openCdp({ ICR: toBN(dec(266, 16)), extraEBTCAmount: B_totalDebt, extraParams: { from: alice } })
    await openCdp({ ICR: toBN(dec(266, 16)), extraEBTCAmount: dec(2000, 18), extraParams: { from: dennis } })

    // --- TEST ---
    // price drops, reducing TCR below 150%
    await priceFeed.setPrice(dec(3000, 13))
    const price = await priceFeed.getPrice()

    const recoveryMode = await th.checkRecoveryMode(contracts)
    assert.isTrue(recoveryMode)

    // Check Bob's Cdp is active
    const bob_CdpStatus_Before = (await cdpManager.Cdps(_bobCdpId))[4]
    const bob_Cdp_isInSortedList_Before = await sortedCdps.contains(_bobCdpId)

    assert.equal(bob_CdpStatus_Before, 1) // status enum element 1 corresponds to "Active"
    assert.isTrue(bob_Cdp_isInSortedList_Before)

    // Check Bob's ICR is between 110 and TCR
    const bob_ICR = await cdpManager.getCurrentICR(_bobCdpId, price)
    assert.isTrue(bob_ICR.lt(mv._MCR) && bob_ICR.lt(await th.getTCR(contracts)))

    // Liquidate Bob
    await debtToken.transfer(owner, (await debtToken.balanceOf(dennis)), {from : dennis});
    await debtToken.transfer(owner, (await debtToken.balanceOf(bob)), {from : bob});
    await debtToken.transfer(owner, (await debtToken.balanceOf(alice)), {from : alice});
    await cdpManager.liquidate(_bobCdpId, { from: owner })

    // Check Bob's Cdp is closed after liquidation
    const bob_CdpStatus_After = (await cdpManager.Cdps(_bobCdpId))[4]
    const bob_Cdp_isInSortedList_After = await sortedCdps.contains(_bobCdpId)

    assert.equal(bob_CdpStatus_After, 3) // status enum element 3 corresponds to "Closed by liquidation"
    assert.isFalse(bob_Cdp_isInSortedList_After)

    // check Bob’s collateral surplus
    const bob_remainingCollateral = B_coll.sub(B_coll)
    th.assertIsApproximatelyEqual('0', bob_remainingCollateral)
  })

  it("liquidate(), with 110% < ICR < TCR: can liquidate cdps out of order", async () => {
    // taking out 1000 EBTC, CR of 200%
    const { totalDebt: A_totalDebt } = await openCdp({ ICR: toBN(dec(200, 16)), extraParams: { from: alice } })
    const { collateral: B_coll, totalDebt: B_totalDebt } = await openCdp({ ICR: toBN(dec(202, 16)), extraParams: { from: bob } })
    const { collateral: C_coll, totalDebt: C_totalDebt } = await openCdp({ ICR: toBN(dec(204, 16)), extraParams: { from: carol } })
    const { collateral: D_coll, totalDebt: D_totalDebt } = await openCdp({ ICR: toBN(dec(206, 16)), extraParams: { from: dennis } })
    let _aliceCdpId = await sortedCdps.cdpOfOwnerByIndex(alice, 0);
    let _bobCdpId = await sortedCdps.cdpOfOwnerByIndex(bob, 0);
    let _carolCdpId = await sortedCdps.cdpOfOwnerByIndex(carol, 0);
    let _dennisCdpId = await sortedCdps.cdpOfOwnerByIndex(dennis, 0);
    await openCdp({ ICR: toBN(dec(240, 16)), extraParams: { from: erin } })
    await openCdp({ ICR: toBN(dec(240, 16)), extraParams: { from: freddy } })

    const totalLiquidatedDebt = A_totalDebt.add(B_totalDebt).add(C_totalDebt).add(D_totalDebt)

    await openCdp({ ICR: toBN(dec(200, 16)), extraEBTCAmount: totalLiquidatedDebt, extraParams: { from: whale } })

    // Price drops 
    await priceFeed.setPrice(dec(3000, 13))
    const price = await priceFeed.getPrice()
    const TCR = await th.getTCR(contracts)
  
    // Check Recovery Mode is active
    assert.isTrue(await th.checkRecoveryMode(contracts))

    // Check cdps A-D are in range 110% < ICR < TCR
    const ICR_A = await cdpManager.getCurrentICR(_aliceCdpId, price)
    const ICR_B = await cdpManager.getCurrentICR(_bobCdpId, price)
    const ICR_C = await cdpManager.getCurrentICR(_carolCdpId, price)
    const ICR_D = await cdpManager.getCurrentICR(_dennisCdpId, price)
    
    assert.isTrue(ICR_A.lt(mv._MCR) && ICR_A.lt(TCR))
    assert.isTrue(ICR_B.lt(mv._MCR) && ICR_B.lt(TCR))
    assert.isTrue(ICR_C.lt(mv._MCR) && ICR_C.lt(TCR))
    assert.isTrue(ICR_D.lt(mv._MCR) && ICR_D.lt(TCR))

    // Cdps are ordered by ICR, low to high: A, B, C, D.

    // Liquidate out of ICR order: D, B, C.  Confirm Recovery Mode is active prior to each.
    await debtToken.transfer(owner, (await debtToken.balanceOf(dennis)), {from : dennis});
    await debtToken.transfer(owner, (await debtToken.balanceOf(bob)), {from : bob});
    await debtToken.transfer(owner, (await debtToken.balanceOf(whale)), {from : whale});
    await debtToken.transfer(owner, (await debtToken.balanceOf(carol)), {from : carol});
    const liquidationTx_D = await cdpManager.liquidate(_dennisCdpId)
  
    assert.isTrue(await th.checkRecoveryMode(contracts))
    const liquidationTx_B = await cdpManager.liquidate(_bobCdpId)

    assert.isTrue(await th.checkRecoveryMode(contracts))
    const liquidationTx_C = await cdpManager.liquidate(_carolCdpId)
    
    // Check transactions all succeeded
    assert.isTrue(liquidationTx_D.receipt.status)
    assert.isTrue(liquidationTx_B.receipt.status)
    assert.isTrue(liquidationTx_C.receipt.status)

    // Confirm cdps D, B, C removed
    assert.isFalse(await sortedCdps.contains(_dennisCdpId))
    assert.isFalse(await sortedCdps.contains(_bobCdpId))
    assert.isFalse(await sortedCdps.contains(_carolCdpId))

    // Confirm cdps have status 'closed by liquidation' (Status enum element idx 3)
    assert.equal((await cdpManager.Cdps(_dennisCdpId))[4], '3')
    assert.equal((await cdpManager.Cdps(_bobCdpId))[4], '3')
    assert.equal((await cdpManager.Cdps(_carolCdpId))[4], '3')

    // check collateral surplus
    const dennis_remainingCollateral = D_coll.sub(D_coll)
    const bob_remainingCollateral = B_coll.sub(B_coll)
    const carol_remainingCollateral = C_coll.sub(C_coll)
    th.assertIsApproximatelyEqual('0', dennis_remainingCollateral.toString())
    th.assertIsApproximatelyEqual('0', bob_remainingCollateral.toString())
    th.assertIsApproximatelyEqual('0', carol_remainingCollateral.toString())
  })


  /* --- liquidate() applied to cdp with ICR > 110% that has the lowest ICR: a non fullfilled liquidation --- */

  it("liquidate(), with ICR > 110%: Cdp is closed", async () => {
    // --- SETUP ---
    // Alice withdraws up to 1500 EBTC of debt, and Dennis up to 150, resulting in ICRs of 266%.
    // Bob withdraws up to 250 EBTC of debt, resulting in ICR of 240%. Bob has lowest ICR.
    await _signer.sendTransaction({ to: alice, value: ethers.utils.parseEther("50000")});
    await _signer.sendTransaction({ to: bob, value: ethers.utils.parseEther("10000")});
    await _signer.sendTransaction({ to: dennis, value: ethers.utils.parseEther("80000")});
    await openCdp({ ICR: toBN(dec(266, 16)), extraEBTCAmount: dec(1500, 18), extraParams: { from: alice } })
    await openCdp({ ICR: toBN(dec(240, 16)), extraEBTCAmount: dec(250, 18), extraParams: { from: bob } })
    await openCdp({ ICR: toBN(dec(266, 16)), extraEBTCAmount: dec(2000, 18), extraParams: { from: dennis } })
    let _bobCdpId = await sortedCdps.cdpOfOwnerByIndex(bob, 0);

    // --- TEST ---
    // price drops, reducing TCR below 150%
    await priceFeed.setPrice(dec(3000, 13))

    const recoveryMode = await th.checkRecoveryMode(contracts)
    assert.isTrue(recoveryMode)

    // Check Bob's Cdp is active
    const bob_CdpStatus_Before = (await cdpManager.Cdps(_bobCdpId))[4]
    const bob_Cdp_isInSortedList_Before = await sortedCdps.contains(_bobCdpId)

    assert.equal(bob_CdpStatus_Before, 1) // status enum element 1 corresponds to "Active"
    assert.isTrue(bob_Cdp_isInSortedList_Before)

    // Try to liquidate Bob
    await debtToken.transfer(owner, (await debtToken.balanceOf(alice)), {from : alice});
    await debtToken.transfer(owner, (await debtToken.balanceOf(bob)), {from : bob});
    await cdpManager.liquidate(_bobCdpId, { from: owner })

    /* Since the pool only contains 100 EBTC, and Bob's pre-liquidation debt was 250 EBTC,
    expect Bob's cdp to remain untouched, and remain active after liquidation */

    const bob_CdpStatus_After = (await cdpManager.Cdps(_bobCdpId))[4]
    const bob_Cdp_isInSortedList_After = await sortedCdps.contains(_bobCdpId)

    assert.equal(bob_CdpStatus_After, 3) // status enum element 3 corresponds to "closed"
    assert.isFalse(bob_Cdp_isInSortedList_After)
  })

  it("liquidate(), with ICR > 110%: Cdp not in CdpOwners array any more", async () => {
    // --- SETUP ---
    // Alice withdraws up to 1500 EBTC of debt, and Dennis up to 150, resulting in ICRs of 266%.
    // Bob withdraws up to 250 EBTC of debt, resulting in ICR of 240%. Bob has lowest ICR.
    await _signer.sendTransaction({ to: alice, value: ethers.utils.parseEther("50000")});
    await _signer.sendTransaction({ to: bob, value: ethers.utils.parseEther("10000")});
    await _signer.sendTransaction({ to: dennis, value: ethers.utils.parseEther("80000")});
    await openCdp({ ICR: toBN(dec(266, 16)), extraEBTCAmount: dec(1500, 18), extraParams: { from: alice } })
    await openCdp({ ICR: toBN(dec(240, 16)), extraEBTCAmount: dec(250, 18), extraParams: { from: bob } })
    await openCdp({ ICR: toBN(dec(266, 16)), extraEBTCAmount: dec(2000, 18), extraParams: { from: dennis } })
    let _bobCdpId = await sortedCdps.cdpOfOwnerByIndex(bob, 0);

    // --- TEST ---
    // price drops to 1ETH:100EBTC, reducing TCR below 150%
    await priceFeed.setPrice(dec(3000, 13))

    const recoveryMode = await th.checkRecoveryMode(contracts)
    assert.isTrue(recoveryMode)

    // Check Bob's Cdp is active
    const bob_CdpStatus_Before = (await cdpManager.Cdps(_bobCdpId))[4]
    const bob_Cdp_isInSortedList_Before = await sortedCdps.contains(_bobCdpId)

    assert.equal(bob_CdpStatus_Before, 1) // status enum element 1 corresponds to "Active"
    assert.isTrue(bob_Cdp_isInSortedList_Before)

    // Try to liquidate Bob
    await debtToken.transfer(owner, (await debtToken.balanceOf(alice)), {from : alice});
    await debtToken.transfer(owner, (await debtToken.balanceOf(bob)), {from : bob});
    await cdpManager.liquidate(_bobCdpId, { from: owner })

    /* (FIXME with new liquidation logic) the liquidator only contains 100 EBTC, and Bob's pre-liquidation debt was 250 EBTC, 
    expect Bob's cdp to only be partially repaid, and remain active after liquidation */

    // Check Bob is in Cdp owners array
    const arrayLength = (await cdpManager.getCdpIdsCount()).toNumber()
    let addressFound = false;
    let addressIdx = 0;

    for (let i = 0; i < arrayLength; i++) {
      const address = (await cdpManager.CdpIds(i)).toString()
      if (address == _bobCdpId) {
        addressFound = true
        addressIdx = i
      }
    }

    assert.isFalse(addressFound);

    // Check CdpOwners idx on cdp struct == idx of address found in CdpOwners array
//    const idxOnStruct = (await cdpManager.Cdps(_bobCdpId))[4].toString()
//    assert.equal(addressIdx.toString(), idxOnStruct)
  })

  it("liquidate(), with ICR > 110%: nothing happens", async () => {
    // --- SETUP ---
    // Alice withdraws up to 1500 EBTC of debt, and Dennis up to 150, resulting in ICRs of 266%.
    // Bob withdraws up to 250 EBTC of debt, resulting in ICR of 240%. Bob has lowest ICR.
    await _signer.sendTransaction({ to: alice, value: ethers.utils.parseEther("50000")});
    await _signer.sendTransaction({ to: dennis, value: ethers.utils.parseEther("80000")});
    const { collateral: A_coll } = await openCdp({ ICR: toBN(dec(266, 16)), extraEBTCAmount: dec(1500, 18), extraParams: { from: alice } })
    await openCdp({ ICR: toBN(dec(240, 16)), extraEBTCAmount: dec(250, 18), extraParams: { from: bob } })
    let _bobCdpId = await sortedCdps.cdpOfOwnerByIndex(bob, 0);
    const { collateral: D_coll } = await openCdp({ ICR: toBN(dec(266, 16)), extraEBTCAmount: dec(2000, 18), extraParams: { from: dennis } })

    // --- TEST ---
    // price drops, reducing TCR below 150%
    await priceFeed.setPrice(dec(3000, 13))

    const recoveryMode = await th.checkRecoveryMode(contracts)
    assert.isTrue(recoveryMode)

    // Try to liquidate Bob
    await debtToken.transfer(owner, (await debtToken.balanceOf(alice)), {from : alice});
    await debtToken.transfer(owner, (await debtToken.balanceOf(bob)), {from : bob});
    await cdpManager.liquidate(_bobCdpId, { from: owner })

    /*  (FIXME with new liquidation logic) Since Bob's debt (250 EBTC) is larger than all EBTC in liquidator, Liquidation won’t happen

    After liquidation, totalStakes snapshot should equal Alice's stake (20 ether) + Dennis stake (2 ether) = 22 ether.

    Since there has been no redistribution, the totalCollateral snapshot should equal the totalStakes snapshot: 22 ether.

    Bob's new coll and stake should remain the same, and the updated totalStakes should still equal 25 ether.
    */
    const bob_Cdp = await cdpManager.Cdps(_bobCdpId)
    const bob_DebtAfter = bob_Cdp[0].toString()
    const bob_CollAfter = bob_Cdp[1].toString()
    const bob_StakeAfter = bob_Cdp[2].toString()

    th.assertIsApproximatelyEqual(bob_DebtAfter, '0')
    assert.equal(bob_CollAfter.toString(), '0')
    assert.equal(bob_StakeAfter.toString(), '0')

    const totalStakes_After = (await cdpManager.totalStakes()).toString()
    assert.equal(totalStakes_After.toString(), A_coll.add(toBN('0')).add(D_coll))
  })

  it("liquidate(), with ICR > 110%: updates system shapshots", async () => {
    // --- SETUP ---
    // Alice withdraws up to 1500 EBTC of debt, and Dennis up to 150, resulting in ICRs of 266%.
    // Bob withdraws up to 250 EBTC of debt, resulting in ICR of 240%. Bob has lowest ICR.
    await _signer.sendTransaction({ to: alice, value: ethers.utils.parseEther("50000")});
    await _signer.sendTransaction({ to: bob, value: ethers.utils.parseEther("10000")});
    await _signer.sendTransaction({ to: dennis, value: ethers.utils.parseEther("80000")});
    await openCdp({ ICR: toBN(dec(266, 16)), extraEBTCAmount: dec(1500, 18), extraParams: { from: alice } })
    await openCdp({ ICR: toBN(dec(240, 16)), extraEBTCAmount: dec(250, 18), extraParams: { from: bob } })
    let _bobCdpId = await sortedCdps.cdpOfOwnerByIndex(bob, 0);
    await openCdp({ ICR: toBN(dec(266, 16)), extraEBTCAmount: dec(2000, 18), extraParams: { from: dennis } })

    // --- TEST ---
    // price drops, reducing TCR below 150%
    await priceFeed.setPrice(dec(3000, 13))

    const recoveryMode = await th.checkRecoveryMode(contracts)
    assert.isTrue(recoveryMode)

    // Check snapshots before
    const totalStakesSnaphot_Before = (await cdpManager.totalStakesSnapshot()).toString()
    const totalCollateralSnapshot_Before = (await cdpManager.totalCollateralSnapshot()).toString()

    assert.equal(totalStakesSnaphot_Before, 0)
    assert.equal(totalCollateralSnapshot_Before, 0)

    await debtToken.transfer(owner, (await debtToken.balanceOf(alice)), {from : alice});
    await debtToken.transfer(owner, (await debtToken.balanceOf(bob)), {from : bob});
    await cdpManager.liquidate(_bobCdpId, { from: owner })

    /* After liquidation, totalStakes snapshot should still equal the total stake: 25 ether

    Since there has been no redistribution, the totalCollateral snapshot should equal the totalStakes snapshot: 25 ether.*/

    const totalStakesSnaphot_After = (await cdpManager.totalStakesSnapshot()).toString()
    const totalCollateralSnapshot_After = (await cdpManager.totalCollateralSnapshot()).toString()

    assert.isTrue(toBN(totalStakesSnaphot_After).gt(toBN(totalStakesSnaphot_Before)))
    assert.isTrue(toBN(totalCollateralSnapshot_After).gt(toBN(totalCollateralSnapshot_Before)))
  })

  it("liquidate(), with ICR > 110%: causes correct debt repaid and ETH gain to liquidator, and doesn't redistribute to active cdps", async () => {
    // --- SETUP ---
    // Alice withdraws up to 1500 EBTC of debt, and Dennis up to 150, resulting in ICRs of 266%.
    // Bob withdraws up to 250 EBTC of debt, resulting in ICR of 240%. Bob has lowest ICR.})
    await _signer.sendTransaction({ to: alice, value: ethers.utils.parseEther("50000")});
    await _signer.sendTransaction({ to: bob, value: ethers.utils.parseEther("10000")});
    await _signer.sendTransaction({ to: dennis, value: ethers.utils.parseEther("80000")});
    await openCdp({ ICR: toBN(dec(266, 16)), extraEBTCAmount: dec(1500, 18), extraParams: { from: alice } })
    await openCdp({ ICR: toBN(dec(240, 16)), extraEBTCAmount: dec(250, 18), extraParams: { from: bob } })
    let _bobCdpId = await sortedCdps.cdpOfOwnerByIndex(bob, 0);
    await openCdp({ ICR: toBN(dec(266, 16)), extraEBTCAmount: dec(2000, 18), extraParams: { from: dennis } })

    // --- TEST ---
    // price drops, reducing TCR below 150%
    let _newPrice = dec(3000, 13)
    await priceFeed.setPrice(_newPrice)

    const recoveryMode = await th.checkRecoveryMode(contracts)
    assert.isTrue(recoveryMode)

    let _bobDebtAndColl = await cdpManager.getEntireDebtAndColl(_bobCdpId);
    let _bobDebt = _bobDebtAndColl[0];
    let _bobColl = _bobDebtAndColl[1];
	
    await debtToken.transfer(owner, (await debtToken.balanceOf(alice)), {from : alice});
    await debtToken.transfer(owner, (await debtToken.balanceOf(bob)), {from : bob});
    const L_EBTCDebt_Before = (await cdpManager.L_EBTCDebt()).toString()
    const _deltaError = await cdpManager.lastEBTCDebtError_Redistribution();
    await cdpManager.liquidate(_bobCdpId, { from: owner })

    /* For this Recovery Mode test case with ICR > 110%, there should be no redistribution of remainder to active Cdps. 
    Redistribution rewards-per-unit-staked should be zero. */
    const _totalStake = await cdpManager.totalStakes();
    const L_EBTCDebt_After = (await cdpManager.L_EBTCDebt()).toString()
    const _liqDebt = _bobColl.mul(toBN(_newPrice)).div(LICR);
    const _delta = (_bobDebt.sub(_liqDebt)).mul(mv._1e18BN).add(_deltaError);
    const _delta2 = toBN(L_EBTCDebt_After).sub(toBN(L_EBTCDebt_Before)).mul(_totalStake).add(await cdpManager.lastEBTCDebtError_Redistribution())
    th.assertIsApproximatelyEqual(_delta2.toString(), _delta.toString())
  })

  it("liquidate(), with ICR > 110%: ICR of non liquidated cdp does not change", async () => {
    // --- SETUP ---
    // Alice withdraws up to 1500 EBTC of debt, and Dennis up to 150, resulting in ICRs of 266%.
    // Bob withdraws up to 250 EBTC of debt, resulting in ICR of 240%. Bob has lowest ICR.
    // Carol withdraws up to debt of 240 EBTC, -> ICR of 250%.
    await _signer.sendTransaction({ to: alice, value: ethers.utils.parseEther("50000")});
    await openCdp({ ICR: toBN(dec(266, 16)), extraEBTCAmount: dec(1500, 18), extraParams: { from: alice } })
    await _signer.sendTransaction({ to: bob, value: ethers.utils.parseEther("10000")});
    await openCdp({ ICR: toBN(dec(240, 16)), extraEBTCAmount: dec(250, 18), extraParams: { from: bob } })
    let _bobCdpId = await sortedCdps.cdpOfOwnerByIndex(bob, 0);
    await _signer.sendTransaction({ to: dennis, value: ethers.utils.parseEther("90000")});
    await openCdp({ ICR: toBN(dec(266, 16)), extraEBTCAmount: dec(2000, 18), extraParams: { from: dennis } })
    await _signer.sendTransaction({ to: carol, value: ethers.utils.parseEther("10000")});
    await openCdp({ ICR: toBN(dec(250, 16)), extraEBTCAmount: dec(240, 18), extraParams: { from: carol } })
    let _carolCdpId = await sortedCdps.cdpOfOwnerByIndex(carol, 0);
    let _carolDebtAndCollOriginal = await cdpManager.getEntireDebtAndColl(_carolCdpId);
    let _carolDebtOriginal = _carolDebtAndCollOriginal[0];

    // --- TEST ---
    // price drops, reducing TCR below 150%
    await priceFeed.setPrice(dec(3000, 13))
    const price = await priceFeed.getPrice()

    const bob_ICR_Before = (await cdpManager.getCurrentICR(_bobCdpId, price)).toString()
    const carol_ICR_Before = (await cdpManager.getCurrentICR(_carolCdpId, price)).toString()

    assert.isTrue(await th.checkRecoveryMode(contracts))

    const bob_Coll_Before = (await cdpManager.Cdps(_bobCdpId))[1]
    const bob_Debt_Before = (await cdpManager.Cdps(_bobCdpId))[0]

    // confirm Bob is last cdp in list, and has >110% ICR
    assert.equal((await sortedCdps.getLast()).toString(), _bobCdpId)
    assert.isTrue((await cdpManager.getCurrentICR(_bobCdpId, price)).lt(mv._MCR))

    await debtToken.transfer(owner, toBN((await debtToken.balanceOf(alice)).toString()).sub(toBN(dec(50, 18))), {from : alice});
    await debtToken.transfer(owner, (await debtToken.balanceOf(dennis)), {from : dennis});
    await cdpManager.liquidate(_bobCdpId, { from: owner })

    // Check Bob liquidated
    assert.isFalse(await sortedCdps.contains(_bobCdpId))

    // Check Bob's collateral and debt remains the same
    const bob_Coll_After = (await cdpManager.Cdps(_bobCdpId))[1]
    const bob_Debt_After = (await cdpManager.Cdps(_bobCdpId))[0]
    assert.isTrue(bob_Coll_After.lt(bob_Coll_Before))
    assert.isTrue(bob_Debt_After.lt(bob_Debt_Before))

//    const bob_ICR_After = (await cdpManager.getCurrentICR(_bobCdpId, price)).toString()

    // check Bob's ICR has not changed
//    assert.equal(bob_ICR_After, bob_ICR_Before)


    // to compensate borrowing fees
//    await ebtcToken.transfer(bob, dec(100, 18), { from: alice })

    await priceFeed.setPrice(dec(3000, 13))
    assert.isFalse(await sortedCdps.contains(_bobCdpId))

    assert.isTrue(await th.checkRecoveryMode(contracts))

    // Confirm Carol is last cdp in list, and has >110% ICR
    assert.equal((await sortedCdps.getLast()), _carolCdpId)
    assert.isTrue((await cdpManager.getCurrentICR(_carolCdpId, price)).lt(mv._MCR))

    // get total debt with redistributed
    let _carolDebtAndColl = await cdpManager.getEntireDebtAndColl(_carolCdpId);
    let _carolDebt = _carolDebtAndColl[0];
    let _carolColl = _carolDebtAndColl[1];

    // L2: Try to liquidate Carol. Nothing happens
    await debtToken.transfer(owner, (await debtToken.balanceOf(alice)), {from : alice});
    await debtToken.transfer(owner, (await debtToken.balanceOf(carol)), {from : carol});
    const L_EBTCDebt_Before = (await cdpManager.L_EBTCDebt()).toString()
    const _deltaError = await cdpManager.lastEBTCDebtError_Redistribution();
    await cdpManager.liquidate(_carolCdpId)
    // Check Carol's collateral and debt remains the same
//    const carol_Coll_After = (await cdpManager.Cdps(_carolCdpId))[1]
//    const carol_Debt_After = (await cdpManager.Cdps(_carolCdpId))[0]
//    assert.isTrue(carol_Coll_After.eq(carol_Coll_Before))
//    assert.isTrue(carol_Debt_After.eq(carol_Debt_Before))

//    const carol_ICR_After = (await cdpManager.getCurrentICR(_carolCdpId, price)).toString()

    // check Carol's ICR has not changed
//    assert.equal(carol_ICR_After, carol_ICR_Before)

    //Confirm liquidations have led to some debt redistributions to cdps
    const _totalStake = await cdpManager.totalStakes();
    const L_EBTCDebt_After = (await cdpManager.L_EBTCDebt()).toString()
    const _liqDebt = _carolColl.mul(price).div(LICR);
    const _delta = (_carolDebt.sub(_liqDebt)).mul(mv._1e18BN).add(_deltaError);
    const _delta2 = toBN(L_EBTCDebt_After).sub(toBN(L_EBTCDebt_Before)).mul(_totalStake).add(await cdpManager.lastEBTCDebtError_Redistribution())
    th.assertIsApproximatelyEqual(_delta2.toString(), _delta.toString())
  })

  it("liquidate() with ICR > 110%: total liquidated coll and debt is correct", async () => {
    // Whale provides 50 EBTC to the SP
    await openCdp({ ICR: toBN(dec(300, 16)), extraEBTCAmount: dec(1, 17), extraParams: { from: whale } })

    await openCdp({ ICR: toBN(dec(200, 16)), extraParams: { from: alice } })
    let _aliceCdpId = await sortedCdps.cdpOfOwnerByIndex(alice, 0);
    await openCdp({ ICR: toBN(dec(202, 16)), extraParams: { from: bob } })
    await openCdp({ ICR: toBN(dec(204, 16)), extraParams: { from: carol } })
    await openCdp({ ICR: toBN(dec(206, 16)), extraParams: { from: dennis } })
    await openCdp({ ICR: toBN(dec(208, 16)), extraParams: { from: erin } })

    // Price drops
    await priceFeed.setPrice(dec(3000, 13))
    const price = await priceFeed.getPrice()

    // Check Recovery Mode is active
    assert.isTrue(await th.checkRecoveryMode(contracts))

    // Check C is in range 110% > ICR
    const ICR_A = await cdpManager.getCurrentICR(_aliceCdpId, price)
    assert.isTrue(ICR_A.lt(mv._MCR) && ICR_A.lt(await th.getTCR(contracts)))

    const entireSystemCollBefore = await cdpManager.getEntireSystemColl()
    const entireSystemDebtBefore = await cdpManager.getSystemDebt()

    await debtToken.transfer(owner, (await debtToken.balanceOf(alice)), {from : alice});
    await debtToken.transfer(owner, (await debtToken.balanceOf(whale)), {from : whale});
    await cdpManager.liquidate(_aliceCdpId, { from: owner })

    // Expect system debt and system coll not reduced
    const entireSystemCollAfter = await cdpManager.getEntireSystemColl()
    const entireSystemDebtAfter = await cdpManager.getSystemDebt()

    const changeInEntireSystemColl = entireSystemCollBefore.sub(entireSystemCollAfter)
    const changeInEntireSystemDebt = entireSystemDebtBefore.sub(entireSystemDebtAfter)

    assert.isTrue(changeInEntireSystemColl.gt(toBN('0')))
    assert.isTrue(changeInEntireSystemDebt.gt(toBN('0')))
  })

  // --- 

  it("liquidate(): Doesn't liquidate undercollateralized cdp if it is the only cdp in the system", async () => {
    // Alice creates a single cdp with 0.62 ETH and a debt of 62 EBTC, and provides 10 EBTC to SP
    await openCdp({ ICR: toBN(dec(200, 16)), extraParams: { from: alice } })
    let _aliceCdpId = await sortedCdps.cdpOfOwnerByIndex(alice, 0);

    assert.isFalse(await th.checkRecoveryMode(contracts))

    await priceFeed.setPrice(dec(3920, 13))
    const price = await priceFeed.getPrice()

    assert.isTrue(await th.checkRecoveryMode(contracts))

    const alice_ICR = (await cdpManager.getCurrentICR(_aliceCdpId, price)).toString()
    assert.equal(alice_ICR, '1055465805061927840')

    const activeCdpsCount_Before = await cdpManager.getCdpIdsCount()

    assert.equal(activeCdpsCount_Before, 1)

    // Try to liquidate the cdp
    await assertRevert(cdpManager.liquidate(_aliceCdpId, { from: owner }), "CdpManager: nothing to liquidate")

    // Check Alice's cdp has not been removed
    const activeCdpsCount_After = await cdpManager.getCdpIdsCount()
    assert.equal(activeCdpsCount_After, 1)

    const alice_isInSortedList = await sortedCdps.contains(_aliceCdpId)
    assert.isTrue(alice_isInSortedList)
  })

  it("liquidate(): Liquidates undercollateralized cdp if there are two cdps in the system", async () => {
    await openCdp({ ICR: toBN(dec(200, 16)), extraParams: { from: bob } })
    let _bobCdpId = await sortedCdps.cdpOfOwnerByIndex(bob, 0);

    // Alice creates a single cdp with 0.62 ETH and a debt of 62 EBTC, and provides 10 EBTC to SP
    await openCdp({ ICR: toBN(dec(200, 16)), extraParams: { from: alice } })
    let _aliceCdpId = await sortedCdps.cdpOfOwnerByIndex(alice, 0);

    assert.isFalse(await th.checkRecoveryMode(contracts))

    // Set ETH:USD price to 105
    await priceFeed.setPrice(dec(3920, 13))
    const price = await priceFeed.getPrice()

    assert.isTrue(await th.checkRecoveryMode(contracts))

    const alice_ICR = (await cdpManager.getCurrentICR(_aliceCdpId, price)).toString()
    assert.equal(alice_ICR, '1055465805061927840')

    const activeCdpsCount_Before = await cdpManager.getCdpIdsCount()

    assert.equal(activeCdpsCount_Before, 2)

    // Liquidate the cdp
    await debtToken.transfer(owner, (await debtToken.balanceOf(alice)), {from : alice});
    await debtToken.transfer(owner, (await debtToken.balanceOf(bob)), {from : bob});
    await debtToken.transfer(owner, (await debtToken.balanceOf(carol)), {from : carol});
    await cdpManager.liquidate(_aliceCdpId, { from: owner })

    // Check Alice's cdp is removed, and bob remains
    const activeCdpsCount_After = await cdpManager.getCdpIdsCount()
    assert.equal(activeCdpsCount_After, 1)

    const alice_isInSortedList = await sortedCdps.contains(_aliceCdpId)
    assert.isFalse(alice_isInSortedList)

    const bob_isInSortedList = await sortedCdps.contains(_bobCdpId)
    assert.isTrue(bob_isInSortedList)
  })

  it("liquidate(): does nothing if cdp has >= 110% ICR", async () => {
    await openCdp({ ICR: toBN(dec(400, 16)), extraParams: { from: alice } })
    let _aliceCdpId = await sortedCdps.cdpOfOwnerByIndex(alice, 0);
    await openCdp({ ICR: toBN(dec(220, 16)), extraParams: { from: bob } })
    let _bobCdpId = await sortedCdps.cdpOfOwnerByIndex(bob, 0);
    await openCdp({ ICR: toBN(dec(266, 16)), extraParams: { from: carol } })
    let _carolCdpId = await sortedCdps.cdpOfOwnerByIndex(carol, 0);

    await priceFeed.setPrice(dec(3000, 13))
    const price = await priceFeed.getPrice()

    const TCR_Before = (await th.getTCR(contracts)).toString()
    const listSize_Before = (await sortedCdps.getSize()).toString()

    // Confirm Recovery Mode
    assert.isTrue(await th.checkRecoveryMode(contracts))

    // Check Bob's ICR < 110%
    const bob_ICR = await cdpManager.getCurrentICR(_bobCdpId, price)
    assert.isTrue(bob_ICR.lte(mv._MCR))

    await debtToken.transfer(owner, (await debtToken.balanceOf(alice)), {from : alice});
    await debtToken.transfer(owner, (await debtToken.balanceOf(bob)), {from : bob});
    await debtToken.transfer(owner, (await debtToken.balanceOf(carol)), {from : carol});
    await cdpManager.liquidate(_bobCdpId, {from: owner})

    // check A, B, C remain active
    assert.isFalse((await sortedCdps.contains(_bobCdpId)))
    assert.isTrue((await sortedCdps.contains(_aliceCdpId)))
    assert.isTrue((await sortedCdps.contains(_carolCdpId)))

    const TCR_After = (await th.getTCR(contracts)).toString()
    const listSize_After = (await sortedCdps.getSize()).toString()

    // Check TCR and list size have not changed
    assert.isTrue(toBN(TCR_Before.toString()).lt(toBN(TCR_After.toString())))
    assert.isTrue(toBN(listSize_Before.toString()).gt(toBN(listSize_After.toString())))
  })

  it("liquidate(): does nothing if cdp ICR >= TCR, and liquidator covers cdp's debt", async () => { 
    await openCdp({ ICR: toBN(dec(166, 16)), extraParams: { from: A } })
    await openCdp({ ICR: toBN(dec(154, 16)), extraParams: { from: B } })
    await openCdp({ ICR: toBN(dec(142, 16)), extraParams: { from: C } })
    let _aCdpId = await sortedCdps.cdpOfOwnerByIndex(A, 0);
    let _bCdpId = await sortedCdps.cdpOfOwnerByIndex(B, 0);
    let _cCdpId = await sortedCdps.cdpOfOwnerByIndex(C, 0);

    await priceFeed.setPrice(dec(5000, 13))
    const price = await priceFeed.getPrice()
    assert.isTrue(await th.checkRecoveryMode(contracts))

    const TCR = await th.getTCR(contracts)

    const ICR_A = await cdpManager.getCurrentICR(_aCdpId, price)
    const ICR_C = await cdpManager.getCurrentICR(_cCdpId, price)

    assert.isTrue(ICR_A.gt(TCR))
    // Try to liquidate A
    //await assertRevert(cdpManager.liquidate(_aCdpId), "CdpManager: nothing to liquidate")

    // Check liquidation of A does nothing - cdp remains in system
    assert.isTrue(await sortedCdps.contains(_aCdpId))
    assert.equal(await cdpManager.getCdpStatus(_aCdpId), 1) // Status 1 -> active

    // Check C, with ICR < TCR, can be liquidated
    assert.isTrue(ICR_C.lt(TCR))
    await debtToken.transfer(owner, (await debtToken.balanceOf(A)), {from : A});
    await debtToken.transfer(owner, (await debtToken.balanceOf(B)), {from : B});
    await debtToken.transfer(owner, (await debtToken.balanceOf(C)), {from : C});
    const liqTxC = await cdpManager.liquidate(_cCdpId, {from: owner})
    assert.isTrue(liqTxC.receipt.status)

    assert.isFalse(await sortedCdps.contains(_cCdpId))
    assert.equal(await cdpManager.getCdpStatus(_cCdpId), 3) // Status liquidated
  })

  it("liquidate(): reverts if cdp is non-existent", async () => {
    await openCdp({ ICR: toBN(dec(200, 16)), extraParams: { from: alice } })
    await openCdp({ ICR: toBN(dec(133, 16)), extraParams: { from: bob } })

    await priceFeed.setPrice(dec(3714, 13))

    // Confirm Recovery Mode
    assert.isTrue(await th.checkRecoveryMode(contracts))

    // Check Carol does not have an existing cdp
    assert.equal(await cdpManager.getCdpStatus(carol), 0)
    assert.isFalse(await sortedCdps.contains(carol))

    try {
      await cdpManager.liquidate(carol)

      assert.isFalse(txCarol.receipt.status)
    } catch (err) {
      assert.include(err.message, "revert")
    }
  })

  it("liquidate(): reverts if cdp has been closed", async () => {
    await openCdp({ ICR: toBN(dec(200, 16)), extraParams: { from: alice } })
    await openCdp({ ICR: toBN(dec(133, 16)), extraParams: { from: bob } })
    await openCdp({ ICR: toBN(dec(133, 16)), extraParams: { from: carol } })
    let _carolCdpId = await sortedCdps.cdpOfOwnerByIndex(carol, 0);

    assert.isTrue(await sortedCdps.contains(_carolCdpId))

    // Price drops, Carol ICR falls below MCR
    await priceFeed.setPrice(dec(3714, 13))

    // Confirm Recovery Mode
    assert.isTrue(await th.checkRecoveryMode(contracts))

    // Carol liquidated, and her cdp is closed
    await debtToken.transfer(owner, (await debtToken.balanceOf(alice)), {from : alice});
    await debtToken.transfer(owner, (await debtToken.balanceOf(bob)), {from : bob});
    await debtToken.transfer(owner, (await debtToken.balanceOf(carol)), {from : carol});
    const txCarol_L1 = await cdpManager.liquidate(_carolCdpId, {from: owner})
    assert.isTrue(txCarol_L1.receipt.status)

    // Check Carol's cdp is closed by liquidation
    assert.isFalse(await sortedCdps.contains(_carolCdpId))
    assert.equal(await cdpManager.getCdpStatus(_carolCdpId), 3)

    try {
      await cdpManager.liquidate(_carolCdpId)
    } catch (err) {
      assert.include(err.message, "revert")
    }
  })

  it("liquidate(): liquidates based on entire/collateral debt (including pending rewards), not raw collateral/debt", async () => {
    await openCdp({ ICR: toBN(dec(520, 16)), extraParams: { from: alice } })
    await openCdp({ ICR: toBN(dec(220, 16)), extraParams: { from: bob } })
    await openCdp({ ICR: toBN(dec(200, 16)), extraParams: { from: carol } })
    let _aliceCdpId = await sortedCdps.cdpOfOwnerByIndex(alice, 0);
    let _bobCdpId = await sortedCdps.cdpOfOwnerByIndex(bob, 0);
    let _carolCdpId = await sortedCdps.cdpOfOwnerByIndex(carol, 0);

    // Defaulter opens with 60 EBTC, 0.6 ETH
    await openCdp({ ICR: toBN(dec(200, 16)), extraParams: { from: defaulter_1 } })
    let _defaulter1CdpId = await sortedCdps.cdpOfOwnerByIndex(defaulter_1, 0);

    // Price drops
    await priceFeed.setPrice(dec(3000, 13))
    const price = await priceFeed.getPrice()

    // Confirm Recovery Mode
    assert.isTrue(await th.checkRecoveryMode(contracts))

    const alice_ICR_Before = await cdpManager.getCurrentICR(_aliceCdpId, price)
    const bob_ICR_Before = await cdpManager.getCurrentICR(_bobCdpId, price)
    const carol_ICR_Before = await cdpManager.getCurrentICR(_carolCdpId, price)

    /* Before liquidation: 
    Alice ICR: = (1 * 100 / 50) = 200%
    Bob ICR: (1 * 100 / 90.5) = 110.5%
    Carol ICR: (1 * 100 / 100 ) =  100%

    Therefore Alice and Bob above the MCR, Carol is below */
    assert.isTrue(alice_ICR_Before.gte(mv._MCR))
    assert.isTrue(bob_ICR_Before.lte(mv._MCR))
    assert.isTrue(carol_ICR_Before.lte(mv._MCR))

    // Liquidate defaulter. 30 EBTC and 0.3 ETH is distributed uniformly between A, B and C. Each receive 10 EBTC, 0.1 ETH
    await debtToken.transfer(owner, (await debtToken.balanceOf(defaulter_1)), {from : defaulter_1});
    await debtToken.transfer(owner, (await debtToken.balanceOf(alice)), {from : alice});
    await debtToken.transfer(owner, (await debtToken.balanceOf(bob)), {from : bob});
    await debtToken.transfer(owner, (await debtToken.balanceOf(carol)), {from : carol});
    await cdpManager.liquidate(_defaulter1CdpId)

    const alice_ICR_After = await cdpManager.getCurrentICR(_aliceCdpId, price)
    const bob_ICR_After = await cdpManager.getCurrentICR(_bobCdpId, price)
    const carol_ICR_After = await cdpManager.getCurrentICR(_carolCdpId, price)

    /* After liquidation: 

    Alice ICR: (1.1 * 100 / 60) = 183.33%
    Bob ICR:(1.1 * 100 / 100.5) =  109.45%
    Carol ICR: (1.1 * 100 ) 100%

    Check Alice is above MCR, Bob below, Carol below. */
    assert.isTrue(alice_ICR_After.gte(mv._MCR))
    // assert.isTrue(bob_ICR_After.lte(mv._MCR))
    assert.isTrue(carol_ICR_After.lte(mv._MCR))

    /* Though Bob's true ICR (including pending rewards) is below the MCR, 
    check that Bob's raw coll and debt has not changed, and that his "raw" ICR is above the MCR */
    const bob_Coll = (await cdpManager.Cdps(_bobCdpId))[1]
    const bob_Debt = (await cdpManager.Cdps(_bobCdpId))[0]

    const bob_rawICR = bob_Coll.mul(th.toBN(dec(100, 18))).div(bob_Debt)
    assert.isTrue(bob_rawICR.gte(mv._MCR))

    //liquidate A, B, C
    assert.isTrue(await th.checkRecoveryMode(contracts))
    await assertRevert(cdpManager.liquidate(_aliceCdpId), "CdpManager: ICR is not below liquidation threshold in current mode")
    assert.isTrue(await th.checkRecoveryMode(contracts))
    await cdpManager.liquidate(_bobCdpId, {from: owner})
    assert.isTrue(await th.checkRecoveryMode(contracts))
    await cdpManager.liquidate(_carolCdpId, {from: owner})

    /*  Since there is 0 EBTC in the liquidator, A, with ICR >110%, should stay active.
    Check Alice stays active, Carol gets liquidated, and Bob gets liquidated 
    (because his pending rewards bring his ICR < MCR) */
    assert.isTrue(await sortedCdps.contains(_aliceCdpId))
    assert.isFalse(await sortedCdps.contains(_bobCdpId))
    assert.isFalse(await sortedCdps.contains(_carolCdpId))

    // check cdp statuses - A active (1), B and C liquidated (3)
    assert.equal((await cdpManager.Cdps(_aliceCdpId))[4].toString(), '1')
    assert.equal((await cdpManager.Cdps(_bobCdpId))[4].toString(), '3')
    assert.equal((await cdpManager.Cdps(_carolCdpId))[4].toString(), '3')
  })

  it("liquidate(): does not affect address that has no cdp", async () => {
    const { collateral: C_coll, totalDebt: C_totalDebt } = await openCdp({ ICR: toBN(dec(200, 16)), extraParams: { from: carol } })
    const spDeposit = C_totalDebt.add(toBN(dec(1000, 18)))
    await _signer.sendTransaction({ to: bob, value: ethers.utils.parseEther("30000")});
    await openCdp({ ICR: toBN(dec(220, 16)), extraEBTCAmount: spDeposit, extraParams: { from: bob } })
    let _carolCdpId = await sortedCdps.cdpOfOwnerByIndex(carol, 0);

    // Bob sends tokens to Dennis, who has no cdp
    await ebtcToken.transfer(dennis, spDeposit, { from: bob })

    // Price drop
    await priceFeed.setPrice(dec(4000, 13))

    // Confirm Recovery Mode
    assert.isTrue(await th.checkRecoveryMode(contracts))

    // Carol gets liquidated
    await openCdp({ ICR: toBN(dec(200, 16)), extraEBTCAmount: C_totalDebt, extraParams: { from: owner } });
    await debtToken.transfer(owner, (await debtToken.balanceOf(carol)), {from : carol});
    await cdpManager.liquidate(_carolCdpId, {from: owner})

    // Attempt to liquidate Dennis
    try {
      await cdpManager.liquidate(dennis)
    } catch (err) {
      assert.include(err.message, "revert")
    }
  })

  it("liquidate(): does not alter the liquidated user's token balance", async () => {
    await openCdp({ ICR: toBN(dec(220, 16)), extraEBTCAmount: dec(1000, 18), extraParams: { from: whale } })

    const { ebtcAmount: A_ebtcAmount } = await openCdp({ ICR: toBN(dec(200, 16)), extraEBTCAmount: dec(300, 18), extraParams: { from: alice } })
    const { ebtcAmount: B_ebtcAmount } = await openCdp({ ICR: toBN(dec(200, 16)), extraEBTCAmount: dec(200, 18), extraParams: { from: bob } })
    const { ebtcAmount: C_ebtcAmount } = await openCdp({ ICR: toBN(dec(206, 16)), extraEBTCAmount: dec(100, 18), extraParams: { from: carol } })
    let _aliceCdpId = await sortedCdps.cdpOfOwnerByIndex(alice, 0);
    let _bobCdpId = await sortedCdps.cdpOfOwnerByIndex(bob, 0);
    let _carolCdpId = await sortedCdps.cdpOfOwnerByIndex(carol, 0);

    await priceFeed.setPrice(dec(3000, 13))

    // Confirm Recovery Mode
    assert.isTrue(await th.checkRecoveryMode(contracts))

    // Check token balances 
    assert.equal((await ebtcToken.balanceOf(alice)).toString(), A_ebtcAmount)
    assert.equal((await ebtcToken.balanceOf(bob)).toString(), B_ebtcAmount)
    assert.equal((await ebtcToken.balanceOf(carol)).toString(), C_ebtcAmount)

    // Check sortedList size is 4
    assert.equal((await sortedCdps.getSize()).toString(), '4')
    await _signer.sendTransaction({ to: owner, value: ethers.utils.parseEther("400000")});
    await openCdp({ ICR: toBN(dec(151, 16)), extraEBTCAmount: toBN(dec(10000,18)), extraParams: { from: owner } })

    // Liquidate A, B and C
    await debtToken.transfer(owner, (await debtToken.balanceOf(bob)), {from : bob});
    await debtToken.transfer(owner, (await debtToken.balanceOf(alice)), {from : alice});
    await debtToken.transfer(owner, (await debtToken.balanceOf(carol)), {from : carol});
    await cdpManager.liquidate(_aliceCdpId, {from: owner})
    await cdpManager.liquidate(_bobCdpId, {from: owner})
    await cdpManager.liquidate(_carolCdpId, {from: owner})

    // Confirm A, B, C closed
    assert.isFalse(await sortedCdps.contains(_aliceCdpId))
    assert.isFalse(await sortedCdps.contains(_bobCdpId))
    assert.isFalse(await sortedCdps.contains(_carolCdpId))

    // Check sortedList size reduced to 2
    assert.equal((await sortedCdps.getSize()).toString(), '2')

    // Confirm token balances have not changed
    assert.equal((await ebtcToken.balanceOf(alice)).toString(), '0')
    assert.equal((await ebtcToken.balanceOf(bob)).toString(), '0')
    assert.equal((await ebtcToken.balanceOf(carol)).toString(), '0')
  })

  it("liquidate(), with 110% < ICR < TCR, can claim collateral, re-open, be reedemed and claim again", async () => {
    // --- SETUP ---
    // Alice withdraws up to 1500 EBTC of debt, resulting in ICRs of 266%.
    // Bob withdraws up to 480 EBTC of debt, resulting in ICR of 240%. Bob has lowest ICR.
    const { collateral: B_coll, totalDebt: B_totalDebt } = await openCdp({ ICR: toBN(dec(240, 16)), extraEBTCAmount: dec(480, 18), extraParams: { from: bob } })
    let _bobCdpId = await sortedCdps.cdpOfOwnerByIndex(bob, 0);
    await _signer.sendTransaction({ to: alice, value: ethers.utils.parseEther("10000")});
    const { collateral: A_coll } = await openCdp({ ICR: toBN(dec(266, 16)), extraEBTCAmount: B_totalDebt, extraParams: { from: alice } })

    // --- TEST ---
    // price drops, reducing TCR below 150%
    await priceFeed.setPrice(dec(3000, 13))
    let price = await priceFeed.getPrice()
    const TCR = await th.getTCR(contracts)

    const recoveryMode = await th.checkRecoveryMode(contracts)
    assert.isTrue(recoveryMode)

    // Check Bob's ICR is between 110 and TCR
    const bob_ICR = await cdpManager.getCurrentICR(_bobCdpId, price)
    assert.isTrue(bob_ICR.lt(mv._MCR) && bob_ICR.lt(TCR))

    // Liquidate Bob
    await debtToken.transfer(owner, (await debtToken.balanceOf(bob)), {from : bob});
    await debtToken.transfer(owner, (await debtToken.balanceOf(alice)), {from : alice});
    await cdpManager.liquidate(_bobCdpId, { from: owner })

    // check Bob’s collateral surplus: 5.76 * 100 - 480 * 1.1
    const bob_remainingCollateral = B_coll.sub(B_coll)
    th.assertIsApproximatelyEqual('0', bob_remainingCollateral.toString())

    // skip bootstrapping phase
    await th.fastForwardTime(timeValues.SECONDS_IN_ONE_WEEK * 2, web3.currentProvider)

    // Bob re-opens the cdp, price 200, total debt 80 EBTC, ICR = 120% (lowest one)
    // Dennis redeems 30, so Bob has a surplus of (200 * 0.48 - 30) / 200 = 0.33 ETH
    await priceFeed.setPrice(dec(7428, 13))
    const { collateral: B_coll_2, netDebt: B_netDebt_2 } = await openCdp({ ICR: toBN(dec(150, 16)), extraEBTCAmount: dec(480, 18), extraParams: { from: bob, value: bob_remainingCollateral } })
    const { collateral: D_coll } = await openCdp({ ICR: toBN(dec(266, 16)), extraEBTCAmount: B_netDebt_2, extraParams: { from: dennis } })
    await th.redeemCollateral(dennis, contracts, B_netDebt_2,GAS_PRICE)
    price = await priceFeed.getPrice()
    const bob_surplus = B_coll_2.sub(B_netDebt_2.mul(mv._1e18BN).div(price)).add(liqStipend)
    th.assertIsApproximatelyEqual(await collSurplusPool.getCollateral(bob), bob_surplus)
    // can claim collateral
    const bob_balanceBefore_2 = th.toBN(await web3.eth.getBalance(bob))
    let _collBobPre2 = await collToken.balanceOf(bob);	
    const BOB_GAS_2 = th.gasUsed(await borrowerOperations.claimSurplusCollShares({ from: bob, gasPrice: GAS_PRICE  }))
    const bob_expectedBalance_2 = bob_balanceBefore_2.sub(th.toBN(BOB_GAS_2 * GAS_PRICE))
    const bob_balanceAfter_2 = th.toBN(await web3.eth.getBalance(bob))
    let _collBobPost2 = await collToken.balanceOf(bob);	
    th.assertIsApproximatelyEqual(_collBobPost2, _collBobPre2.add(th.toBN(bob_surplus)))
  })

  it("liquidate(), with 110% < ICR < TCR, can claim collateral, after another claim from a redemption", async () => {
    // --- SETUP ---
    // Bob withdraws up to 90 EBTC of debt, resulting in ICR of 222%
    await _signer.sendTransaction({ to: bob, value: ethers.utils.parseEther("10000")});
    const { collateral: B_coll, netDebt: B_netDebt } = await openCdp({ ICR: toBN(dec(222, 16)), extraEBTCAmount: dec(90, 18), extraParams: { from: bob } })
    // Dennis withdraws to 150 EBTC of debt, resulting in ICRs of 266%.
    await _signer.sendTransaction({ to: dennis, value: ethers.utils.parseEther("10000")});
    await openCdp({ ICR: toBN(dec(266, 16)), extraEBTCAmount: B_netDebt, extraParams: { from: dennis } })

    // --- TEST ---
    // skip bootstrapping phase
    await th.fastForwardTime(timeValues.SECONDS_IN_ONE_WEEK * 2, web3.currentProvider)

    // Dennis redeems 40, so Bob has a surplus of (200 * 1 - 40) / 200 = 0.8 ETH	
    await th.redeemCollateral(dennis, contracts, B_netDebt, GAS_PRICE)
    let price = await priceFeed.getPrice()
    const bob_surplus = B_coll.sub(B_netDebt.mul(mv._1e18BN).div(price)).add(liqStipend)
    th.assertIsApproximatelyEqual(await collSurplusPool.getCollateral(bob), bob_surplus)

    // can claim collateral
    const bob_balanceBefore = th.toBN(await web3.eth.getBalance(bob))
    let _collBobPre = await collToken.balanceOf(bob);	
    const BOB_GAS = th.gasUsed(await borrowerOperations.claimSurplusCollShares({ from: bob, gasPrice: GAS_PRICE  }))
    const bob_expectedBalance = bob_balanceBefore.sub(th.toBN(BOB_GAS * GAS_PRICE))
    const bob_balanceAfter = th.toBN(await web3.eth.getBalance(bob))
    let _collBobPost = await collToken.balanceOf(bob);	
    th.assertIsApproximatelyEqual(_collBobPost, _collBobPre.add(bob_surplus))

    // Bob re-opens the cdp, price 200, total debt 250 EBTC, ICR = 240% (lowest one)
    const { collateral: B_coll_2, totalDebt: B_totalDebt_2 } = await openCdp({ ICR: toBN(dec(240, 16)), extraParams: { from: bob, value: _3_Ether } })
    let _bobCdpId = await sortedCdps.cdpOfOwnerByIndex(bob, 0);
    // Alice get EBTC by opening CDP
    await _signer.sendTransaction({ to: alice, value: ethers.utils.parseEther("10000")});
    await openCdp({ ICR: toBN(dec(266, 16)), extraEBTCAmount: B_totalDebt_2, extraParams: { from: alice } })

    // price drops, reducing TCR below 150%
    await priceFeed.setPrice(dec(3000, 13))
    price = await priceFeed.getPrice()
    const TCR = await th.getTCR(contracts)

    const recoveryMode = await th.checkRecoveryMode(contracts)
    assert.isTrue(recoveryMode)

    // Check Bob's ICR is between 110 and TCR
    const bob_ICR = await cdpManager.getCurrentICR(_bobCdpId, price)
    assert.isTrue(bob_ICR.lt(mv._MCR) && bob_ICR.lt(TCR))
    // debt is increased by fee, due to previous redemption

    // Liquidate Bob
    await debtToken.transfer(owner, (await debtToken.balanceOf(bob)), {from : bob});
    await debtToken.transfer(owner, (await debtToken.balanceOf(dennis)), {from : dennis});
    await cdpManager.liquidate(_bobCdpId, { from: owner })

    // check Bob’s collateral surplus
    const bob_remainingCollateral = B_coll_2.sub(B_coll_2)
    th.assertIsApproximatelyEqual('0', bob_remainingCollateral.toString())
  })

  // --- liquidateCdps ---

  it("liquidateCdps(): With all ICRs > 110%, Liquidates Cdps until system leaves recovery mode", async () => {
    // make 8 Cdps accordingly
    // --- SETUP ---

    // Everyone withdraws some EBTC from their Cdp, resulting in different ICRs
    await openCdp({ ICR: toBN(dec(380, 16)), extraParams: { from: bob } })
    await openCdp({ ICR: toBN(dec(286, 16)), extraParams: { from: carol } })
    await openCdp({ ICR: toBN(dec(273, 16)), extraParams: { from: dennis } })
    const { totalDebt: E_totalDebt } = await openCdp({ ICR: toBN(dec(261, 16)), extraParams: { from: erin } })
    const { totalDebt: F_totalDebt } = await openCdp({ ICR: toBN(dec(250, 16)), extraParams: { from: freddy } })
    const { totalDebt: G_totalDebt } = await openCdp({ ICR: toBN(dec(235, 16)), extraParams: { from: greta } })
    await _signer.sendTransaction({ to: harry, value: ethers.utils.parseEther("150000")});
    const { totalDebt: H_totalDebt } = await openCdp({ ICR: toBN(dec(222, 16)), extraEBTCAmount: dec(5000, 18), extraParams: { from: harry } })
    const liquidationAmount = E_totalDebt.add(F_totalDebt).add(G_totalDebt).add(H_totalDebt)
    await _signer.sendTransaction({ to: alice, value: ethers.utils.parseEther("200000")});
    await openCdp({ ICR: toBN(dec(480, 16)), extraEBTCAmount: liquidationAmount, extraParams: { from: alice } })
    let _aliceCdpId = await sortedCdps.cdpOfOwnerByIndex(alice, 0);
    let _bobCdpId = await sortedCdps.cdpOfOwnerByIndex(bob, 0);
    let _carolCdpId = await sortedCdps.cdpOfOwnerByIndex(carol, 0);
    let _dennisCdpId = await sortedCdps.cdpOfOwnerByIndex(dennis, 0);
    let _erinCdpId = await sortedCdps.cdpOfOwnerByIndex(erin, 0);
    let _freddyCdpId = await sortedCdps.cdpOfOwnerByIndex(freddy, 0);
    let _gretaCdpId = await sortedCdps.cdpOfOwnerByIndex(greta, 0);
    let _harryCdpId = await sortedCdps.cdpOfOwnerByIndex(harry, 0);

    // price drops
    // price drops, reducing TCR below 150%
    await priceFeed.setPrice(dec(2500, 13))
    const price = await priceFeed.getPrice()

    const recoveryMode_Before = await th.checkRecoveryMode(contracts)
    assert.isTrue(recoveryMode_Before)

    /* 
   After the price drop and prior to any liquidations, ICR should be:

    Cdp         ICR
    Alice       161%
    Bob         158%
    Carol       129%
    Dennis      123%
    Elisa       117%
    Freddy      113%
    Greta       106%
    Harry       100%

    */
    const alice_ICR = await cdpManager.getCurrentICR(_aliceCdpId, price)
    const bob_ICR = await cdpManager.getCurrentICR(_bobCdpId, price)
    const carol_ICR = await cdpManager.getCurrentICR(_carolCdpId, price)
    const dennis_ICR = await cdpManager.getCurrentICR(_dennisCdpId, price)
    const erin_ICR = await cdpManager.getCurrentICR(_erinCdpId, price)
    const freddy_ICR = await cdpManager.getCurrentICR(_freddyCdpId, price)
    const greta_ICR = await cdpManager.getCurrentICR(_gretaCdpId, price)
    const harry_ICR = await cdpManager.getCurrentICR(_harryCdpId, price)
    const TCR = await th.getTCR(contracts)

    // Alice and Bob should have ICR > TCR
    assert.isTrue(alice_ICR.gt(TCR))
    assert.isTrue(bob_ICR.gt(TCR))
    // All other Cdps should have ICR < TCR
    assert.isTrue(carol_ICR.lt(TCR))
    assert.isTrue(dennis_ICR.lt(TCR))
    assert.isTrue(erin_ICR.lt(TCR))
    assert.isTrue(freddy_ICR.lt(TCR))
    assert.isTrue(greta_ICR.lt(TCR))
    assert.isTrue(harry_ICR.lt(TCR))

    /* Liquidations should occur from the lowest ICR Cdp upwards, i.e. 
    1) Harry, 2) Greta, 3) Freddy, etc.

      Cdp         ICR
    Alice       161%
    Bob         158%
    Carol       129%
    Dennis      123%
    ---- CUTOFF ----
    Elisa       117%
    Freddy      113%
    Greta       106%
    Harry       100%

    If all Cdps below the cutoff are liquidated, the TCR of the system rises above the CCR, to 152%.  (see calculations in Google Sheet)

    Thus, after liquidateCdps(), expect all Cdps to be liquidated up to the cut-off.  
    
    Only Alice, Bob, Carol and Dennis should remain active - all others should be closed. */

    // call liquidate Cdps
    await debtToken.transfer(owner, toBN((await debtToken.balanceOf(alice)).toString()), {from: alice});	
    await debtToken.transfer(owner, toBN((await debtToken.balanceOf(bob)).toString()), {from: bob});	
    await debtToken.transfer(owner, toBN((await debtToken.balanceOf(carol)).toString()), {from: carol});
    await debtToken.transfer(owner, toBN((await debtToken.balanceOf(dennis)).toString()), {from: dennis});
    await debtToken.transfer(owner, toBN((await debtToken.balanceOf(erin)).toString()), {from: erin});
    await debtToken.transfer(owner, toBN((await debtToken.balanceOf(freddy)).toString()), {from: freddy});
    await debtToken.transfer(owner, toBN((await debtToken.balanceOf(greta)).toString()), {from: greta});	
    await debtToken.transfer(owner, toBN((await debtToken.balanceOf(harry)).toString()), {from: harry});
    await cdpManager.liquidateCdps(10);

    // check system is no longer in Recovery Mode
    const recoveryMode_After = await th.checkRecoveryMode(contracts)
    console.log('TCR=' + (await cdpManager.getTCR(price)));
    assert.isFalse(recoveryMode_After)

    // get all Cdps
    const alice_Cdp = await cdpManager.Cdps(_aliceCdpId)
    const bob_Cdp = await cdpManager.Cdps(_bobCdpId)
    const carol_Cdp = await cdpManager.Cdps(_carolCdpId)
    const dennis_Cdp = await cdpManager.Cdps(_dennisCdpId)
    const erin_Cdp = await cdpManager.Cdps(_erinCdpId)
    const freddy_Cdp = await cdpManager.Cdps(_freddyCdpId)
    const greta_Cdp = await cdpManager.Cdps(_gretaCdpId)
    const harry_Cdp = await cdpManager.Cdps(_harryCdpId)

    // check that Alice, Bob's Cdps remain active
    assert.equal(alice_Cdp[4], 1)
    assert.equal(bob_Cdp[4], 1)
    assert.equal(carol_Cdp[4], 3)
    assert.equal(dennis_Cdp[4], 3)
    assert.isTrue(await sortedCdps.contains(_aliceCdpId))
    assert.isTrue(await sortedCdps.contains(_bobCdpId))
    assert.isFalse(await sortedCdps.contains(_carolCdpId))
    assert.isFalse(await sortedCdps.contains(_dennisCdpId))

    // check all other Cdps are liquidated
    assert.equal(erin_Cdp[4], 3)
    assert.equal(freddy_Cdp[4], 3)
    assert.equal(greta_Cdp[4], 3)
    assert.equal(harry_Cdp[4], 3)
    assert.isFalse(await sortedCdps.contains(_erinCdpId))
    assert.isFalse(await sortedCdps.contains(_freddyCdpId))
    assert.isFalse(await sortedCdps.contains(_gretaCdpId))
    assert.isFalse(await sortedCdps.contains(_harryCdpId))
  })

  it("liquidateCdps(): Liquidates Cdps until 1) system has left recovery mode AND 2) it reaches a Cdp with ICR >= 110%", async () => {
    // make 6 Cdps accordingly
    // --- SETUP ---
    const { totalDebt: B_totalDebt } = await openCdp({ ICR: toBN(dec(240, 16)), extraParams: { from: bob } })
    const { totalDebt: C_totalDebt } = await openCdp({ ICR: toBN(dec(240, 16)), extraParams: { from: carol } })
    const { totalDebt: D_totalDebt } = await openCdp({ ICR: toBN(dec(230, 16)), extraParams: { from: dennis } })
    const { totalDebt: E_totalDebt } = await openCdp({ ICR: toBN(dec(240, 16)), extraParams: { from: erin } })
    const { totalDebt: F_totalDebt } = await openCdp({ ICR: toBN(dec(240, 16)), extraParams: { from: freddy } })

    const liquidationAmount = B_totalDebt.add(C_totalDebt).add(D_totalDebt).add(E_totalDebt).add(F_totalDebt)
    await openCdp({ ICR: toBN(dec(460, 16)), extraEBTCAmount: liquidationAmount, extraParams: { from: alice } })
    let _aliceCdpId = await sortedCdps.cdpOfOwnerByIndex(alice, 0);
    let _bobCdpId = await sortedCdps.cdpOfOwnerByIndex(bob, 0);
    let _carolCdpId = await sortedCdps.cdpOfOwnerByIndex(carol, 0);
    let _dennisCdpId = await sortedCdps.cdpOfOwnerByIndex(dennis, 0);
    let _erinCdpId = await sortedCdps.cdpOfOwnerByIndex(erin, 0);
    let _freddyCdpId = await sortedCdps.cdpOfOwnerByIndex(freddy, 0);

    // price drops to 1ETH:85EBTC, reducing TCR below 150%
    await priceFeed.setPrice(dec(2500, 13))
    const price = await priceFeed.getPrice()

    // check Recovery Mode kicks in

    const recoveryMode_Before = await th.checkRecoveryMode(contracts)
    assert.isTrue(recoveryMode_Before)

    /* 
   After the price drop and prior to any liquidations, ICR should be:

    Cdp         ICR
    Alice       182%
    Bob         102%
    Carol       102%
    Dennis      102%
    Elisa       102%
    Freddy      102%
    */
    alice_ICR = await cdpManager.getCurrentICR(_aliceCdpId, price)
    bob_ICR = await cdpManager.getCurrentICR(_bobCdpId, price)
    carol_ICR = await cdpManager.getCurrentICR(_carolCdpId, price)
    dennis_ICR = await cdpManager.getCurrentICR(_dennisCdpId, price)
    erin_ICR = await cdpManager.getCurrentICR(_erinCdpId, price)
    freddy_ICR = await cdpManager.getCurrentICR(_freddyCdpId, price)

    // Alice should have ICR > 150%
    assert.isTrue(alice_ICR.gt(mv._MCR))
    // All other Cdps should have ICR < 150%
    assert.isTrue(carol_ICR.lt(mv._MCR))
    assert.isTrue(dennis_ICR.lt(mv._MCR))
    assert.isTrue(erin_ICR.lt(mv._MCR))
    assert.isTrue(freddy_ICR.lt(mv._MCR))

    /* Liquidations should occur from the lowest ICR Cdp upwards, i.e. 
    1) Freddy, 2) Elisa, 3) Dennis.

    After liquidating Freddy and Elisa, the the TCR of the system rises above the CCR, to 154%.  
   (see calculations in Google Sheet)

    Liquidations continue until all Cdps with ICR < MCR have been closed. 
    Only Alice should remain active - all others should be closed. */

    // call liquidate Cdps
    await debtToken.transfer(owner, toBN((await debtToken.balanceOf(alice)).toString()), {from: alice});	
    await debtToken.transfer(owner, toBN((await debtToken.balanceOf(bob)).toString()), {from: bob});	
    await debtToken.transfer(owner, toBN((await debtToken.balanceOf(carol)).toString()), {from: carol});
    await debtToken.transfer(owner, toBN((await debtToken.balanceOf(dennis)).toString()), {from: dennis});
    await debtToken.transfer(owner, toBN((await debtToken.balanceOf(erin)).toString()), {from: erin});
    await debtToken.transfer(owner, toBN((await debtToken.balanceOf(freddy)).toString()), {from: freddy});
    await cdpManager.liquidateCdps(6);

    // check system is no longer in Recovery Mode
    const recoveryMode_After = await th.checkRecoveryMode(contracts)
    console.log('TCR=' + (await cdpManager.getTCR(price)));
    assert.isFalse(recoveryMode_After)

    // get all Cdps
    const alice_Cdp = await cdpManager.Cdps(_aliceCdpId)
    const bob_Cdp = await cdpManager.Cdps(_bobCdpId)
    const carol_Cdp = await cdpManager.Cdps(_carolCdpId)
    const dennis_Cdp = await cdpManager.Cdps(_dennisCdpId)
    const erin_Cdp = await cdpManager.Cdps(_erinCdpId)
    const freddy_Cdp = await cdpManager.Cdps(_freddyCdpId)

    // check that Alice's Cdp remains active
    assert.equal(alice_Cdp[4], 1)
    assert.isTrue(await sortedCdps.contains(_aliceCdpId))

    // check all other Cdps are liquidated
    assert.equal(bob_Cdp[4], 3)
    assert.equal(carol_Cdp[4], 3)
    assert.equal(dennis_Cdp[4], 3)
    assert.equal(erin_Cdp[4], 3)
    assert.equal(freddy_Cdp[4], 3)

    assert.isFalse(await sortedCdps.contains(_bobCdpId))
    assert.isFalse(await sortedCdps.contains(_carolCdpId))
    assert.isFalse(await sortedCdps.contains(_dennisCdpId))
    assert.isFalse(await sortedCdps.contains(_erinCdpId))
    assert.isFalse(await sortedCdps.contains(_freddyCdpId))
  })

  it('liquidateCdps(): liquidates only up to the requested number of undercollateralized cdps', async () => {
    await openCdp({ ICR: toBN(dec(300, 16)), extraParams: { from: whale, value: dec(300, 'ether') } })

    // --- SETUP --- 
    // Alice, Bob, Carol, Dennis, Erin open cdps with consecutively increasing collateral ratio
    await openCdp({ ICR: toBN(dec(210, 16)), extraParams: { from: alice } })
    await openCdp({ ICR: toBN(dec(212, 16)), extraParams: { from: bob } })
    await openCdp({ ICR: toBN(dec(214, 16)), extraParams: { from: carol } })
    await openCdp({ ICR: toBN(dec(216, 16)), extraParams: { from: dennis } })
    await openCdp({ ICR: toBN(dec(218, 16)), extraParams: { from: erin } })
    let _aliceCdpId = await sortedCdps.cdpOfOwnerByIndex(alice, 0);
    let _bobCdpId = await sortedCdps.cdpOfOwnerByIndex(bob, 0);
    let _carolCdpId = await sortedCdps.cdpOfOwnerByIndex(carol, 0);
    let _dennisCdpId = await sortedCdps.cdpOfOwnerByIndex(dennis, 0);
    let _erinCdpId = await sortedCdps.cdpOfOwnerByIndex(erin, 0);

    await priceFeed.setPrice(dec(3714, 13))

    const TCR = await th.getTCR(contracts)

    assert.isTrue(TCR.lte(web3.utils.toBN(dec(150, 18))))
    assert.isTrue(await th.checkRecoveryMode(contracts))

    // --- TEST --- 

    // Price drops
    await priceFeed.setPrice(dec(3714, 13))

    await debtToken.transfer(owner, toBN((await debtToken.balanceOf(alice)).toString()), {from: alice});	
    await debtToken.transfer(owner, toBN((await debtToken.balanceOf(bob)).toString()), {from: bob});	
    await debtToken.transfer(owner, toBN((await debtToken.balanceOf(carol)).toString()), {from: carol});
    await debtToken.transfer(owner, toBN((await debtToken.balanceOf(dennis)).toString()), {from: dennis});
    await cdpManager.liquidateCdps(3)

    // Check system still in Recovery Mode after liquidation tx
    assert.isTrue(await th.checkRecoveryMode(contracts))

    const CdpOwnersArrayLength = await cdpManager.getCdpIdsCount()
    assert.equal(CdpOwnersArrayLength, '3')

    // Check Alice, Bob, Carol cdps have been closed
    const aliceCdpStatus = (await cdpManager.getCdpStatus(_aliceCdpId)).toString()
    const bobCdpStatus = (await cdpManager.getCdpStatus(_bobCdpId)).toString()
    const carolCdpStatus = (await cdpManager.getCdpStatus(_carolCdpId)).toString()

    assert.equal(aliceCdpStatus, '3')
    assert.equal(bobCdpStatus, '3')
    assert.equal(carolCdpStatus, '3')

    //  Check Alice, Bob, and Carol's cdp are no longer in the sorted list
    const alice_isInSortedList = await sortedCdps.contains(_aliceCdpId)
    const bob_isInSortedList = await sortedCdps.contains(_bobCdpId)
    const carol_isInSortedList = await sortedCdps.contains(_carolCdpId)

    assert.isFalse(alice_isInSortedList)
    assert.isFalse(bob_isInSortedList)
    assert.isFalse(carol_isInSortedList)

    // Check Dennis, Erin still have active cdps
    const dennisCdpStatus = (await cdpManager.getCdpStatus(_dennisCdpId)).toString()
    const erinCdpStatus = (await cdpManager.getCdpStatus(_erinCdpId)).toString()

    assert.equal(dennisCdpStatus, '1')
    assert.equal(erinCdpStatus, '1')

    // Check Dennis, Erin still in sorted list
    const dennis_isInSortedList = await sortedCdps.contains(_dennisCdpId)
    const erin_isInSortedList = await sortedCdps.contains(_erinCdpId)

    assert.isTrue(dennis_isInSortedList)
    assert.isTrue(erin_isInSortedList)
  })

  it("liquidateCdps(): does nothing if n = 0", async () => {
    await openCdp({ ICR: toBN(dec(200, 16)), extraEBTCAmount: dec(100, 18), extraParams: { from: alice } })
    await openCdp({ ICR: toBN(dec(200, 16)), extraEBTCAmount: dec(200, 18), extraParams: { from: bob } })
    await openCdp({ ICR: toBN(dec(200, 16)), extraEBTCAmount: dec(300, 18), extraParams: { from: carol } })
    let _aliceCdpId = await sortedCdps.cdpOfOwnerByIndex(alice, 0);
    let _bobCdpId = await sortedCdps.cdpOfOwnerByIndex(bob, 0);
    let _carolCdpId = await sortedCdps.cdpOfOwnerByIndex(carol, 0);

    await priceFeed.setPrice(dec(3714, 13))
    const price = await priceFeed.getPrice()

    const TCR_Before = (await th.getTCR(contracts)).toString()

    // Confirm A, B, C ICRs are below 110%

    const alice_ICR = await cdpManager.getCurrentICR(_aliceCdpId, price)
    const bob_ICR = await cdpManager.getCurrentICR(_bobCdpId, price)
    const carol_ICR = await cdpManager.getCurrentICR(_carolCdpId, price)
    assert.isTrue(alice_ICR.lte(mv._MCR))
    assert.isTrue(bob_ICR.lte(mv._MCR))
    assert.isTrue(carol_ICR.lte(mv._MCR))

    assert.isTrue(await th.checkRecoveryMode(contracts))

    // Liquidation with n = 0
    await assertRevert(cdpManager.liquidateCdps(0), "CdpManager: nothing to liquidate")

    // Check all cdps are still in the system
    assert.isTrue(await sortedCdps.contains(_aliceCdpId))
    assert.isTrue(await sortedCdps.contains(_bobCdpId))
    assert.isTrue(await sortedCdps.contains(_carolCdpId))

    const TCR_After = (await th.getTCR(contracts)).toString()

    // Check TCR has not changed after liquidation
    assert.equal(TCR_Before, TCR_After)
  })

  it('liquidateCdps(): closes every Cdp with ICR < MCR, when n > number of undercollateralized cdps', async () => {
    // --- SETUP --- 
    await openCdp({ ICR: toBN(dec(300, 16)), extraParams: { from: whale, value: dec(300, 'ether') } })

    // create 5 Cdps with varying ICRs
    await openCdp({ ICR: toBN(dec(200, 16)), extraParams: { from: alice } })
    await openCdp({ ICR: toBN(dec(133, 16)), extraParams: { from: bob } })
    await openCdp({ ICR: toBN(dec(200, 16)), extraEBTCAmount: dec(300, 18), extraParams: { from: carol } })
    await openCdp({ ICR: toBN(dec(182, 16)), extraParams: { from: erin } })
    await openCdp({ ICR: toBN(dec(111, 16)), extraParams: { from: freddy } })
    let _aliceCdpId = await sortedCdps.cdpOfOwnerByIndex(alice, 0);
    let _bobCdpId = await sortedCdps.cdpOfOwnerByIndex(bob, 0);
    let _carolCdpId = await sortedCdps.cdpOfOwnerByIndex(carol, 0);
    let _freddyCdpId = await sortedCdps.cdpOfOwnerByIndex(freddy, 0);
    let _erinCdpId = await sortedCdps.cdpOfOwnerByIndex(erin, 0);

    // --- TEST ---

    // Price drops, reducing Bob and Carol's ICR below MCR
    await priceFeed.setPrice(dec(3714, 13));
    const price = await priceFeed.getPrice()

    // Confirm Recovery Mode
    assert.isTrue(await th.checkRecoveryMode(contracts))

    // Confirm cdps A-E are ICR < 110%
    assert.isTrue((await cdpManager.getCurrentICR(_aliceCdpId, price)).lte(mv._MCR))
    assert.isTrue((await cdpManager.getCurrentICR(_bobCdpId, price)).lte(mv._MCR))
    assert.isTrue((await cdpManager.getCurrentICR(_carolCdpId, price)).lte(mv._MCR))
    assert.isTrue((await cdpManager.getCurrentICR(_erinCdpId, price)).lte(mv._MCR))
    assert.isTrue((await cdpManager.getCurrentICR(_freddyCdpId, price)).lte(mv._MCR))

    // Confirm Whale is ICR > 110% 
    assert.isTrue((await cdpManager.getCurrentICR(whale, price)).gte(mv._MCR))

    // Liquidate 5 cdps
    await debtToken.transfer(owner, toBN((await debtToken.balanceOf(alice)).toString()), {from: alice});	
    await debtToken.transfer(owner, toBN((await debtToken.balanceOf(bob)).toString()), {from: bob});	
    await debtToken.transfer(owner, toBN((await debtToken.balanceOf(carol)).toString()), {from: carol});
    await debtToken.transfer(owner, toBN((await debtToken.balanceOf(erin)).toString()), {from: erin});
    await debtToken.transfer(owner, toBN((await debtToken.balanceOf(freddy)).toString()), {from: freddy});
    await debtToken.transfer(owner, toBN((await debtToken.balanceOf(whale)).toString()), {from: whale});
    await cdpManager.liquidateCdps(5);

    // Confirm cdps A-E have been removed from the system
    assert.isFalse(await sortedCdps.contains(_aliceCdpId))
    assert.isFalse(await sortedCdps.contains(_bobCdpId))
    assert.isFalse(await sortedCdps.contains(_carolCdpId))
    assert.isFalse(await sortedCdps.contains(_erinCdpId))
    assert.isFalse(await sortedCdps.contains(_freddyCdpId))

    // Check all cdps are now liquidated
    assert.equal((await cdpManager.Cdps(_aliceCdpId))[4].toString(), '3')
    assert.equal((await cdpManager.Cdps(_bobCdpId))[4].toString(), '3')
    assert.equal((await cdpManager.Cdps(_carolCdpId))[4].toString(), '3')
    assert.equal((await cdpManager.Cdps(_erinCdpId))[4].toString(), '3')
    assert.equal((await cdpManager.Cdps(_freddyCdpId))[4].toString(), '3')
  })

  it("liquidateCdps(): a liquidation sequence containing Pool offsets increases the TCR", async () => {
    // Whale provides 500 EBTC to SP
    await openCdp({ ICR: toBN(dec(200, 16)), extraEBTCAmount: dec(500, 18), extraParams: { from: whale } })

    await openCdp({ ICR: toBN(dec(300, 16)), extraParams: { from: alice } })
    await openCdp({ ICR: toBN(dec(320, 16)), extraParams: { from: carol } })
    await openCdp({ ICR: toBN(dec(340, 16)), extraParams: { from: dennis } })

    await openCdp({ ICR: toBN(dec(198, 16)), extraEBTCAmount: dec(101, 18), extraParams: { from: defaulter_1 } })
    await openCdp({ ICR: toBN(dec(184, 16)), extraEBTCAmount: dec(217, 18), extraParams: { from: defaulter_2 } })
    await openCdp({ ICR: toBN(dec(183, 16)), extraEBTCAmount: dec(328, 18), extraParams: { from: defaulter_3 } })
    await _signer.sendTransaction({ to: defaulter_4, value: ethers.utils.parseEther("10000")});
    await openCdp({ ICR: toBN(dec(186, 16)), extraEBTCAmount: dec(431, 18), extraParams: { from: defaulter_4 } })
    let _defaulter1CdpId = await sortedCdps.cdpOfOwnerByIndex(defaulter_1, 0);
    let _defaulter2CdpId = await sortedCdps.cdpOfOwnerByIndex(defaulter_2, 0);
    let _defaulter3CdpId = await sortedCdps.cdpOfOwnerByIndex(defaulter_3, 0);
    let _defaulter4CdpId = await sortedCdps.cdpOfOwnerByIndex(defaulter_4, 0);

    assert.isTrue((await sortedCdps.contains(_defaulter1CdpId)))
    assert.isTrue((await sortedCdps.contains(_defaulter2CdpId)))
    assert.isTrue((await sortedCdps.contains(_defaulter3CdpId)))
    assert.isTrue((await sortedCdps.contains(_defaulter4CdpId)))


    // Price drops
    await priceFeed.setPrice(dec(4100, 13));
    const price = await priceFeed.getPrice()

    assert.isTrue(await th.ICRbetween100and110(_defaulter1CdpId, cdpManager, price))
    assert.isTrue(await th.ICRbetween100and110(_defaulter2CdpId, cdpManager, price))
    assert.isTrue(await th.ICRbetween100and110(_defaulter3CdpId, cdpManager, price))
    assert.isTrue(await th.ICRbetween100and110(_defaulter4CdpId, cdpManager, price))

    // Confirm Recovery Mode
    assert.isTrue(await th.checkRecoveryMode(contracts))

    const TCR_Before = await th.getTCR(contracts)

    await debtToken.transfer(owner, toBN((await debtToken.balanceOf(alice)).toString()), {from: alice});	
    await debtToken.transfer(owner, toBN((await debtToken.balanceOf(defaulter_1)).toString()), {from: defaulter_1});	
    await debtToken.transfer(owner, toBN((await debtToken.balanceOf(carol)).toString()), {from: carol});
    await debtToken.transfer(owner, toBN((await debtToken.balanceOf(dennis)).toString()), {from: dennis});
    await debtToken.transfer(owner, toBN((await debtToken.balanceOf(defaulter_2)).toString()), {from: defaulter_2});
    await debtToken.transfer(owner, toBN((await debtToken.balanceOf(defaulter_3)).toString()), {from: defaulter_3});
    await debtToken.transfer(owner, toBN((await debtToken.balanceOf(defaulter_4)).toString()), {from: defaulter_4});	
    await debtToken.transfer(owner, toBN((await debtToken.balanceOf(whale)).toString()), {from: whale});
    await cdpManager.liquidateCdps(8)

    // assert.isFalse((await sortedCdps.contains(defaulter_1)))
    // assert.isFalse((await sortedCdps.contains(defaulter_2)))
    // assert.isFalse((await sortedCdps.contains(defaulter_3)))
    assert.isFalse((await sortedCdps.contains(_defaulter4CdpId)))

    // Check that the liquidation sequence has improved the TCR
    const TCR_After = await th.getTCR(contracts)
    assert.isTrue(TCR_After.gte(TCR_Before))
  })

  it("liquidateCdps(): A liquidation sequence of pure redistributions decreases the TCR, due to gas compensation, but up to 0.5%", async () => {
    await _signer.sendTransaction({ to: whale, value: ethers.utils.parseEther("10000")});
    const { collateral: W_coll, totalDebt: W_totalDebt } = await openCdp({ ICR: toBN(dec(250, 16)), extraEBTCAmount: dec(500, 18), extraParams: { from: whale } })

    const { collateral: A_coll, totalDebt: A_totalDebt } = await openCdp({ ICR: toBN(dec(300, 16)), extraParams: { from: alice } })
    const { collateral: C_coll, totalDebt: C_totalDebt } = await openCdp({ ICR: toBN(dec(400, 16)), extraParams: { from: carol } })
    const { collateral: D_coll, totalDebt: D_totalDebt } = await openCdp({ ICR: toBN(dec(600, 16)), extraParams: { from: dennis } })

    await _signer.sendTransaction({ to: defaulter_1, value: ethers.utils.parseEther("1000")});
    await _signer.sendTransaction({ to: defaulter_2, value: ethers.utils.parseEther("1000")});
    await _signer.sendTransaction({ to: defaulter_3, value: ethers.utils.parseEther("10000")});
    await _signer.sendTransaction({ to: defaulter_4, value: ethers.utils.parseEther("10000")});
    const { collateral: d1_coll, totalDebt: d1_totalDebt } = await openCdp({ ICR: toBN(dec(198, 16)), extraEBTCAmount: dec(101, 18), extraParams: { from: defaulter_1 } })
    const { collateral: d2_coll, totalDebt: d2_totalDebt } = await openCdp({ ICR: toBN(dec(184, 16)), extraEBTCAmount: dec(217, 18), extraParams: { from: defaulter_2 } })
    const { collateral: d3_coll, totalDebt: d3_totalDebt } = await openCdp({ ICR: toBN(dec(183, 16)), extraEBTCAmount: dec(328, 18), extraParams: { from: defaulter_3 } })
    const { collateral: d4_coll, totalDebt: d4_totalDebt } = await openCdp({ ICR: toBN(dec(166, 16)), extraEBTCAmount: dec(431, 18), extraParams: { from: defaulter_4 } })
    let _defaulter1CdpId = await sortedCdps.cdpOfOwnerByIndex(defaulter_1, 0);
    let _defaulter2CdpId = await sortedCdps.cdpOfOwnerByIndex(defaulter_2, 0);
    let _defaulter3CdpId = await sortedCdps.cdpOfOwnerByIndex(defaulter_3, 0);
    let _defaulter4CdpId = await sortedCdps.cdpOfOwnerByIndex(defaulter_4, 0);

    assert.isTrue((await sortedCdps.contains(_defaulter1CdpId)))
    assert.isTrue((await sortedCdps.contains(_defaulter2CdpId)))
    assert.isTrue((await sortedCdps.contains(_defaulter3CdpId)))
    assert.isTrue((await sortedCdps.contains(_defaulter4CdpId)))

    // Price drops
    const price = toBN(dec(3700, 13))
    await priceFeed.setPrice(price)

    // Confirm Recovery Mode
    assert.isTrue(await th.checkRecoveryMode(contracts))

    const TCR_Before = await th.getTCR(contracts)
    // (5+1+2+3+1+2+3+4)*100/(410+50+50+50+101+257+328+480)
    const totalCollBefore = W_coll.add(A_coll).add(C_coll).add(D_coll).add(d1_coll).add(d2_coll).add(d3_coll).add(d4_coll)
    const totalDebtBefore = W_totalDebt.add(A_totalDebt).add(C_totalDebt).add(D_totalDebt).add(d1_totalDebt).add(d2_totalDebt).add(d3_totalDebt).add(d4_totalDebt)
    assert.isAtMost(th.getDifference(TCR_Before, totalCollBefore.mul(price).div(totalDebtBefore)), 1000)

    // Liquidate
    await debtToken.transfer(owner, toBN((await debtToken.balanceOf(alice)).toString()), {from: alice});	
    await debtToken.transfer(owner, toBN((await debtToken.balanceOf(defaulter_1)).toString()), {from: defaulter_1});	
    await debtToken.transfer(owner, toBN((await debtToken.balanceOf(carol)).toString()), {from: carol});
    await debtToken.transfer(owner, toBN((await debtToken.balanceOf(dennis)).toString()), {from: dennis});
    await debtToken.transfer(owner, toBN((await debtToken.balanceOf(defaulter_2)).toString()), {from: defaulter_2});
    await debtToken.transfer(owner, toBN((await debtToken.balanceOf(defaulter_3)).toString()), {from: defaulter_3});
    await debtToken.transfer(owner, toBN((await debtToken.balanceOf(defaulter_4)).toString()), {from: defaulter_4});	
    await debtToken.transfer(owner, toBN((await debtToken.balanceOf(whale)).toString()), {from: whale});
    await cdpManager.liquidateCdps(8)

    // Check all defaulters have been liquidated
    assert.isFalse((await sortedCdps.contains(_defaulter1CdpId)))
    assert.isFalse((await sortedCdps.contains(_defaulter2CdpId)))
    assert.isFalse((await sortedCdps.contains(_defaulter3CdpId)))
    assert.isFalse((await sortedCdps.contains(_defaulter4CdpId)))

    // Check that the liquidation sequence has reduced the TCR
    const TCR_After = await th.getTCR(contracts)
    const totalCollAfter = toBN('0').add(A_coll).add(C_coll).add(D_coll).add(th.applyLiquidationFee(d1_coll.add(d2_coll).add(d3_coll).add(d4_coll)))
    const totalDebtAfter = toBN('0').add(A_totalDebt).add(C_totalDebt).add(D_totalDebt).add(d1_totalDebt).add(d2_totalDebt).add(d3_totalDebt).add(d4_totalDebt)
    console.log('TCR_Before=' + TCR_Before + ',TCR_After=' + TCR_After);
    assert.isTrue(TCR_Before.gte(TCR_After))
  })

  it("liquidateCdps(): liquidates based on entire/collateral debt (including pending rewards), not raw collateral/debt", async () => {
    await openCdp({ ICR: toBN(dec(400, 16)), extraParams: { from: alice } })
    await openCdp({ ICR: toBN(dec(220, 16)), extraParams: { from: bob } })
    await openCdp({ ICR: toBN(dec(200, 16)), extraParams: { from: carol } })
    let _aliceCdpId = await sortedCdps.cdpOfOwnerByIndex(alice, 0);
    let _bobCdpId = await sortedCdps.cdpOfOwnerByIndex(bob, 0);
    let _carolCdpId = await sortedCdps.cdpOfOwnerByIndex(carol, 0);

    // Defaulter opens with 60 EBTC, 0.6 ETH
    await openCdp({ ICR: toBN(dec(200, 16)), extraParams: { from: defaulter_1 } })
    let _defaulter1CdpId = await sortedCdps.cdpOfOwnerByIndex(defaulter_1, 0);
    await _signer.sendTransaction({ to: owner, value: ethers.utils.parseEther("120000")});
    await openCdp({ ICR: toBN(dec(151, 16)), extraEBTCAmount: toBN(dec(6000,18)), extraParams: { from: owner } })

    // Price drops
    await priceFeed.setPrice(dec(3718, 13))
    const price = await priceFeed.getPrice()

    // Confirm Recovery Mode
    assert.isTrue(await th.checkRecoveryMode(contracts))

    const alice_ICR_Before = await cdpManager.getCurrentICR(_aliceCdpId, price)
    const bob_ICR_Before = await cdpManager.getCurrentICR(_bobCdpId, price)
    const carol_ICR_Before = await cdpManager.getCurrentICR(_carolCdpId, price)

    /* Before liquidation: 
    Alice ICR: = (1 * 100 / 50) = 200%
    Bob ICR: (1 * 100 / 90.5) = 110.5%
    Carol ICR: (1 * 100 / 100 ) =  100%

    Therefore Alice and Bob above the MCR, Carol is below */
    assert.isTrue(alice_ICR_Before.gte(mv._MCR))
    assert.isTrue(bob_ICR_Before.gte(mv._MCR))
    assert.isTrue(carol_ICR_Before.lte(mv._MCR))

    // Liquidate defaulter. 30 EBTC and 0.3 ETH is distributed uniformly between A, B and C. Each receive 10 EBTC, 0.1 ETH
    await debtToken.transfer(owner, (await debtToken.balanceOf(defaulter_1)), {from : defaulter_1});
    await cdpManager.liquidate(_defaulter1CdpId)

    const alice_ICR_After = await cdpManager.getCurrentICR(_aliceCdpId, price)
    const carol_ICR_After = await cdpManager.getCurrentICR(_carolCdpId, price)

    /* After liquidation: 

    Alice ICR: (1.1 * 100 / 60) = 183.33%
    Bob ICR:(1.1 * 100 / 100.5) =  109.45%
    Carol ICR: (1.1 * 100 ) 100%

    Check Alice is above MCR, Bob below, Carol below. */
    assert.isTrue(alice_ICR_After.gte(mv._MCR))
    assert.isTrue(carol_ICR_After.lte(mv._MCR))

    /* Though Bob's true ICR (including pending rewards) is below the MCR, 
   check that Bob's raw coll and debt has not changed, and that his "raw" ICR is above the MCR */
    const bob_Coll = (await cdpManager.Cdps(_bobCdpId))[1]
    const bob_Debt = (await cdpManager.Cdps(_bobCdpId))[0]

    const bob_rawICR = bob_Coll.mul(th.toBN(dec(100, 18))).div(bob_Debt)
    assert.isTrue(bob_rawICR.gte(mv._MCR))

    // Liquidate A, B, C
    await debtToken.transfer(owner, (await debtToken.balanceOf(bob)), {from : bob});
    await debtToken.transfer(owner, (await debtToken.balanceOf(carol)), {from : carol});	
    await debtToken.transfer(owner, (await debtToken.balanceOf(alice)), {from : alice});
    await cdpManager.liquidateCdps(10, {from: owner})

    /*  Since there is 0 EBTC in the liquidator, A, with ICR >110%, should stay active.
   Check Alice stays active, Carol gets liquidated, and Bob gets liquidated 
   (because his pending rewards bring his ICR < MCR) */
    assert.isTrue(await sortedCdps.contains(_aliceCdpId))
    assert.isTrue(await sortedCdps.contains(_bobCdpId))
    assert.isFalse(await sortedCdps.contains(_carolCdpId))

    // check cdp statuses - A active (1),  B and C liquidated (3)
    assert.equal((await cdpManager.Cdps(_aliceCdpId))[4].toString(), '1')
    assert.equal((await cdpManager.Cdps(_bobCdpId))[4].toString(), '1')
    assert.equal((await cdpManager.Cdps(_carolCdpId))[4].toString(), '3')
  })

  it('liquidateCdps(): does nothing if all cdps have ICR > 110% and liquidator EBTC balance is empty', async () => {
    await openCdp({ ICR: toBN(dec(222, 16)), extraParams: { from: alice } })
    await openCdp({ ICR: toBN(dec(250, 16)), extraParams: { from: bob } })
    await openCdp({ ICR: toBN(dec(285, 16)), extraParams: { from: carol } })
    let _aliceCdpId = await sortedCdps.cdpOfOwnerByIndex(alice, 0);
    let _bobCdpId = await sortedCdps.cdpOfOwnerByIndex(bob, 0);
    let _carolCdpId = await sortedCdps.cdpOfOwnerByIndex(carol, 0);

    // Price drops, but all cdps remain active
    await priceFeed.setPrice(dec(3000, 13))
    const price = await priceFeed.getPrice()

    // Confirm Recovery Mode
    assert.isTrue(await th.checkRecoveryMode(contracts))

    assert.isTrue((await sortedCdps.contains(_aliceCdpId)))
    assert.isTrue((await sortedCdps.contains(_bobCdpId)))
    assert.isTrue((await sortedCdps.contains(_carolCdpId)))

    const TCR_Before = (await th.getTCR(contracts)).toString()
    const listSize_Before = (await sortedCdps.getSize()).toString()


    assert.isTrue((await cdpManager.getCurrentICR(_aliceCdpId, price)).lte(mv._MCR))
    assert.isTrue((await cdpManager.getCurrentICR(_bobCdpId, price)).lte(mv._MCR))
    assert.isTrue((await cdpManager.getCurrentICR(_carolCdpId, price)).gte(mv._MCR))

    // Attempt liqudation sequence
//    await assertRevert(cdpManager.liquidateCdps(10), "CdpManager: nothing to liquidate")
    await debtToken.transfer(owner, toBN((await debtToken.balanceOf(alice)).toString()), {from: alice});	
    await debtToken.transfer(owner, toBN((await debtToken.balanceOf(bob)).toString()), {from: bob});	
    await debtToken.transfer(owner, toBN((await debtToken.balanceOf(carol)).toString()), {from: carol});
    await cdpManager.liquidateCdps(10)

    // Check all cdps remain active
    assert.isFalse((await sortedCdps.contains(_aliceCdpId)))
    assert.isFalse((await sortedCdps.contains(_bobCdpId)))
    assert.isTrue((await sortedCdps.contains(_carolCdpId)))

    const TCR_After = (await th.getTCR(contracts)).toString()
    const listSize_After = (await sortedCdps.getSize()).toString()

    console.log('TCR_Before=' + TCR_Before + ',TCR_After=' + TCR_After);
    assert.isTrue(toBN(TCR_Before.toString()).gt(toBN(TCR_After.toString())))
    assert.isTrue(toBN(listSize_Before.toString()).gt(toBN(listSize_After.toString())))
  })

  it('liquidateCdps(): emits liquidation event with correct values when all cdps have ICR > 110% and liquidator covers a subset of cdps', async () => {
    // Cdps to be absorbed by SP
    const { collateral: F_coll, totalDebt: F_totalDebt } = await openCdp({ ICR: toBN(dec(222, 16)), extraParams: { from: freddy } })
    const { collateral: G_coll, totalDebt: G_totalDebt } = await openCdp({ ICR: toBN(dec(222, 16)), extraParams: { from: greta } })

    // Cdps to be spared
    const { collateral: A_coll, totalDebt: A_totalDebt } = await openCdp({ ICR: toBN(dec(250, 16)), extraParams: { from: alice } })
    const { collateral: B_coll, totalDebt: B_totalDebt } = await openCdp({ ICR: toBN(dec(266, 16)), extraParams: { from: bob } })
    const { collateral: C_coll, totalDebt: C_totalDebt } = await openCdp({ ICR: toBN(dec(285, 16)), extraParams: { from: carol } })
    await openCdp({ ICR: toBN(dec(308, 16)), extraParams: { from: dennis } })
    let _aliceCdpId = await sortedCdps.cdpOfOwnerByIndex(alice, 0);
    let _bobCdpId = await sortedCdps.cdpOfOwnerByIndex(bob, 0);
    let _carolCdpId = await sortedCdps.cdpOfOwnerByIndex(carol, 0);
    let _dennisCdpId = await sortedCdps.cdpOfOwnerByIndex(dennis, 0);
    let _freddyCdpId = await sortedCdps.cdpOfOwnerByIndex(freddy, 0);
    let _gretaCdpId = await sortedCdps.cdpOfOwnerByIndex(greta, 0);

    // Whale adds EBTC to SP
    const spDeposit = F_totalDebt.add(G_totalDebt)
    const { collateral: W_coll, totalDebt: W_totalDebt } = await openCdp({ ICR: toBN(dec(285, 16)), extraEBTCAmount: spDeposit, extraParams: { from: whale } })
    let _whaleCdpId = await sortedCdps.cdpOfOwnerByIndex(whale, 0);

    // Price drops, but all cdps remain active
    await priceFeed.setPrice(dec(3000, 13))
    const price = await priceFeed.getPrice()

    // Confirm Recovery Mode
    assert.isTrue(await th.checkRecoveryMode(contracts))

    // Confirm all cdps have ICR > MCR
    assert.isTrue((await cdpManager.getCurrentICR(_freddyCdpId, price)).lte(mv._MCR))
    assert.isTrue((await cdpManager.getCurrentICR(_gretaCdpId, price)).lte(mv._MCR))
    assert.isTrue((await cdpManager.getCurrentICR(_aliceCdpId, price)).lte(mv._MCR))
    assert.isTrue((await cdpManager.getCurrentICR(_bobCdpId, price)).lte(mv._MCR))
    assert.isTrue((await cdpManager.getCurrentICR(_carolCdpId, price)).gte(mv._MCR))
	
    // Attempt liqudation sequence
    await debtToken.transfer(owner, toBN((await debtToken.balanceOf(alice)).toString()), {from: alice});	
    await debtToken.transfer(owner, toBN((await debtToken.balanceOf(bob)).toString()), {from: bob});	
    await debtToken.transfer(owner, toBN((await debtToken.balanceOf(carol)).toString()), {from: carol});
    await debtToken.transfer(owner, toBN((await debtToken.balanceOf(dennis)).toString()), {from: dennis});
    await debtToken.transfer(owner, toBN((await debtToken.balanceOf(greta)).toString()), {from: greta});
    await debtToken.transfer(owner, toBN((await debtToken.balanceOf(freddy)).toString()), {from: freddy});
    await debtToken.transfer(owner, toBN((await debtToken.balanceOf(whale)).toString()), {from: whale});
    const liquidationTx = await cdpManager.liquidateCdps(10)
    const [liquidatedDebt, liquidatedColl, gasComp] = th.getEmittedLiquidationValues(liquidationTx)

    // Check F and G were liquidated
    assert.isFalse(await sortedCdps.contains(_freddyCdpId))
    assert.isFalse(await sortedCdps.contains(_gretaCdpId))

    // Check whale and A-D remain active
    assert.isFalse(await sortedCdps.contains(_aliceCdpId))
    assert.isFalse(await sortedCdps.contains(_bobCdpId))
    assert.isTrue(await sortedCdps.contains(_carolCdpId))
    assert.isTrue(await sortedCdps.contains(_dennisCdpId))
    assert.isTrue(await sortedCdps.contains(_whaleCdpId))

    // Liquidation event emits coll = (F_debt + G_debt)/price*1.1*0.995, and debt = (F_debt + G_debt)
    let _liqDebts = (F_coll.add(G_coll).add(A_coll)).mul(price).div(LICR).add(B_totalDebt)
    th.assertIsApproximatelyEqual(liquidatedDebt, _liqDebts)
    const equivalentCollA = A_coll
    const equivalentCollB = B_coll
    const equivalentCollF = F_coll
    const equivalentCollG = G_coll
    th.assertIsApproximatelyEqual(liquidatedColl, equivalentCollA.add(equivalentCollB).add(equivalentCollF).add(equivalentCollG))

    // check collateral surplus
    const freddy_remainingCollateral = F_coll.sub(equivalentCollF)
    const greta_remainingCollateral = G_coll.sub(equivalentCollG)
    th.assertIsApproximatelyEqual('0', freddy_remainingCollateral.toString())
    th.assertIsApproximatelyEqual('0', greta_remainingCollateral.toString())
  })

  it('liquidateCdps():  emits liquidation event with correct values when all cdps have ICR > 110% and liquidator covers a subset of cdps, including a partial', async () => {
    // Cdps to be absorbed by SP
    const { collateral: F_coll, totalDebt: F_totalDebt } = await openCdp({ ICR: toBN(dec(222, 16)), extraParams: { from: freddy } })
    const { collateral: G_coll, totalDebt: G_totalDebt } = await openCdp({ ICR: toBN(dec(222, 16)), extraParams: { from: greta } })

    // Cdps to be spared
    const { collateral: A_coll, totalDebt: A_totalDebt } = await openCdp({ ICR: toBN(dec(250, 16)), extraParams: { from: alice } })
    const { collateral: B_coll, totalDebt: B_totalDebt } = await openCdp({ ICR: toBN(dec(266, 16)), extraParams: { from: bob } })
    const { collateral: C_coll, totalDebt: C_totalDebt } = await openCdp({ ICR: toBN(dec(285, 16)), extraParams: { from: carol } })
    const { collateral: D_coll, totalDebt: D_totalDebt } = await openCdp({ ICR: toBN(dec(308, 16)), extraParams: { from: dennis } })
    let _aliceCdpId = await sortedCdps.cdpOfOwnerByIndex(alice, 0);
    let _bobCdpId = await sortedCdps.cdpOfOwnerByIndex(bob, 0);
    let _carolCdpId = await sortedCdps.cdpOfOwnerByIndex(carol, 0);
    let _dennisCdpId = await sortedCdps.cdpOfOwnerByIndex(dennis, 0);
    let _freddyCdpId = await sortedCdps.cdpOfOwnerByIndex(freddy, 0);
    let _gretaCdpId = await sortedCdps.cdpOfOwnerByIndex(greta, 0);

    // Whale adds EBTC to SP
    const spDeposit = F_totalDebt.add(G_totalDebt).add(A_totalDebt.div(toBN(2)))
    const { collateral: W_coll, totalDebt: W_totalDebt } = await openCdp({ ICR: toBN(dec(285, 16)), extraEBTCAmount: spDeposit, extraParams: { from: whale } })
    let _whaleCdpId = await sortedCdps.cdpOfOwnerByIndex(whale, 0);

    // Price drops, but all cdps remain active
    await priceFeed.setPrice(dec(3000, 13))
    const price = await priceFeed.getPrice()

    // Confirm Recovery Mode
    assert.isTrue(await th.checkRecoveryMode(contracts))

    // Confirm all cdps have ICR > MCR
    assert.isTrue((await cdpManager.getCurrentICR(_freddyCdpId, price)).lte(mv._MCR))
    assert.isTrue((await cdpManager.getCurrentICR(_gretaCdpId, price)).lte(mv._MCR))
    assert.isTrue((await cdpManager.getCurrentICR(_aliceCdpId, price)).lte(mv._MCR))
    assert.isTrue((await cdpManager.getCurrentICR(_bobCdpId, price)).lte(mv._MCR))
    assert.isTrue((await cdpManager.getCurrentICR(_carolCdpId, price)).gte(mv._MCR))
	
    // Attempt liqudation sequence
    await debtToken.transfer(owner, toBN((await debtToken.balanceOf(alice)).toString()), {from: alice});	
    await debtToken.transfer(owner, toBN((await debtToken.balanceOf(bob)).toString()), {from: bob});	
    await debtToken.transfer(owner, toBN((await debtToken.balanceOf(carol)).toString()), {from: carol});
    await debtToken.transfer(owner, toBN((await debtToken.balanceOf(dennis)).toString()), {from: dennis});
    await debtToken.transfer(owner, toBN((await debtToken.balanceOf(greta)).toString()), {from: greta});
    await debtToken.transfer(owner, toBN((await debtToken.balanceOf(freddy)).toString()), {from: freddy});
    await debtToken.transfer(owner, toBN((await debtToken.balanceOf(whale)).toString()), {from: whale});
    const liquidationTx = await cdpManager.liquidateCdps(10)
    const [liquidatedDebt, liquidatedColl, gasComp] = th.getEmittedLiquidationValues(liquidationTx)

    // Check F and G were liquidated
    assert.isFalse(await sortedCdps.contains(_freddyCdpId))
    assert.isFalse(await sortedCdps.contains(_gretaCdpId))

    // Check CDP status
    assert.isFalse(await sortedCdps.contains(_aliceCdpId))
    assert.isFalse(await sortedCdps.contains(_bobCdpId))
    assert.isTrue(await sortedCdps.contains(_carolCdpId))
    assert.isTrue(await sortedCdps.contains(_dennisCdpId))
    assert.isTrue(await sortedCdps.contains(_whaleCdpId))

    // Check A's collateral and debt remain the same
    const entireColl_A = (await cdpManager.Cdps(_aliceCdpId))[1]
    const entireDebt_A = (await cdpManager.Cdps(_aliceCdpId))[0].add((await cdpManager.getPendingDebtRedistribution(_aliceCdpId)))

    assert.equal(entireColl_A.toString(), '0')
    assert.equal(entireDebt_A.toString(), '0')

    /* Liquidation event emits:
    coll = (F_debt + G_debt)/price*1.1*0.995
    debt = (F_debt + G_debt) */
    let _liqDebts = (F_coll.mul(price).div(LICR)).add(G_coll.mul(price).div(LICR)).add(A_coll.mul(price).div(LICR)).add(B_totalDebt)
    th.assertIsApproximatelyEqual(liquidatedDebt, _liqDebts)
    const equivalentCollA = A_coll
    const equivalentCollB = B_coll
    const equivalentCollF = F_coll
    const equivalentCollG = G_coll
    th.assertIsApproximatelyEqual(liquidatedColl, equivalentCollA.add(equivalentCollB).add(equivalentCollF).add(equivalentCollG))

    // check collateral surplus
    const freddy_remainingCollateral = F_coll.sub(equivalentCollF)
    const greta_remainingCollateral = G_coll.sub(equivalentCollG)
    th.assertIsApproximatelyEqual('0', freddy_remainingCollateral.toString())
    th.assertIsApproximatelyEqual('0', greta_remainingCollateral.toString())
  })

  it("liquidateCdps(): does not affect the liquidated user's token balances", async () => {
    await openCdp({ ICR: toBN(dec(300, 16)), extraParams: { from: whale } })

    // D, E, F open cdps that will fall below MCR when price drops to 100
    const { ebtcAmount: ebtcAmountD } = await openCdp({ ICR: toBN(dec(200, 16)), extraParams: { from: dennis } })
    const { ebtcAmount: ebtcAmountE } = await openCdp({ ICR: toBN(dec(133, 16)), extraParams: { from: erin } })
    const { ebtcAmount: ebtcAmountF } = await openCdp({ ICR: toBN(dec(111, 16)), extraParams: { from: freddy } })
    let _whaleCdpId = await sortedCdps.cdpOfOwnerByIndex(whale, 0);
    let _dennisCdpId = await sortedCdps.cdpOfOwnerByIndex(dennis, 0);
    let _freddyCdpId = await sortedCdps.cdpOfOwnerByIndex(freddy, 0);
    let _erinCdpId = await sortedCdps.cdpOfOwnerByIndex(erin, 0);

    // Check list size is 4
    assert.equal((await sortedCdps.getSize()).toString(), '4')

    // Check token balances before
    assert.equal((await ebtcToken.balanceOf(dennis)).toString(), ebtcAmountD)
    assert.equal((await ebtcToken.balanceOf(erin)).toString(), ebtcAmountE)
    assert.equal((await ebtcToken.balanceOf(freddy)).toString(), ebtcAmountF)

    // Price drops
    let newPrice = dec(3714, 13);
    await priceFeed.setPrice(newPrice)

    // Confirm Recovery Mode
    assert.isTrue(await th.checkRecoveryMode(contracts))

    //Liquidate sequence
    await debtToken.transfer(owner, toBN((await debtToken.balanceOf(dennis)).toString()), {from: dennis});
    await debtToken.transfer(owner, toBN((await debtToken.balanceOf(erin)).toString()), {from: erin});
    await debtToken.transfer(owner, toBN((await debtToken.balanceOf(freddy)).toString()), {from: freddy});
    await debtToken.transfer(owner, toBN((await debtToken.balanceOf(whale)).toString()), {from: whale});
    await cdpManager.liquidateCdps(10)

    // Check Whale remains in the system
    assert.isTrue(await sortedCdps.contains(_whaleCdpId))

    // Check D, E, F have been removed
    assert.isFalse(await sortedCdps.contains(_dennisCdpId))
    assert.isFalse(await sortedCdps.contains(_erinCdpId))
    assert.isFalse(await sortedCdps.contains(_freddyCdpId))
  })

  it("liquidateCdps(): Liquidating cdps at 100 < ICR < 110", async () => {
    // Whale provides EBTC to the SP
    await openCdp({ ICR: toBN(dec(340, 16)), extraEBTCAmount: dec(40, 18), extraParams: { from: whale } })

    const { totalDebt: A_totalDebt, collateral: A_coll } = await openCdp(
        { ICR: toBN(dec(201, 16)), extraEBTCAmount: dec(1, 18), extraParams: { from: alice } }
    )
    const { totalDebt: B_totalDebt, collateral: B_coll } = await openCdp({
      ICR: toBN(dec(201, 16)), extraEBTCAmount: dec(10, 18), extraParams: { from: bob } }
    )
    const { totalDebt: C_totalDebt, collateral: C_coll} = await openCdp({ ICR: toBN(dec(209, 16)), extraParams: { from: carol } })
    let _aliceCdpId = await sortedCdps.cdpOfOwnerByIndex(alice, 0);
    let _bobCdpId = await sortedCdps.cdpOfOwnerByIndex(bob, 0);
    let _carolCdpId = await sortedCdps.cdpOfOwnerByIndex(carol, 0);

    assert.equal((await sortedCdps.getSize()).toString(), '4')

    // Price drops
    await priceFeed.setPrice(dec(3000, 13))
    const price = await priceFeed.getPrice()

    // Confirm Recovery Mode
    assert.isTrue(await th.checkRecoveryMode(contracts))

    // *** Check A, B, C ICRs 100<ICR<110
    const alice_ICR = await cdpManager.getCurrentICR(_aliceCdpId, price)
    const bob_ICR = await cdpManager.getCurrentICR(_bobCdpId, price)
    const carol_ICR = await cdpManager.getCurrentICR(_carolCdpId, price)
    assert.isTrue(alice_ICR.lte(mv._ICR100) && alice_ICR.lte(mv._MCR))
    assert.isTrue(bob_ICR.lte(mv._ICR100) && bob_ICR.lte(mv._MCR))
    assert.isTrue(carol_ICR.lte(mv._ICR100) && carol_ICR.lte(mv._MCR))

    // Liquidate
    await debtToken.transfer(owner, toBN((await debtToken.balanceOf(alice)).toString()), {from: alice});	
    await debtToken.transfer(owner, toBN((await debtToken.balanceOf(bob)).toString()), {from: bob});	
    await debtToken.transfer(owner, toBN((await debtToken.balanceOf(carol)).toString()), {from: carol});
    await debtToken.transfer(owner, toBN((await debtToken.balanceOf(whale)).toString()), {from: whale});
    await cdpManager.liquidateCdps(10)

    // Check all defaulters have been liquidated
    assert.isFalse((await sortedCdps.contains(_aliceCdpId)))
    assert.isFalse((await sortedCdps.contains(_bobCdpId)))
    assert.isFalse((await sortedCdps.contains(_carolCdpId)))

    // check system sized reduced to 1 cdps
    assert.equal((await sortedCdps.getSize()).toString(), '1')
  })

  it("liquidateCdps(): Liquidating cdps at ICR <=100%", async () => {
    await _signer.sendTransaction({ to: whale, value: ethers.utils.parseEther("10000")});
    await openCdp({ ICR: toBN(dec(300, 16)), extraEBTCAmount: dec(400, 18), extraParams: { from: whale } })

    await _signer.sendTransaction({ to: alice, value: ethers.utils.parseEther("10000")});
    await _signer.sendTransaction({ to: bob, value: ethers.utils.parseEther("10000")});
    await openCdp({ ICR: toBN(dec(182, 16)), extraEBTCAmount: dec(170, 18), extraParams: { from: alice } })
    await openCdp({ ICR: toBN(dec(180, 16)), extraEBTCAmount: dec(300, 18), extraParams: { from: bob } })
    await openCdp({ ICR: toBN(dec(170, 16)), extraParams: { from: carol } })
    let _aliceCdpId = await sortedCdps.cdpOfOwnerByIndex(alice, 0);
    let _bobCdpId = await sortedCdps.cdpOfOwnerByIndex(bob, 0);
    let _carolCdpId = await sortedCdps.cdpOfOwnerByIndex(carol, 0);

    assert.equal((await sortedCdps.getSize()).toString(), '4')

    // Price drops
    await priceFeed.setPrice(dec(3714, 13))
    const price = await priceFeed.getPrice()

    // Confirm Recovery Mode
    assert.isTrue(await th.checkRecoveryMode(contracts))

    // *** Check A, B, C ICRs < 100
    assert.isTrue((await cdpManager.getCurrentICR(_aliceCdpId, price)).lte(mv._ICR100))
    assert.isTrue((await cdpManager.getCurrentICR(_bobCdpId, price)).lte(mv._ICR100))
    assert.isTrue((await cdpManager.getCurrentICR(_carolCdpId, price)).lte(mv._ICR100))

    // Liquidate
    await debtToken.transfer(owner, toBN((await debtToken.balanceOf(alice)).toString()), {from: alice});	
    await debtToken.transfer(owner, toBN((await debtToken.balanceOf(bob)).toString()), {from: bob});	
    await debtToken.transfer(owner, toBN((await debtToken.balanceOf(carol)).toString()), {from: carol});
    await debtToken.transfer(owner, toBN((await debtToken.balanceOf(whale)).toString()), {from: whale});
    await cdpManager.liquidateCdps(10)

    // Check all defaulters have been liquidated
    assert.isFalse((await sortedCdps.contains(_aliceCdpId)))
    assert.isFalse((await sortedCdps.contains(_bobCdpId)))
    assert.isFalse((await sortedCdps.contains(_carolCdpId)))

    // check system sized reduced to 1 cdps
    assert.equal((await sortedCdps.getSize()).toString(), '1')
  })

  it("liquidateCdps() with a non fullfilled liquidation: non liquidated cdp remains active", async () => {
    const { totalDebt: A_totalDebt } = await openCdp({ ICR: toBN(dec(196, 16)), extraParams: { from: alice } })
    const { totalDebt: B_totalDebt } = await openCdp({ ICR: toBN(dec(198, 16)), extraParams: { from: bob } })
    const { totalDebt: C_totalDebt } = await openCdp({ ICR: toBN(dec(220, 16)), extraParams: { from: carol } })
    await openCdp({ ICR: toBN(dec(206, 16)), extraParams: { from: dennis } })
    await openCdp({ ICR: toBN(dec(208, 16)), extraParams: { from: erin } })
    let _aliceCdpId = await sortedCdps.cdpOfOwnerByIndex(alice, 0);
    let _bobCdpId = await sortedCdps.cdpOfOwnerByIndex(bob, 0);
    let _carolCdpId = await sortedCdps.cdpOfOwnerByIndex(carol, 0);

    // Whale provides EBTC to the SP
    const spDeposit = A_totalDebt.add(B_totalDebt).add(C_totalDebt.div(toBN(2)))
    await openCdp({ ICR: toBN(dec(340, 16)), extraEBTCAmount: spDeposit, extraParams: { from: whale } })

    // Price drops 
    await priceFeed.setPrice(dec(3000, 13))
    const price = await priceFeed.getPrice()
    const TCR = await th.getTCR(contracts)

    // Check Recovery Mode is active
    assert.isTrue(await th.checkRecoveryMode(contracts))

    // Check A, B, C, D, E cdps are in range 110% < ICR < TCR
    const ICR_A = await cdpManager.getCurrentICR(_aliceCdpId, price)
    const ICR_B = await cdpManager.getCurrentICR(_bobCdpId, price)
    const ICR_C = await cdpManager.getCurrentICR(_carolCdpId, price)
    assert.isTrue(ICR_A.lt(mv._MCR) && ICR_A.lt(TCR))
    assert.isTrue(ICR_B.lt(mv._MCR) && ICR_B.lt(TCR))
    assert.isTrue(ICR_C.lt(mv._MCR) && ICR_C.lt(TCR))

    /* Liquidate cdps. Cdps are ordered by ICR, from low to high:  A, B, C, D, E.
    With 253 in the SP, Alice (102 debt) and Bob (101 debt) should be entirely liquidated. 
    That leaves 50 EBTC in the Pool to absorb exactly half of Carol's debt (100) */
    await debtToken.transfer(owner, toBN((await debtToken.balanceOf(alice)).toString()), {from: alice});	
    await debtToken.transfer(owner, toBN((await debtToken.balanceOf(bob)).toString()), {from: bob});	
    await debtToken.transfer(owner, toBN((await debtToken.balanceOf(carol)).toString()), {from: carol});
    await debtToken.transfer(owner, toBN((await debtToken.balanceOf(dennis)).toString()), {from: dennis});
    await debtToken.transfer(owner, toBN((await debtToken.balanceOf(erin)).toString()), {from: erin});
    await debtToken.transfer(owner, toBN((await debtToken.balanceOf(whale)).toString()), {from: whale});
    await cdpManager.liquidateCdps(10)

    // Check A and B closed
    assert.isFalse(await sortedCdps.contains(_aliceCdpId))
    assert.isFalse(await sortedCdps.contains(_bobCdpId))

    // Check C remains active
    assert.isFalse(await sortedCdps.contains(_carolCdpId))
    assert.equal((await cdpManager.Cdps(_carolCdpId))[4].toString(), '3') // check Status is active
  })

  it("liquidateCdps() with a non fullfilled liquidation: non liquidated cdp remains in CdpOwners Array", async () => {
    const { totalDebt: A_totalDebt } = await openCdp({ ICR: toBN(dec(210, 16)), extraParams: { from: alice } })
    const { totalDebt: B_totalDebt } = await openCdp({ ICR: toBN(dec(211, 16)), extraParams: { from: bob } })
    const { totalDebt: C_totalDebt } = await openCdp({ ICR: toBN(dec(212, 16)), extraParams: { from: carol } })
    await openCdp({ ICR: toBN(dec(219, 16)), extraParams: { from: dennis } })
    await openCdp({ ICR: toBN(dec(221, 16)), extraParams: { from: erin } })
    let _aliceCdpId = await sortedCdps.cdpOfOwnerByIndex(alice, 0);
    let _bobCdpId = await sortedCdps.cdpOfOwnerByIndex(bob, 0);
    let _carolCdpId = await sortedCdps.cdpOfOwnerByIndex(carol, 0);

    // Whale provides EBTC to the SP
    const spDeposit = A_totalDebt.add(B_totalDebt).add(C_totalDebt.div(toBN(2)))
    await openCdp({ ICR: toBN(dec(220, 16)), extraEBTCAmount: spDeposit, extraParams: { from: whale } })

    // Price drops 
    await priceFeed.setPrice(dec(4200, 13))
    const price = await priceFeed.getPrice()
    const TCR = await th.getTCR(contracts)

    // Check Recovery Mode is active
    assert.isTrue(await th.checkRecoveryMode(contracts))

    // Check A, B, C cdps are in range 110% < ICR < TCR
    const ICR_A = await cdpManager.getCurrentICR(_aliceCdpId, price)
    const ICR_B = await cdpManager.getCurrentICR(_bobCdpId, price)
    const ICR_C = await cdpManager.getCurrentICR(_carolCdpId, price)

    assert.isTrue(ICR_A.gt(mv._MCR) && ICR_A.lt(TCR))
    assert.isTrue(ICR_B.gt(mv._MCR) && ICR_B.lt(TCR))
    assert.isTrue(ICR_C.gt(mv._MCR) && ICR_C.lt(TCR))	  
	  	  
    // trigger cooldown and pass the liq wait
    await cdpManager.syncGracePeriod();
    await ethers.provider.send("evm_increaseTime", [901]);
    await ethers.provider.send("evm_mine");

    /* Liquidate cdps. Cdps are ordered by ICR, from low to high:  A, B, C.
    With 253 in the SP, Alice (102 debt) and Bob (101 debt) should be entirely liquidated. 
    That leaves 50 EBTC in the Pool to absorb exactly half of Carol's debt (100) */
    await debtToken.transfer(owner, toBN((await debtToken.balanceOf(alice)).toString()), {from: alice});	
    await debtToken.transfer(owner, toBN((await debtToken.balanceOf(bob)).toString()), {from: bob});	
    await debtToken.transfer(owner, toBN((await debtToken.balanceOf(carol)).toString()), {from: carol});
    await debtToken.transfer(owner, toBN((await debtToken.balanceOf(dennis)).toString()), {from: dennis});
    await debtToken.transfer(owner, toBN((await debtToken.balanceOf(erin)).toString()), {from: erin});
    await debtToken.transfer(owner, toBN((await debtToken.balanceOf(whale)).toString()), {from: whale});
    await cdpManager.liquidateCdps(10)

    // Check C is in Cdp owners array
    const arrayLength = (await cdpManager.getCdpIdsCount()).toNumber()
    let addressFound = false;
    let addressIdx = 0;

    for (let i = 0; i < arrayLength; i++) {
      const address = (await cdpManager.CdpIds(i)).toString()
      if (address == _carolCdpId) {
        addressFound = true
        addressIdx = i
      }
    }

    assert.isFalse(addressFound);

    // Check CdpOwners idx on cdp struct == idx of address found in CdpOwners array
//    const idxOnStruct = (await cdpManager.Cdps(_carolCdpId))[4].toString()
//    assert.equal(addressIdx.toString(), idxOnStruct)
  })

  it("liquidateCdps() with a non fullfilled liquidation: still can liquidate further cdps after the non-liquidated, emptied pool", async () => {
    const { totalDebt: A_totalDebt } = await openCdp({ ICR: toBN(dec(196, 16)), extraParams: { from: alice } })
    const { totalDebt: B_totalDebt } = await openCdp({ ICR: toBN(dec(198, 16)), extraParams: { from: bob } })
    const { totalDebt: D_totalDebt } = await openCdp({ ICR: toBN(dec(206, 16)), extraParams: { from: dennis } })
    const { totalDebt: C_totalDebt } = await openCdp({ ICR: toBN(dec(200, 16)), extraEBTCAmount: D_totalDebt, extraParams: { from: carol } })
    await openCdp({ ICR: toBN(dec(208, 16)), extraParams: { from: erin } })
    let _aliceCdpId = await sortedCdps.cdpOfOwnerByIndex(alice, 0);
    let _bobCdpId = await sortedCdps.cdpOfOwnerByIndex(bob, 0);
    let _carolCdpId = await sortedCdps.cdpOfOwnerByIndex(carol, 0);
    let _dennisCdpId = await sortedCdps.cdpOfOwnerByIndex(dennis, 0);
    let _erinCdpId = await sortedCdps.cdpOfOwnerByIndex(erin, 0);

    // Whale provides EBTC to the SP
    const spDeposit = A_totalDebt.add(B_totalDebt).add(D_totalDebt)
    await openCdp({ ICR: toBN(dec(220, 16)), extraEBTCAmount: spDeposit, extraParams: { from: whale } })
    let _whaleCdpId = await sortedCdps.cdpOfOwnerByIndex(whale, 0);

    // Price drops 
    await priceFeed.setPrice(dec(4200, 13))
    const price = await priceFeed.getPrice()
    const TCR = await th.getTCR(contracts)

    // Check Recovery Mode is active
    assert.isTrue(await th.checkRecoveryMode(contracts))

    // Check A, B, C, D, E cdps are in range 110% < ICR < TCR
    const ICR_A = await cdpManager.getCurrentICR(_aliceCdpId, price)
    const ICR_B = await cdpManager.getCurrentICR(_bobCdpId, price)
    const ICR_C = await cdpManager.getCurrentICR(_carolCdpId, price)
    const ICR_D = await cdpManager.getCurrentICR(_dennisCdpId, price)
    const ICR_E = await cdpManager.getCurrentICR(_erinCdpId, price)

    assert.isTrue(ICR_A.gt(mv._MCR) && ICR_A.lt(TCR))
    assert.isTrue(ICR_B.gt(mv._MCR) && ICR_B.lt(TCR))
    assert.isTrue(ICR_C.gt(mv._MCR) && ICR_C.lt(TCR))
    assert.isTrue(ICR_D.gt(mv._MCR) && ICR_D.lt(TCR))
    assert.isTrue(ICR_E.gt(mv._MCR) && ICR_E.lt(TCR))	  
	  	  
    // trigger cooldown and pass the liq wait
    await cdpManager.syncGracePeriod();
    await ethers.provider.send("evm_increaseTime", [901]);
    await ethers.provider.send("evm_mine");

    /* Liquidate cdps. Cdps are ordered by ICR, from low to high:  A, B, C, D, E.
     With 300 in the SP, Alice (102 debt) and Bob (101 debt) should be entirely liquidated.
     That leaves 97 EBTC in the Pool that won’t be enough to absorb Carol,
     but it will be enough to liquidate Dennis. Afterwards the pool will be empty,
     so Erin won’t liquidated. */
    await debtToken.transfer(owner, toBN((await debtToken.balanceOf(alice)).toString()), {from: alice});	
    await debtToken.transfer(owner, toBN((await debtToken.balanceOf(bob)).toString()), {from: bob});	
    await debtToken.transfer(owner, toBN((await debtToken.balanceOf(carol)).toString()), {from: carol});
    await debtToken.transfer(owner, toBN((await debtToken.balanceOf(dennis)).toString()), {from: dennis});
    await debtToken.transfer(owner, toBN((await debtToken.balanceOf(erin)).toString()), {from: erin});
    await debtToken.transfer(owner, toBN((await debtToken.balanceOf(whale)).toString()), {from: whale});
    const tx = await cdpManager.liquidateCdps(10)
    console.log('gasUsed: ', tx.receipt.gasUsed)

    // Check A, B and D are closed
    assert.isFalse(await sortedCdps.contains(_aliceCdpId))
    assert.isFalse(await sortedCdps.contains(_bobCdpId))
    assert.isFalse(await sortedCdps.contains(_dennisCdpId))

    // Check whale, C and E stay active
    assert.isTrue(await sortedCdps.contains(_whaleCdpId))
    assert.isFalse(await sortedCdps.contains(_carolCdpId))
    assert.isFalse(await sortedCdps.contains(_erinCdpId))
  })

  it("liquidateCdps() with a non fullfilled liquidation: still can liquidate further cdps after the non-liquidated, non emptied pool", async () => {
    const { totalDebt: A_totalDebt } = await openCdp({ ICR: toBN(dec(196, 16)), extraParams: { from: alice } })
    const { totalDebt: B_totalDebt } = await openCdp({ ICR: toBN(dec(198, 16)), extraParams: { from: bob } })
    const { totalDebt: D_totalDebt } = await openCdp({ ICR: toBN(dec(206, 16)), extraParams: { from: dennis } })
    const { totalDebt: C_totalDebt } = await openCdp({ ICR: toBN(dec(200, 16)), extraEBTCAmount: D_totalDebt, extraParams: { from: carol } })
    await openCdp({ ICR: toBN(dec(208, 16)), extraParams: { from: erin } })
    let _aliceCdpId = await sortedCdps.cdpOfOwnerByIndex(alice, 0);
    let _bobCdpId = await sortedCdps.cdpOfOwnerByIndex(bob, 0);
    let _carolCdpId = await sortedCdps.cdpOfOwnerByIndex(carol, 0);
    let _dennisCdpId = await sortedCdps.cdpOfOwnerByIndex(dennis, 0);
    let _erinCdpId = await sortedCdps.cdpOfOwnerByIndex(erin, 0);

    // Whale provides EBTC to the SP
    const spDeposit = A_totalDebt.add(B_totalDebt).add(D_totalDebt)
    await openCdp({ ICR: toBN(dec(220, 16)), extraEBTCAmount: spDeposit, extraParams: { from: whale } })
    let _whaleCdpId = await sortedCdps.cdpOfOwnerByIndex(whale, 0);

    // Price drops 
    await priceFeed.setPrice(dec(4200, 13))
    const price = await priceFeed.getPrice()
    const TCR = await th.getTCR(contracts)

    // Check Recovery Mode is active
    assert.isTrue(await th.checkRecoveryMode(contracts))

    // Check A, B, C, D, E cdps are in range 110% < ICR < TCR
    const ICR_A = await cdpManager.getCurrentICR(_aliceCdpId, price)
    const ICR_B = await cdpManager.getCurrentICR(_bobCdpId, price)
    const ICR_C = await cdpManager.getCurrentICR(_carolCdpId, price)
    const ICR_D = await cdpManager.getCurrentICR(_dennisCdpId, price)
    const ICR_E = await cdpManager.getCurrentICR(_erinCdpId, price)

    assert.isTrue(ICR_A.gt(mv._MCR) && ICR_A.lt(TCR))
    assert.isTrue(ICR_B.gt(mv._MCR) && ICR_B.lt(TCR))
    assert.isTrue(ICR_C.gt(mv._MCR) && ICR_C.lt(TCR))
    assert.isTrue(ICR_D.gt(mv._MCR) && ICR_D.lt(TCR))
    assert.isTrue(ICR_E.gt(mv._MCR) && ICR_E.lt(TCR))	  
	  	  
    // trigger cooldown and pass the liq wait
    await cdpManager.syncGracePeriod();
    await ethers.provider.send("evm_increaseTime", [901]);
    await ethers.provider.send("evm_mine");

    /* Liquidate cdps. Cdps are ordered by ICR, from low to high:  A, B, C, D, E.
     With 301 in the SP, Alice (102 debt) and Bob (101 debt) should be entirely liquidated.
     That leaves 97 EBTC in the Pool that won’t be enough to absorb Carol,
     but it will be enough to liquidate Dennis. Afterwards the pool will be empty,
     so Erin won’t liquidated.
     Note that, compared to the previous test, this one will make 1 more loop iteration,
     so it will consume more gas. */
    await debtToken.transfer(owner, toBN((await debtToken.balanceOf(alice)).toString()), {from: alice});	
    await debtToken.transfer(owner, toBN((await debtToken.balanceOf(bob)).toString()), {from: bob});	
    await debtToken.transfer(owner, toBN((await debtToken.balanceOf(carol)).toString()), {from: carol});
    await debtToken.transfer(owner, toBN((await debtToken.balanceOf(dennis)).toString()), {from: dennis});
    await debtToken.transfer(owner, toBN((await debtToken.balanceOf(erin)).toString()), {from: erin});
    await debtToken.transfer(owner, toBN((await debtToken.balanceOf(whale)).toString()), {from: whale});
    const tx = await cdpManager.liquidateCdps(10)
    console.log('gasUsed: ', tx.receipt.gasUsed)

    // Check A, B and D are closed
    assert.isFalse(await sortedCdps.contains(_aliceCdpId))
    assert.isFalse(await sortedCdps.contains(_bobCdpId))
    assert.isFalse(await sortedCdps.contains(_dennisCdpId))

    // Check whale, C and E stay active
    assert.isTrue(await sortedCdps.contains(_whaleCdpId))
    assert.isFalse(await sortedCdps.contains(_carolCdpId))
    assert.isFalse(await sortedCdps.contains(_erinCdpId))
  })

  it("liquidateCdps() with a non fullfilled liquidation: total liquidated coll and debt is correct", async () => {
    const { collateral: A_coll, totalDebt: A_totalDebt } = await openCdp({ ICR: toBN(dec(196, 16)), extraParams: { from: alice } })
    const { collateral: B_coll, totalDebt: B_totalDebt } = await openCdp({ ICR: toBN(dec(198, 16)), extraParams: { from: bob } })
    const { collateral: C_coll, totalDebt: C_totalDebt } = await openCdp({ ICR: toBN(dec(200, 16)), extraParams: { from: carol } })
    const { collateral: D_coll, totalDebt: D_totalDebt } = await openCdp({ ICR: toBN(dec(206, 16)), extraParams: { from: dennis } })
    const { collateral: E_coll, totalDebt: E_totalDebt } = await openCdp({ ICR: toBN(dec(208, 16)), extraParams: { from: erin } })

    // Whale provides EBTC to the SP
    const spDeposit = A_totalDebt.add(B_totalDebt).add(C_totalDebt.div(toBN(2)))
    const { collateral: W_coll, totalDebt: W_totalDebt } = await openCdp({ ICR: toBN(dec(220, 16)), extraEBTCAmount: spDeposit, extraParams: { from: whale } })
    let _aliceCdpId = await sortedCdps.cdpOfOwnerByIndex(alice, 0);
    let _bobCdpId = await sortedCdps.cdpOfOwnerByIndex(bob, 0);
    let _carolCdpId = await sortedCdps.cdpOfOwnerByIndex(carol, 0);

    // Price drops 
    await priceFeed.setPrice(dec(4200, 13))
    const price = await priceFeed.getPrice()
    const TCR = await th.getTCR(contracts)

    // Check Recovery Mode is active
    assert.isTrue(await th.checkRecoveryMode(contracts))

    // Check A, B, C cdps are in range 110% < ICR < TCR
    const ICR_A = await cdpManager.getCurrentICR(_aliceCdpId, price)
    const ICR_B = await cdpManager.getCurrentICR(_bobCdpId, price)
    const ICR_C = await cdpManager.getCurrentICR(_carolCdpId, price)

    assert.isTrue(ICR_A.gt(mv._MCR) && ICR_A.lt(TCR))
    assert.isTrue(ICR_B.gt(mv._MCR) && ICR_B.lt(TCR))
    assert.isTrue(ICR_C.gt(mv._MCR) && ICR_C.lt(TCR))

    const entireSystemCollBefore = await cdpManager.getEntireSystemColl()
<<<<<<< HEAD
    const entireSystemDebtBefore = await cdpManager.getSystemDebt()
=======
    const entireSystemDebtBefore = await cdpManager.getEntireSystemDebt()	  
	  	  
    // trigger cooldown and pass the liq wait
    await cdpManager.syncGracePeriod();
    await ethers.provider.send("evm_increaseTime", [901]);
    await ethers.provider.send("evm_mine");
>>>>>>> 7aa2eb31

    /* Liquidate cdps. Cdps are ordered by ICR, from low to high:  A, B, C, D, E.
    With 253 in the SP, Alice (102 debt) and Bob (101 debt) should be entirely liquidated. 
    That leaves 50 EBTC in the Pool that won’t be enough to absorb any other cdp */
    await debtToken.transfer(owner, toBN((await debtToken.balanceOf(alice)).toString()), {from: alice});	
    await debtToken.transfer(owner, toBN((await debtToken.balanceOf(bob)).toString()), {from: bob});	
    await debtToken.transfer(owner, toBN((await debtToken.balanceOf(carol)).toString()), {from: carol});
    await debtToken.transfer(owner, toBN((await debtToken.balanceOf(dennis)).toString()), {from: dennis});
    await debtToken.transfer(owner, toBN((await debtToken.balanceOf(erin)).toString()), {from: erin});
    await debtToken.transfer(owner, toBN((await debtToken.balanceOf(whale)).toString()), {from: whale});
    const tx = await cdpManager.liquidateCdps(10)

    // Expect system debt reduced by 203 EBTC and system coll 2.3 ETH
    const entireSystemCollAfter = await cdpManager.getEntireSystemColl()
    const entireSystemDebtAfter = await cdpManager.getSystemDebt()

    const changeInEntireSystemColl = entireSystemCollBefore.sub(entireSystemCollAfter)
    const changeInEntireSystemDebt = entireSystemDebtBefore.sub(entireSystemDebtAfter)
	
    assert.equal(changeInEntireSystemColl.toString(), A_coll.add(B_coll).add(C_coll).add(D_coll).add(E_coll))
    th.assertIsApproximatelyEqual(changeInEntireSystemDebt.toString(), A_totalDebt.add(B_totalDebt).add(C_totalDebt).add(D_totalDebt).add(E_totalDebt))
  })

  it("liquidateCdps() with a non fullfilled liquidation: emits correct liquidation event values", async () => {
    const { collateral: A_coll, totalDebt: A_totalDebt } = await openCdp({ ICR: toBN(dec(210, 16)), extraParams: { from: alice } })
    const { collateral: B_coll, totalDebt: B_totalDebt } = await openCdp({ ICR: toBN(dec(211, 16)), extraParams: { from: bob } })
    const { collateral: C_coll, totalDebt: C_totalDebt } = await openCdp({ ICR: toBN(dec(212, 16)), extraParams: { from: carol } })
    const { collateral: D_coll, totalDebt: D_totalDebt } = await openCdp({ ICR: toBN(dec(219, 16)), extraParams: { from: dennis } })
    const { collateral: E_coll, totalDebt: E_totalDebt } = await openCdp({ ICR: toBN(dec(221, 16)), extraParams: { from: erin } })

    // Whale provides EBTC to the SP
    const spDeposit = A_totalDebt.add(B_totalDebt).add(C_totalDebt.div(toBN(2)))
    const { collateral: W_coll, totalDebt: W_totalDebt } = await openCdp({ ICR: toBN(dec(340, 16)), extraEBTCAmount: spDeposit, extraParams: { from: whale } })
    let _aliceCdpId = await sortedCdps.cdpOfOwnerByIndex(alice, 0);
    let _bobCdpId = await sortedCdps.cdpOfOwnerByIndex(bob, 0);
    let _carolCdpId = await sortedCdps.cdpOfOwnerByIndex(carol, 0);

    // Price drops 
    await priceFeed.setPrice(dec(3000, 13))
    const price = await priceFeed.getPrice()
    const TCR = await th.getTCR(contracts)

    // Check Recovery Mode is active
    assert.isTrue(await th.checkRecoveryMode(contracts))

    // Check A, B, C cdps are in range 110% < ICR < TCR
    const ICR_A = await cdpManager.getCurrentICR(_aliceCdpId, price)
    const ICR_B = await cdpManager.getCurrentICR(_bobCdpId, price)
    const ICR_C = await cdpManager.getCurrentICR(_carolCdpId, price)
    assert.isTrue(ICR_A.lt(mv._MCR) && ICR_A.lt(TCR))
    assert.isTrue(ICR_B.lt(mv._MCR) && ICR_B.lt(TCR))
    assert.isTrue(ICR_C.lt(mv._MCR) && ICR_C.lt(TCR))

    /* Liquidate cdps. Cdps are ordered by ICR, from low to high:  A, B, C, D, E.
    With 253 in the SP, Alice (102 debt) and Bob (101 debt) should be entirely liquidated. 
    That leaves 50 EBTC in the Pool which won’t be enough for any other liquidation */
    await debtToken.transfer(owner, toBN((await debtToken.balanceOf(alice)).toString()), {from: alice});	
    await debtToken.transfer(owner, toBN((await debtToken.balanceOf(bob)).toString()), {from: bob});	
    await debtToken.transfer(owner, toBN((await debtToken.balanceOf(carol)).toString()), {from: carol});
    await debtToken.transfer(owner, toBN((await debtToken.balanceOf(dennis)).toString()), {from: dennis});
    await debtToken.transfer(owner, toBN((await debtToken.balanceOf(erin)).toString()), {from: erin});
    await debtToken.transfer(owner, toBN((await debtToken.balanceOf(whale)).toString()), {from: whale});
    const liquidationTx = await cdpManager.liquidateCdps(10)

    const [liquidatedDebt, liquidatedColl] = th.getEmittedLiquidationValues(liquidationTx)

    let _liqDebts = (A_coll).add(B_coll).add(C_coll).add(D_coll).add(E_coll).mul(price).div(LICR)
    th.assertIsApproximatelyEqual(liquidatedDebt, _liqDebts)
    const equivalentCollA = A_coll
    const equivalentCollB = B_coll
    const equivalentCollC = C_coll
    const equivalentCollD = D_coll
    const equivalentCollE = E_coll
    th.assertIsApproximatelyEqual(liquidatedColl, equivalentCollA.add(equivalentCollB).add(equivalentCollC).add(equivalentCollD).add(equivalentCollE))

    // check collateral surplus
    const alice_remainingCollateral = A_coll.sub(equivalentCollA)
    const bob_remainingCollateral = B_coll.sub(equivalentCollB)
    th.assertIsApproximatelyEqual('0', alice_remainingCollateral.toString())
    th.assertIsApproximatelyEqual('0', bob_remainingCollateral.toString())
  })

  it("liquidateCdps() with a non fullfilled liquidation: ICR of non liquidated cdp does not change", async () => {
    const { totalDebt: A_totalDebt } = await openCdp({ ICR: toBN(dec(196, 16)), extraParams: { from: alice } })
    const { totalDebt: B_totalDebt } = await openCdp({ ICR: toBN(dec(198, 16)), extraParams: { from: bob } })
    const { totalDebt: C_totalDebt } = await openCdp({ ICR: toBN(dec(200, 16)), extraParams: { from: carol } })
    await openCdp({ ICR: toBN(dec(206, 16)), extraParams: { from: dennis } })
    await openCdp({ ICR: toBN(dec(208, 16)), extraParams: { from: erin } })

    // Whale provides EBTC to the SP
    const spDeposit = A_totalDebt.add(B_totalDebt).add(C_totalDebt.div(toBN(2)))
    await openCdp({ ICR: toBN(dec(220, 16)), extraEBTCAmount: spDeposit, extraParams: { from: whale } })
    let _aliceCdpId = await sortedCdps.cdpOfOwnerByIndex(alice, 0);
    let _bobCdpId = await sortedCdps.cdpOfOwnerByIndex(bob, 0);
    let _carolCdpId = await sortedCdps.cdpOfOwnerByIndex(carol, 0);

    // Price drops 
    await priceFeed.setPrice(dec(4200, 13))
    const price = await priceFeed.getPrice()
    const TCR = await th.getTCR(contracts)

    // Check Recovery Mode is active
    assert.isTrue(await th.checkRecoveryMode(contracts))

    // Check A, B, C cdps are in range 110% < ICR < TCR
    const ICR_A = await cdpManager.getCurrentICR(_aliceCdpId, price)
    const ICR_B = await cdpManager.getCurrentICR(_bobCdpId, price)
    const ICR_C_Before = await cdpManager.getCurrentICR(_carolCdpId, price)

    assert.isTrue(ICR_A.gt(mv._MCR) && ICR_A.lt(TCR))
    assert.isTrue(ICR_B.gt(mv._MCR) && ICR_B.lt(TCR))
    assert.isTrue(ICR_C_Before.gt(mv._MCR) && ICR_C_Before.lt(TCR))	  
	  	  
    // trigger cooldown and pass the liq wait
    await cdpManager.syncGracePeriod();
    await ethers.provider.send("evm_increaseTime", [901]);
    await ethers.provider.send("evm_mine");

    /* Liquidate cdps. Cdps are ordered by ICR, from low to high:  A, B, C, D, E.
    With 253 in the SP, Alice (102 debt) and Bob (101 debt) should be entirely liquidated. 
    That leaves 50 EBTC in the Pool to absorb exactly half of Carol's debt (100) */
    await debtToken.transfer(owner, toBN((await debtToken.balanceOf(alice)).toString()), {from: alice});	
    await debtToken.transfer(owner, toBN((await debtToken.balanceOf(bob)).toString()), {from: bob});	
    await debtToken.transfer(owner, toBN((await debtToken.balanceOf(carol)).toString()), {from: carol});
    await debtToken.transfer(owner, toBN((await debtToken.balanceOf(dennis)).toString()), {from: dennis});
    await debtToken.transfer(owner, toBN((await debtToken.balanceOf(erin)).toString()), {from: erin});
    await debtToken.transfer(owner, toBN((await debtToken.balanceOf(whale)).toString()), {from: whale});
    await cdpManager.liquidateCdps(10)

//    const ICR_C_After = await cdpManager.getCurrentICR(_carolCdpId, price)
//    assert.equal(ICR_C_Before.toString(), ICR_C_After)
  })

  // TODO: LiquidateCdps tests that involve cdps with ICR > TCR

  // --- batchLiquidateCdps() ---

  it("batchLiquidateCdps(): Liquidates all cdps with ICR < 110%, transitioning Normal -> Recovery Mode", async () => {
    // make 6 Cdps accordingly
    // --- SETUP ---
    const { totalDebt: B_totalDebt } = await openCdp({ ICR: toBN(dec(240, 16)), extraParams: { from: bob } })
    const { totalDebt: C_totalDebt } = await openCdp({ ICR: toBN(dec(240, 16)), extraParams: { from: carol } })
    const { totalDebt: D_totalDebt } = await openCdp({ ICR: toBN(dec(230, 16)), extraParams: { from: dennis } })
    const { totalDebt: E_totalDebt } = await openCdp({ ICR: toBN(dec(240, 16)), extraParams: { from: erin } })
    const { totalDebt: F_totalDebt } = await openCdp({ ICR: toBN(dec(240, 16)), extraParams: { from: freddy } })

    const spDeposit = B_totalDebt.add(C_totalDebt).add(D_totalDebt).add(E_totalDebt).add(F_totalDebt)
    await openCdp({ ICR: toBN(dec(426, 16)), extraEBTCAmount: spDeposit, extraParams: { from: alice } })
    let _aliceCdpId = await sortedCdps.cdpOfOwnerByIndex(alice, 0);
    let _bobCdpId = await sortedCdps.cdpOfOwnerByIndex(bob, 0);
    let _carolCdpId = await sortedCdps.cdpOfOwnerByIndex(carol, 0);
    let _dennisCdpId = await sortedCdps.cdpOfOwnerByIndex(dennis, 0);
    let _erinCdpId = await sortedCdps.cdpOfOwnerByIndex(erin, 0);
    let _freddyCdpId = await sortedCdps.cdpOfOwnerByIndex(freddy, 0);

    // price drops to 1ETH:85EBTC, reducing TCR below 150%
    await priceFeed.setPrice(dec(2100, 13))
    const price = await priceFeed.getPrice()

    // check Recovery Mode kicks in

    const recoveryMode_Before = await th.checkRecoveryMode(contracts)
    assert.isTrue(recoveryMode_Before)
	
    const _TCR = await cdpManager.getTCR(price);

    /* 
    After the price drop and prior to any liquidations, ICR should be:

    Cdp         ICR
    Alice       182%
    Bob         102%
    Carol       102%
    Dennis      102%
    Elisa       102%
    Freddy      102%
    */
    alice_ICR = await cdpManager.getCurrentICR(_aliceCdpId, price)
    bob_ICR = await cdpManager.getCurrentICR(_bobCdpId, price)
    carol_ICR = await cdpManager.getCurrentICR(_carolCdpId, price)
    dennis_ICR = await cdpManager.getCurrentICR(_dennisCdpId, price)
    erin_ICR = await cdpManager.getCurrentICR(_erinCdpId, price)
    freddy_ICR = await cdpManager.getCurrentICR(_freddyCdpId, price)

    // Alice should have ICR > 150%
    assert.isTrue(alice_ICR.gt(_TCR) && alice_ICR.gt(mv._MCR))
    // All other Cdps should have ICR < 150%
    assert.isTrue(carol_ICR.lt(mv._MCR))
    assert.isTrue(dennis_ICR.lt(mv._MCR))
    assert.isTrue(erin_ICR.lt(mv._MCR))
    assert.isTrue(freddy_ICR.lt(mv._MCR))

    /* After liquidating Bob and Carol, the the TCR of the system rises above the CCR, to 154%.  
    (see calculations in Google Sheet)

    Liquidations continue until all Cdps with ICR < MCR have been closed. 
    Only Alice should remain active - all others should be closed. */

    // call batchLiquidateCdps
    await debtToken.transfer(owner, toBN((await debtToken.balanceOf(alice)).toString()), {from: alice});	
    await debtToken.transfer(owner, toBN((await debtToken.balanceOf(bob)).toString()), {from: bob});	
    await debtToken.transfer(owner, toBN((await debtToken.balanceOf(carol)).toString()), {from: carol});
    await debtToken.transfer(owner, toBN((await debtToken.balanceOf(dennis)).toString()), {from: dennis});
    await debtToken.transfer(owner, toBN((await debtToken.balanceOf(erin)).toString()), {from: erin});
    await debtToken.transfer(owner, toBN((await debtToken.balanceOf(freddy)).toString()), {from: freddy});
    await debtToken.transfer(owner, toBN((await debtToken.balanceOf(whale)).toString()), {from: whale});
    await cdpManager.batchLiquidateCdps([_aliceCdpId, _bobCdpId, _carolCdpId, _dennisCdpId, _erinCdpId, _freddyCdpId]);

    // check system is still in Recovery Mode
    const recoveryMode_After = await th.checkRecoveryMode(contracts)
    assert.isTrue(recoveryMode_After)

    // get all Cdps
    const alice_Cdp = await cdpManager.Cdps(_aliceCdpId)
    const bob_Cdp = await cdpManager.Cdps(_bobCdpId)
    const carol_Cdp = await cdpManager.Cdps(_carolCdpId)
    const dennis_Cdp = await cdpManager.Cdps(_dennisCdpId)
    const erin_Cdp = await cdpManager.Cdps(_erinCdpId)
    const freddy_Cdp = await cdpManager.Cdps(_freddyCdpId)

    // check that Alice's Cdp remains active
    assert.equal(alice_Cdp[4], 1)
    assert.isTrue(await sortedCdps.contains(_aliceCdpId))

    // check all other Cdps are liquidated
    assert.equal(bob_Cdp[4], 3)
    assert.equal(carol_Cdp[4], 3)
    assert.equal(dennis_Cdp[4], 3)
    assert.equal(erin_Cdp[4], 3)
    assert.equal(freddy_Cdp[4], 3)

    assert.isFalse(await sortedCdps.contains(_bobCdpId))
    assert.isFalse(await sortedCdps.contains(_carolCdpId))
    assert.isFalse(await sortedCdps.contains(_dennisCdpId))
    assert.isFalse(await sortedCdps.contains(_erinCdpId))
    assert.isFalse(await sortedCdps.contains(_freddyCdpId))
  })

  it("batchLiquidateCdps(): Liquidates all cdps with ICR < 110%, transitioning Recovery -> Normal Mode", async () => {
    /* This is essentially the same test as before, but changing the order of the batch,
     * now the remaining cdp (alice) goes at the end.
     * This way alice will be skipped in a different part of the code, as in the previous test,
     * when attempting alice the system was in Recovery mode, while in this test,
     * when attempting alice the system has gone back to Normal mode
     * (see function `_getTotalFromBatchLiquidate_RecoveryMode`)
     */
    // make 6 Cdps accordingly
    // --- SETUP ---

    const { totalDebt: B_totalDebt } = await openCdp({ ICR: toBN(dec(240, 16)), extraParams: { from: bob } })
    const { totalDebt: C_totalDebt } = await openCdp({ ICR: toBN(dec(240, 16)), extraParams: { from: carol } })
    const { totalDebt: D_totalDebt } = await openCdp({ ICR: toBN(dec(230, 16)), extraParams: { from: dennis } })
    const { totalDebt: E_totalDebt } = await openCdp({ ICR: toBN(dec(240, 16)), extraParams: { from: erin } })
    const { totalDebt: F_totalDebt } = await openCdp({ ICR: toBN(dec(240, 16)), extraParams: { from: freddy } })

    const spDeposit = B_totalDebt.add(C_totalDebt).add(D_totalDebt).add(E_totalDebt).add(F_totalDebt)
    await openCdp({ ICR: toBN(dec(576, 16)), extraEBTCAmount: spDeposit, extraParams: { from: alice } })
    let _aliceCdpId = await sortedCdps.cdpOfOwnerByIndex(alice, 0);
    let _bobCdpId = await sortedCdps.cdpOfOwnerByIndex(bob, 0);
    let _carolCdpId = await sortedCdps.cdpOfOwnerByIndex(carol, 0);
    let _dennisCdpId = await sortedCdps.cdpOfOwnerByIndex(dennis, 0);
    let _erinCdpId = await sortedCdps.cdpOfOwnerByIndex(erin, 0);
    let _freddyCdpId = await sortedCdps.cdpOfOwnerByIndex(freddy, 0);

    // price drops to 1ETH:85EBTC, reducing TCR below 150%
    await priceFeed.setPrice(dec(2100, 13))
    const price = await priceFeed.getPrice()

    // check Recovery Mode kicks in

    const recoveryMode_Before = await th.checkRecoveryMode(contracts)
    assert.isTrue(recoveryMode_Before)
	
    const _TCR = await cdpManager.getTCR(price);

    /*
    After the price drop and prior to any liquidations, ICR should be:

    Cdp         ICR
    Alice       182%
    Bob         102%
    Carol       102%
    Dennis      102%
    Elisa       102%
    Freddy      102%
    */
    const alice_ICR = await cdpManager.getCurrentICR(_aliceCdpId, price)
    const bob_ICR = await cdpManager.getCurrentICR(_bobCdpId, price)
    const carol_ICR = await cdpManager.getCurrentICR(_carolCdpId, price)
    const dennis_ICR = await cdpManager.getCurrentICR(_dennisCdpId, price)
    const erin_ICR = await cdpManager.getCurrentICR(_erinCdpId, price)
    const freddy_ICR = await cdpManager.getCurrentICR(_freddyCdpId, price)

    // Alice should have ICR > 150%
    assert.isTrue(alice_ICR.gt(mv._MCR) && alice_ICR.gte(_TCR))
    // All other Cdps should have ICR < 150%
    assert.isTrue(carol_ICR.lt(mv._MCR))
    assert.isTrue(dennis_ICR.lt(mv._MCR))
    assert.isTrue(erin_ICR.lt(mv._MCR))
    assert.isTrue(freddy_ICR.lt(mv._MCR))

    /* After liquidating Bob and Carol, the the TCR of the system rises above the CCR, to 154%.  
    (see calculations in Google Sheet)

    Liquidations continue until all Cdps with ICR < MCR have been closed. 
    Only Alice should remain active - all others should be closed. */

    // call batchLiquidateCdps
    await debtToken.transfer(owner, toBN((await debtToken.balanceOf(alice)).toString()), {from: alice});	
    await debtToken.transfer(owner, toBN((await debtToken.balanceOf(bob)).toString()), {from: bob});	
    await debtToken.transfer(owner, toBN((await debtToken.balanceOf(carol)).toString()), {from: carol});
    await debtToken.transfer(owner, toBN((await debtToken.balanceOf(dennis)).toString()), {from: dennis});
    await debtToken.transfer(owner, toBN((await debtToken.balanceOf(erin)).toString()), {from: erin});
    await debtToken.transfer(owner, toBN((await debtToken.balanceOf(freddy)).toString()), {from: freddy});
    await debtToken.transfer(owner, toBN((await debtToken.balanceOf(whale)).toString()), {from: whale});
    await cdpManager.batchLiquidateCdps([_bobCdpId, _carolCdpId, _dennisCdpId, _erinCdpId, _freddyCdpId, _aliceCdpId]);

    // check system is no longer in Recovery Mode
    const recoveryMode_After = await th.checkRecoveryMode(contracts)
    console.log('TCR=' + (await cdpManager.getTCR(price)) + ',aliceColl=' + (await cdpManager.getCdpCollShares(_aliceCdpId)) + ',aliceDebt=' + (await cdpManager.getCdpDebt(_aliceCdpId)));
    assert.isFalse(recoveryMode_After)

    // get all Cdps
    const alice_Cdp = await cdpManager.Cdps(_aliceCdpId)
    const bob_Cdp = await cdpManager.Cdps(_bobCdpId)
    const carol_Cdp = await cdpManager.Cdps(_carolCdpId)
    const dennis_Cdp = await cdpManager.Cdps(_dennisCdpId)
    const erin_Cdp = await cdpManager.Cdps(_erinCdpId)
    const freddy_Cdp = await cdpManager.Cdps(_freddyCdpId)

    // check that Alice's Cdp remains active
    assert.equal(alice_Cdp[4], 1)
    assert.isTrue(await sortedCdps.contains(_aliceCdpId))

    // check all other Cdps are liquidated
    assert.equal(bob_Cdp[4], 3)
    assert.equal(carol_Cdp[4], 3)
    assert.equal(dennis_Cdp[4], 3)
    assert.equal(erin_Cdp[4], 3)
    assert.equal(freddy_Cdp[4], 3)

    assert.isFalse(await sortedCdps.contains(_bobCdpId))
    assert.isFalse(await sortedCdps.contains(_carolCdpId))
    assert.isFalse(await sortedCdps.contains(_dennisCdpId))
    assert.isFalse(await sortedCdps.contains(_erinCdpId))
    assert.isFalse(await sortedCdps.contains(_freddyCdpId))
  })

  it("batchLiquidateCdps(): Liquidates all cdps with ICR < 110%, transitioning Normal -> Recovery Mode", async () => {
    // This is again the same test as the before the last one, but now Alice is skipped because she is not active
    // It also skips bob, as he is added twice, for being already liquidated
    // make 6 Cdps accordingly
    // --- SETUP ---
    const { totalDebt: B_totalDebt } = await openCdp({ ICR: toBN(dec(240, 16)), extraParams: { from: bob } })
    const { totalDebt: C_totalDebt } = await openCdp({ ICR: toBN(dec(240, 16)), extraParams: { from: carol } })
    const { totalDebt: D_totalDebt } = await openCdp({ ICR: toBN(dec(230, 16)), extraParams: { from: dennis } })
    const { totalDebt: E_totalDebt } = await openCdp({ ICR: toBN(dec(240, 16)), extraParams: { from: erin } })
    const { totalDebt: F_totalDebt } = await openCdp({ ICR: toBN(dec(240, 16)), extraParams: { from: freddy } })

    const spDeposit = B_totalDebt.add(C_totalDebt).add(D_totalDebt).add(E_totalDebt).add(F_totalDebt)
    const { totalDebt: A_totalDebt } = await openCdp({ ICR: toBN(dec(426, 16)), extraEBTCAmount: spDeposit, extraParams: { from: alice } })
    await openCdp({ ICR: toBN(dec(426, 16)), extraEBTCAmount: A_totalDebt, extraParams: { from: whale } })
    let _aliceCdpId = await sortedCdps.cdpOfOwnerByIndex(alice, 0);
    let _bobCdpId = await sortedCdps.cdpOfOwnerByIndex(bob, 0);
    let _carolCdpId = await sortedCdps.cdpOfOwnerByIndex(carol, 0);
    let _dennisCdpId = await sortedCdps.cdpOfOwnerByIndex(dennis, 0);
    let _erinCdpId = await sortedCdps.cdpOfOwnerByIndex(erin, 0);
    let _freddyCdpId = await sortedCdps.cdpOfOwnerByIndex(freddy, 0);

    // to compensate borrowing fee
    await ebtcToken.transfer(alice, A_totalDebt, { from: whale })
    // Deprecated Alice closes cdp. If cdp closed, ntohing to liquidate later
    await borrowerOperations.closeCdp(_aliceCdpId, { from: alice })

    // price drops to 1ETH:85EBTC, reducing TCR below 150%
    await priceFeed.setPrice(dec(2100, 13))
    const price = await priceFeed.getPrice()

    // check Recovery Mode kicks in
    const recoveryMode_Before = await th.checkRecoveryMode(contracts)
    assert.isTrue(recoveryMode_Before)

    /*
    After the price drop and prior to any liquidations, ICR should be:

    Cdp         ICR
    Alice       182%
    Bob         102%
    Carol       102%
    Dennis      102%
    Elisa       102%
    Freddy      102%
    */
    //alice_ICR = await cdpManager.getCurrentICR(_aliceCdpId, price)
    bob_ICR = await cdpManager.getCurrentICR(_bobCdpId, price)
    carol_ICR = await cdpManager.getCurrentICR(_carolCdpId, price)
    dennis_ICR = await cdpManager.getCurrentICR(_dennisCdpId, price)
    erin_ICR = await cdpManager.getCurrentICR(_erinCdpId, price)
    freddy_ICR = await cdpManager.getCurrentICR(_freddyCdpId, price)

    // Alice should have ICR > 150%
    //assert.isTrue(alice_ICR.gt(_150percent))
    // All other Cdps should have ICR < 150%
    assert.isTrue(carol_ICR.lt(mv._MCR))
    assert.isTrue(dennis_ICR.lt(mv._MCR))
    assert.isTrue(erin_ICR.lt(mv._MCR))
    assert.isTrue(freddy_ICR.lt(mv._MCR))

    /* After liquidating Bob and Carol, the the TCR of the system rises above the CCR, to 154%.
    (see calculations in Google Sheet)

    Liquidations continue until all Cdps with ICR < MCR have been closed.
    Only Alice should remain active - all others should be closed. */

    // call batchLiquidateCdps
    await debtToken.transfer(owner, toBN((await debtToken.balanceOf(alice)).toString()), {from: alice});	
    await debtToken.transfer(owner, toBN((await debtToken.balanceOf(bob)).toString()), {from: bob});	
    await debtToken.transfer(owner, toBN((await debtToken.balanceOf(carol)).toString()), {from: carol});
    await debtToken.transfer(owner, toBN((await debtToken.balanceOf(dennis)).toString()), {from: dennis});
    await debtToken.transfer(owner, toBN((await debtToken.balanceOf(erin)).toString()), {from: erin});
    await debtToken.transfer(owner, toBN((await debtToken.balanceOf(freddy)).toString()), {from: freddy});
    await debtToken.transfer(owner, toBN((await debtToken.balanceOf(whale)).toString()), {from: whale});
    await cdpManager.batchLiquidateCdps([_aliceCdpId, _bobCdpId, _carolCdpId, _dennisCdpId, _erinCdpId, _freddyCdpId]);

    // check system is still in Recovery Mode
    const recoveryMode_After = await th.checkRecoveryMode(contracts)
    assert.isTrue(recoveryMode_After)

    // get all Cdps
    const alice_Cdp = await cdpManager.Cdps(_aliceCdpId)
    const bob_Cdp = await cdpManager.Cdps(_bobCdpId)
    const carol_Cdp = await cdpManager.Cdps(_carolCdpId)
    const dennis_Cdp = await cdpManager.Cdps(_dennisCdpId)
    const erin_Cdp = await cdpManager.Cdps(_erinCdpId)
    const freddy_Cdp = await cdpManager.Cdps(_freddyCdpId)

    // check that Alice's Cdp is still closed
    assert.equal(alice_Cdp[4], 2)

    // check all other Cdps are liquidated
    assert.equal(bob_Cdp[4], 3)
    assert.equal(carol_Cdp[4], 3)
    assert.equal(dennis_Cdp[4], 3)
    assert.equal(erin_Cdp[4], 3)
    assert.equal(freddy_Cdp[4], 3)

    assert.isFalse(await sortedCdps.contains(_bobCdpId))
    assert.isFalse(await sortedCdps.contains(_carolCdpId))
    assert.isFalse(await sortedCdps.contains(_dennisCdpId))
    assert.isFalse(await sortedCdps.contains(_erinCdpId))
    assert.isFalse(await sortedCdps.contains(_freddyCdpId))
  })

  it("batchLiquidateCdps() with a non fullfilled liquidation: non liquidated cdp remains active", async () => {
    const { totalDebt: A_totalDebt } = await openCdp({ ICR: toBN(dec(211, 16)), extraParams: { from: alice } })
    const { totalDebt: B_totalDebt } = await openCdp({ ICR: toBN(dec(212, 16)), extraParams: { from: bob } })
    const { totalDebt: C_totalDebt } = await openCdp({ ICR: toBN(dec(210, 16)), extraParams: { from: carol } })
    await openCdp({ ICR: toBN(dec(219, 16)), extraParams: { from: dennis } })
    await openCdp({ ICR: toBN(dec(221, 16)), extraParams: { from: erin } })

    // Whale provides EBTC to the SP
    const spDeposit = A_totalDebt.add(B_totalDebt).add(C_totalDebt.div(toBN(2)))
    await openCdp({ ICR: toBN(dec(220, 16)), extraEBTCAmount: spDeposit, extraParams: { from: whale } })
    let _aliceCdpId = await sortedCdps.cdpOfOwnerByIndex(alice, 0);
    let _bobCdpId = await sortedCdps.cdpOfOwnerByIndex(bob, 0);
    let _carolCdpId = await sortedCdps.cdpOfOwnerByIndex(carol, 0);

    // Price drops 
    await priceFeed.setPrice(dec(4200, 13))
    const price = await priceFeed.getPrice()
    const TCR = await th.getTCR(contracts)

    // Check Recovery Mode is active
    assert.isTrue(await th.checkRecoveryMode(contracts))

    // Check A, B, C cdps are in range 110% < ICR < TCR
    const ICR_A = await cdpManager.getCurrentICR(_aliceCdpId, price)
    const ICR_B = await cdpManager.getCurrentICR(_bobCdpId, price)
    const ICR_C = await cdpManager.getCurrentICR(_carolCdpId, price)

    assert.isTrue(ICR_A.gt(mv._MCR) && ICR_A.lt(TCR))
    assert.isTrue(ICR_B.gt(mv._MCR) && ICR_B.lt(TCR))
    assert.isTrue(ICR_C.gt(mv._MCR) && ICR_C.lt(TCR))	  
	  	  
    // trigger cooldown and pass the liq wait
    await cdpManager.syncGracePeriod();
    await ethers.provider.send("evm_increaseTime", [901]);
    await ethers.provider.send("evm_mine");

    const cdpsToLiquidate = [_aliceCdpId, _bobCdpId, _carolCdpId]
    await debtToken.transfer(owner, toBN((await debtToken.balanceOf(alice)).toString()), {from: alice});	
    await debtToken.transfer(owner, toBN((await debtToken.balanceOf(bob)).toString()), {from: bob});	
    await debtToken.transfer(owner, toBN((await debtToken.balanceOf(carol)).toString()), {from: carol});
    await debtToken.transfer(owner, toBN((await debtToken.balanceOf(dennis)).toString()), {from: dennis});
    await cdpManager.batchLiquidateCdps(cdpsToLiquidate)

    // Check A and B closed
    assert.isFalse(await sortedCdps.contains(_aliceCdpId))
    assert.isFalse(await sortedCdps.contains(_bobCdpId))

    // Check C remains active
    assert.isFalse(await sortedCdps.contains(_carolCdpId))
    assert.equal((await cdpManager.Cdps(_carolCdpId))[4].toString(), '3') // check Status is active
  })

  it("batchLiquidateCdps() with a non fullfilled liquidation: non liquidated cdp remains in Cdp Owners array", async () => {
    const { totalDebt: A_totalDebt } = await openCdp({ ICR: toBN(dec(211, 16)), extraParams: { from: alice } })
    const { totalDebt: B_totalDebt } = await openCdp({ ICR: toBN(dec(212, 16)), extraParams: { from: bob } })
    const { totalDebt: C_totalDebt } = await openCdp({ ICR: toBN(dec(210, 16)), extraParams: { from: carol } })
    await openCdp({ ICR: toBN(dec(219, 16)), extraParams: { from: dennis } })
    await openCdp({ ICR: toBN(dec(221, 16)), extraParams: { from: erin } })

    // Whale provides EBTC to the SP
    const spDeposit = A_totalDebt.add(B_totalDebt).add(C_totalDebt.div(toBN(2)))
    await openCdp({ ICR: toBN(dec(220, 16)), extraEBTCAmount: spDeposit, extraParams: { from: whale } })
    let _aliceCdpId = await sortedCdps.cdpOfOwnerByIndex(alice, 0);
    let _bobCdpId = await sortedCdps.cdpOfOwnerByIndex(bob, 0);
    let _carolCdpId = await sortedCdps.cdpOfOwnerByIndex(carol, 0);

    // Price drops 
    await priceFeed.setPrice(dec(4200, 13))
    const price = await priceFeed.getPrice()
    const TCR = await th.getTCR(contracts)

    // Check Recovery Mode is active
    assert.isTrue(await th.checkRecoveryMode(contracts))

    // Check A, B, C cdps are in range 110% < ICR < TCR
    const ICR_A = await cdpManager.getCurrentICR(_aliceCdpId, price)
    const ICR_B = await cdpManager.getCurrentICR(_bobCdpId, price)
    const ICR_C = await cdpManager.getCurrentICR(_carolCdpId, price)

    assert.isTrue(ICR_A.gt(mv._MCR) && ICR_A.lt(TCR))
    assert.isTrue(ICR_B.gt(mv._MCR) && ICR_B.lt(TCR))
    assert.isTrue(ICR_C.gt(mv._MCR) && ICR_C.lt(TCR))	  
	  	  
    // trigger cooldown and pass the liq wait
    await cdpManager.syncGracePeriod();
    await ethers.provider.send("evm_increaseTime", [901]);
    await ethers.provider.send("evm_mine");

    const cdpsToLiquidate = [_aliceCdpId, _bobCdpId, _carolCdpId]
    await debtToken.transfer(owner, toBN((await debtToken.balanceOf(alice)).toString()), {from: alice});	
    await debtToken.transfer(owner, toBN((await debtToken.balanceOf(bob)).toString()), {from: bob});	
    await debtToken.transfer(owner, toBN((await debtToken.balanceOf(carol)).toString()), {from: carol});
    await debtToken.transfer(owner, toBN((await debtToken.balanceOf(dennis)).toString()), {from: dennis});
    await cdpManager.batchLiquidateCdps(cdpsToLiquidate)

    // Check C is in Cdp owners array
    const arrayLength = (await cdpManager.getCdpIdsCount()).toNumber()
    let addressFound = false;
    let addressIdx = 0;

    for (let i = 0; i < arrayLength; i++) {
      const address = (await cdpManager.CdpIds(i)).toString()
      if (address == _carolCdpId) {
        addressFound = true
        addressIdx = i
      }
    }

    assert.isFalse(addressFound);

    // Check CdpOwners idx on cdp struct == idx of address found in CdpOwners array
//    const idxOnStruct = (await cdpManager.Cdps(_carolCdpId))[4].toString()
//    assert.equal(addressIdx.toString(), idxOnStruct)
  })

  it("batchLiquidateCdps() with a non fullfilled liquidation: still can liquidate further cdps after the non-liquidated, emptied pool", async () => {
    const { totalDebt: A_totalDebt } = await openCdp({ ICR: toBN(dec(196, 16)), extraParams: { from: alice } })
    const { totalDebt: B_totalDebt } = await openCdp({ ICR: toBN(dec(198, 16)), extraParams: { from: bob } })
    const { totalDebt: D_totalDebt } = await openCdp({ ICR: toBN(dec(206, 16)), extraParams: { from: dennis } })
    const { totalDebt: C_totalDebt } = await openCdp({ ICR: toBN(dec(200, 16)), extraEBTCAmount: D_totalDebt, extraParams: { from: carol } })
    await openCdp({ ICR: toBN(dec(208, 16)), extraParams: { from: erin } })
    let _aliceCdpId = await sortedCdps.cdpOfOwnerByIndex(alice, 0);
    let _bobCdpId = await sortedCdps.cdpOfOwnerByIndex(bob, 0);
    let _carolCdpId = await sortedCdps.cdpOfOwnerByIndex(carol, 0);
    let _dennisCdpId = await sortedCdps.cdpOfOwnerByIndex(dennis, 0);
    let _erinCdpId = await sortedCdps.cdpOfOwnerByIndex(erin, 0);

    // Whale provides EBTC to the SP
    const spDeposit = A_totalDebt.add(B_totalDebt).add(C_totalDebt.div(toBN(2)))
    await openCdp({ ICR: toBN(dec(220, 16)), extraEBTCAmount: spDeposit, extraParams: { from: whale } })
    let _whaleCdpId = await sortedCdps.cdpOfOwnerByIndex(whale, 0);

    // Price drops 
    await priceFeed.setPrice(dec(4200, 13))
    const price = await priceFeed.getPrice()
    const TCR = await th.getTCR(contracts)

    // Check Recovery Mode is active
    assert.isTrue(await th.checkRecoveryMode(contracts))

    // Check A, B, C, D, E cdps are in range 110% < ICR < TCR
    const ICR_A = await cdpManager.getCurrentICR(_aliceCdpId, price)
    const ICR_B = await cdpManager.getCurrentICR(_bobCdpId, price)
    const ICR_C = await cdpManager.getCurrentICR(_carolCdpId, price)
    const ICR_D = await cdpManager.getCurrentICR(_dennisCdpId, price)
    const ICR_E = await cdpManager.getCurrentICR(_erinCdpId, price)

    assert.isTrue(ICR_A.gt(mv._MCR) && ICR_A.lt(TCR))
    assert.isTrue(ICR_B.gt(mv._MCR) && ICR_B.lt(TCR))
    assert.isTrue(ICR_C.gt(mv._MCR) && ICR_C.lt(TCR))
    assert.isTrue(ICR_D.gt(mv._MCR) && ICR_D.lt(TCR))
    assert.isTrue(ICR_E.gt(mv._MCR) && ICR_E.lt(TCR))	  
	  	  
    // trigger cooldown and pass the liq wait
    await cdpManager.syncGracePeriod();
    await ethers.provider.send("evm_increaseTime", [901]);
    await ethers.provider.send("evm_mine");

    /* With 300 in the SP, Alice (102 debt) and Bob (101 debt) should be entirely liquidated.
     That leaves 97 EBTC in the Pool that won’t be enough to absorb Carol,
     but it will be enough to liquidate Dennis. Afterwards the pool will be empty,
     so Erin won’t liquidated. */
    const cdpsToLiquidate = [_aliceCdpId, _bobCdpId, _carolCdpId, _dennisCdpId, _erinCdpId]
    await debtToken.transfer(owner, toBN((await debtToken.balanceOf(alice)).toString()), {from: alice});	
    await debtToken.transfer(owner, toBN((await debtToken.balanceOf(bob)).toString()), {from: bob});	
    await debtToken.transfer(owner, toBN((await debtToken.balanceOf(carol)).toString()), {from: carol});
    await debtToken.transfer(owner, toBN((await debtToken.balanceOf(dennis)).toString()), {from: dennis});
    await debtToken.transfer(owner, toBN((await debtToken.balanceOf(erin)).toString()), {from: erin});
    await debtToken.transfer(owner, toBN((await debtToken.balanceOf(whale)).toString()), {from: whale});
    const tx = await cdpManager.batchLiquidateCdps(cdpsToLiquidate)
    console.log('gasUsed: ', tx.receipt.gasUsed)

    // Check A, B and D are closed
    assert.isFalse(await sortedCdps.contains(_aliceCdpId))
    assert.isFalse(await sortedCdps.contains(_bobCdpId))
    assert.isFalse(await sortedCdps.contains(_dennisCdpId))

    // Check whale, C, D and E stay active
    assert.isTrue(await sortedCdps.contains(_whaleCdpId))
    assert.isFalse(await sortedCdps.contains(_carolCdpId))
    assert.isFalse(await sortedCdps.contains(_erinCdpId))
  })

  it("batchLiquidateCdps() with a non fullfilled liquidation: still can liquidate further cdps after the non-liquidated, non emptied pool", async () => {
    const { totalDebt: A_totalDebt } = await openCdp({ ICR: toBN(dec(196, 16)), extraParams: { from: alice } })
    const { totalDebt: B_totalDebt } = await openCdp({ ICR: toBN(dec(198, 16)), extraParams: { from: bob } })
    const { totalDebt: D_totalDebt } = await openCdp({ ICR: toBN(dec(206, 16)), extraParams: { from: dennis } })
    const { totalDebt: C_totalDebt } = await openCdp({ ICR: toBN(dec(200, 16)), extraEBTCAmount: D_totalDebt, extraParams: { from: carol } })
    await openCdp({ ICR: toBN(dec(208, 16)), extraParams: { from: erin } })
    let _aliceCdpId = await sortedCdps.cdpOfOwnerByIndex(alice, 0);
    let _bobCdpId = await sortedCdps.cdpOfOwnerByIndex(bob, 0);
    let _carolCdpId = await sortedCdps.cdpOfOwnerByIndex(carol, 0);
    let _dennisCdpId = await sortedCdps.cdpOfOwnerByIndex(dennis, 0);
    let _erinCdpId = await sortedCdps.cdpOfOwnerByIndex(erin, 0);

    // Whale provides EBTC to the SP
    const spDeposit = A_totalDebt.add(B_totalDebt).add(C_totalDebt.div(toBN(2)))
    await openCdp({ ICR: toBN(dec(220, 16)), extraEBTCAmount: spDeposit, extraParams: { from: whale } })
    let _whaleCdpId = await sortedCdps.cdpOfOwnerByIndex(whale, 0);

    // Price drops 
    await priceFeed.setPrice(dec(4200, 13))
    const price = await priceFeed.getPrice()
    const TCR = await th.getTCR(contracts)

    // Check Recovery Mode is active
    assert.isTrue(await th.checkRecoveryMode(contracts))

    // Check A, B, C, D, E cdps are in range 110% < ICR < TCR
    const ICR_A = await cdpManager.getCurrentICR(_aliceCdpId, price)
    const ICR_B = await cdpManager.getCurrentICR(_bobCdpId, price)
    const ICR_C = await cdpManager.getCurrentICR(_carolCdpId, price)
    const ICR_D = await cdpManager.getCurrentICR(_dennisCdpId, price)
    const ICR_E = await cdpManager.getCurrentICR(_erinCdpId, price)

    assert.isTrue(ICR_A.gt(mv._MCR) && ICR_A.lt(TCR))
    assert.isTrue(ICR_B.gt(mv._MCR) && ICR_B.lt(TCR))
    assert.isTrue(ICR_C.gt(mv._MCR) && ICR_C.lt(TCR))
    assert.isTrue(ICR_D.gt(mv._MCR) && ICR_D.lt(TCR))
    assert.isTrue(ICR_E.gt(mv._MCR) && ICR_E.lt(TCR))	  
	  	  
    // trigger cooldown and pass the liq wait
    await cdpManager.syncGracePeriod();
    await ethers.provider.send("evm_increaseTime", [901]);
    await ethers.provider.send("evm_mine");

    /* With 301 in the SP, Alice (102 debt) and Bob (101 debt) should be entirely liquidated.
     That leaves 97 EBTC in the Pool that won’t be enough to absorb Carol,
     but it will be enough to liquidate Dennis. Afterwards the pool will be empty,
     so Erin won’t liquidated.
     Note that, compared to the previous test, this one will make 1 more loop iteration,
     so it will consume more gas. */
    const cdpsToLiquidate = [_aliceCdpId, _bobCdpId, _carolCdpId, _dennisCdpId, _erinCdpId]
    await debtToken.transfer(owner, toBN((await debtToken.balanceOf(alice)).toString()), {from: alice});	
    await debtToken.transfer(owner, toBN((await debtToken.balanceOf(bob)).toString()), {from: bob});	
    await debtToken.transfer(owner, toBN((await debtToken.balanceOf(carol)).toString()), {from: carol});
    await debtToken.transfer(owner, toBN((await debtToken.balanceOf(dennis)).toString()), {from: dennis});
    await debtToken.transfer(owner, toBN((await debtToken.balanceOf(erin)).toString()), {from: erin});
    await debtToken.transfer(owner, toBN((await debtToken.balanceOf(whale)).toString()), {from: whale});
    const tx = await cdpManager.batchLiquidateCdps(cdpsToLiquidate)
    console.log('gasUsed: ', tx.receipt.gasUsed)

    // Check A, B and D are closed
    assert.isFalse(await sortedCdps.contains(_aliceCdpId))
    assert.isFalse(await sortedCdps.contains(_bobCdpId))
    assert.isFalse(await sortedCdps.contains(_dennisCdpId))

    // Check whale, C, D and E stay active
    assert.isTrue(await sortedCdps.contains(_whaleCdpId))
    assert.isFalse(await sortedCdps.contains(_carolCdpId))
    assert.isFalse(await sortedCdps.contains(_erinCdpId))
  })

  it("batchLiquidateCdps() with a non fullfilled liquidation: total liquidated coll and debt is correct", async () => {
    const { collateral: A_coll, totalDebt: A_totalDebt } = await openCdp({ ICR: toBN(dec(196, 16)), extraParams: { from: alice } })
    const { collateral: B_coll, totalDebt: B_totalDebt } = await openCdp({ ICR: toBN(dec(198, 16)), extraParams: { from: bob } })
    const { collateral: C_coll, totalDebt: C_totalDebt } = await openCdp({ ICR: toBN(dec(200, 16)), extraParams: { from: carol } })
    const { collateral: D_coll, totalDebt: D_totalDebt } = await openCdp({ ICR: toBN(dec(206, 16)), extraParams: { from: dennis } })
    const { collateral: E_coll, totalDebt: E_totalDebt } = await openCdp({ ICR: toBN(dec(208, 16)), extraParams: { from: erin } })

    // Whale provides EBTC to the SP
    const spDeposit = A_totalDebt.add(B_totalDebt).add(C_totalDebt.div(toBN(2)))
    await openCdp({ ICR: toBN(dec(220, 16)), extraEBTCAmount: spDeposit, extraParams: { from: whale } })
    let _aliceCdpId = await sortedCdps.cdpOfOwnerByIndex(alice, 0);
    let _bobCdpId = await sortedCdps.cdpOfOwnerByIndex(bob, 0);
    let _carolCdpId = await sortedCdps.cdpOfOwnerByIndex(carol, 0);

    // Price drops 
    await priceFeed.setPrice(dec(4200, 13))
    const price = await priceFeed.getPrice()
    const TCR = await th.getTCR(contracts)

    // Check Recovery Mode is active
    assert.isTrue(await th.checkRecoveryMode(contracts))

    // Check A, B, C, D, E cdps are in range 110% < ICR < TCR
    const ICR_A = await cdpManager.getCurrentICR(_aliceCdpId, price)
    const ICR_B = await cdpManager.getCurrentICR(_bobCdpId, price)
    const ICR_C = await cdpManager.getCurrentICR(_carolCdpId, price)

    assert.isTrue(ICR_A.gt(mv._MCR) && ICR_A.lt(TCR))
    assert.isTrue(ICR_B.gt(mv._MCR) && ICR_B.lt(TCR))
    assert.isTrue(ICR_C.gt(mv._MCR) && ICR_C.lt(TCR))

    const entireSystemCollBefore = await cdpManager.getEntireSystemColl()
<<<<<<< HEAD
    const entireSystemDebtBefore = await cdpManager.getSystemDebt()
=======
    const entireSystemDebtBefore = await cdpManager.getEntireSystemDebt()	  
	  	  
    // trigger cooldown and pass the liq wait
    await cdpManager.syncGracePeriod();
    await ethers.provider.send("evm_increaseTime", [901]);
    await ethers.provider.send("evm_mine");
>>>>>>> 7aa2eb31

    const cdpsToLiquidate = [_aliceCdpId, _bobCdpId, _carolCdpId]
    await debtToken.transfer(owner, toBN((await debtToken.balanceOf(alice)).toString()), {from: alice});	
    await debtToken.transfer(owner, toBN((await debtToken.balanceOf(bob)).toString()), {from: bob});	
    await debtToken.transfer(owner, toBN((await debtToken.balanceOf(carol)).toString()), {from: carol});
    await debtToken.transfer(owner, toBN((await debtToken.balanceOf(dennis)).toString()), {from: dennis});
    await cdpManager.batchLiquidateCdps(cdpsToLiquidate)

    // Expect system debt reduced by 203 EBTC and system coll by 2 ETH
    const entireSystemCollAfter = await cdpManager.getEntireSystemColl()
    const entireSystemDebtAfter = await cdpManager.getSystemDebt()

    const changeInEntireSystemColl = entireSystemCollBefore.sub(entireSystemCollAfter)
    const changeInEntireSystemDebt = entireSystemDebtBefore.sub(entireSystemDebtAfter)
    let _liqColls = A_coll.add(B_coll).add(C_coll)
    let _liqDebts = A_totalDebt.add(B_totalDebt).add(C_totalDebt)
    assert.equal(changeInEntireSystemColl.toString(), _liqColls.toString())
    th.assertIsApproximatelyEqual(changeInEntireSystemDebt.toString(), _liqDebts.toString())
  })

  it("batchLiquidateCdps() with a non fullfilled liquidation: emits correct liquidation event values", async () => {
    const { collateral: A_coll, totalDebt: A_totalDebt } = await openCdp({ ICR: toBN(dec(210, 16)), extraParams: { from: alice } })
    const { collateral: B_coll, totalDebt: B_totalDebt } = await openCdp({ ICR: toBN(dec(211, 16)), extraParams: { from: bob } })
    const { collateral: C_coll, totalDebt: C_totalDebt } = await openCdp({ ICR: toBN(dec(212, 16)), extraParams: { from: carol } })
    await openCdp({ ICR: toBN(dec(219, 16)), extraParams: { from: dennis } })
    await openCdp({ ICR: toBN(dec(221, 16)), extraParams: { from: erin } })
    let _aliceCdpId = await sortedCdps.cdpOfOwnerByIndex(alice, 0);
    let _bobCdpId = await sortedCdps.cdpOfOwnerByIndex(bob, 0);
    let _carolCdpId = await sortedCdps.cdpOfOwnerByIndex(carol, 0);

    // Whale provides EBTC to the SP
    const spDeposit = A_totalDebt.add(B_totalDebt).add(C_totalDebt.div(toBN(2)))
    await openCdp({ ICR: toBN(dec(220, 16)), extraEBTCAmount: spDeposit, extraParams: { from: whale } })

    // Price drops 
    await priceFeed.setPrice(dec(4200, 13))
    const price = await priceFeed.getPrice()
    const TCR = await th.getTCR(contracts)

    // Check Recovery Mode is active
    assert.isTrue(await th.checkRecoveryMode(contracts))

    // Check A, B, C cdps are in range 110% < ICR < TCR
    const ICR_A = await cdpManager.getCurrentICR(_aliceCdpId, price)
    const ICR_B = await cdpManager.getCurrentICR(_bobCdpId, price)
    const ICR_C = await cdpManager.getCurrentICR(_carolCdpId, price)

    assert.isTrue(ICR_A.gt(mv._MCR) && ICR_A.lt(TCR))
    assert.isTrue(ICR_B.gt(mv._MCR) && ICR_B.lt(TCR))
    assert.isTrue(ICR_C.gt(mv._MCR) && ICR_C.lt(TCR))	  
	  	  
    // trigger cooldown and pass the liq wait
    await cdpManager.syncGracePeriod();
    await ethers.provider.send("evm_increaseTime", [901]);
    await ethers.provider.send("evm_mine");

    const cdpsToLiquidate = [_aliceCdpId, _bobCdpId, _carolCdpId]
    await debtToken.transfer(owner, toBN((await debtToken.balanceOf(alice)).toString()), {from: alice});	
    await debtToken.transfer(owner, toBN((await debtToken.balanceOf(bob)).toString()), {from: bob});	
    await debtToken.transfer(owner, toBN((await debtToken.balanceOf(carol)).toString()), {from: carol});
    await debtToken.transfer(owner, toBN((await debtToken.balanceOf(dennis)).toString()), {from: dennis});
    const liquidationTx = await cdpManager.batchLiquidateCdps(cdpsToLiquidate)

    const [liquidatedDebt, liquidatedColl] = th.getEmittedLiquidationValues(liquidationTx)

    let _liqDebts = A_totalDebt.add(B_totalDebt).add(C_totalDebt)
    th.assertIsApproximatelyEqual(liquidatedDebt, _liqDebts)	
    const equivalentCollA = A_totalDebt.mul(toBN(dec(110, 16))).div(price)
    const equivalentCollB = B_totalDebt.mul(toBN(dec(110, 16))).div(price)
    const equivalentCollC = C_totalDebt.mul(toBN(dec(110, 16))).div(price)
    th.assertIsApproximatelyEqual(liquidatedColl, equivalentCollA.add(equivalentCollB).add(equivalentCollC))

    // check collateral surplus
    const alice_remainingCollateral = A_coll.sub(equivalentCollA)
    const bob_remainingCollateral = B_coll.sub(equivalentCollB)
    th.assertIsApproximatelyEqual(await collSurplusPool.getCollateral(alice), alice_remainingCollateral)
    th.assertIsApproximatelyEqual(await collSurplusPool.getCollateral(bob), bob_remainingCollateral)

    // can claim collateral
    const alice_balanceBefore = th.toBN(await web3.eth.getBalance(alice))
    const ALICE_GAS = th.gasUsed(await borrowerOperations.claimSurplusCollShares({ from: alice, gasPrice: GAS_PRICE  }))
    const alice_balanceAfter = th.toBN(await web3.eth.getBalance(alice))
    //th.assertIsApproximatelyEqual(alice_balanceAfter, alice_balanceBefore.add(th.toBN(alice_remainingCollateral).sub(th.toBN(ALICE_GAS * GAS_PRICE))))

    const bob_balanceBefore = th.toBN(await web3.eth.getBalance(bob))
    let _collBobPre = await collToken.balanceOf(bob);	
    const BOB_GAS = th.gasUsed(await borrowerOperations.claimSurplusCollShares({ from: bob, gasPrice: GAS_PRICE  }))
    const bob_balanceAfter = th.toBN(await web3.eth.getBalance(bob))
    let _collBobPost = await collToken.balanceOf(bob);	
    th.assertIsApproximatelyEqual(_collBobPost, _collBobPre.add(th.toBN(bob_remainingCollateral)));//.sub(th.toBN(BOB_GAS * GAS_PRICE))))
  })

  it("batchLiquidateCdps() with a non fullfilled liquidation: ICR of non liquidated cdp does not change", async () => {
    const { totalDebt: A_totalDebt } = await openCdp({ ICR: toBN(dec(211, 16)), extraParams: { from: alice } })
    const { totalDebt: B_totalDebt } = await openCdp({ ICR: toBN(dec(212, 16)), extraParams: { from: bob } })
    const { totalDebt: C_totalDebt } = await openCdp({ ICR: toBN(dec(210, 16)), extraParams: { from: carol } })
    await openCdp({ ICR: toBN(dec(219, 16)), extraParams: { from: dennis } })
    await openCdp({ ICR: toBN(dec(221, 16)), extraParams: { from: erin } })
    let _aliceCdpId = await sortedCdps.cdpOfOwnerByIndex(alice, 0);
    let _bobCdpId = await sortedCdps.cdpOfOwnerByIndex(bob, 0);
    let _carolCdpId = await sortedCdps.cdpOfOwnerByIndex(carol, 0);

    // Whale get EBTC by opening CDP
    const whDeposit = A_totalDebt.add(B_totalDebt).add(C_totalDebt.div(toBN(2)))
    await openCdp({ ICR: toBN(dec(220, 16)), extraEBTCAmount: whDeposit, extraParams: { from: whale } })

    // Price drops 
    await priceFeed.setPrice(dec(4200, 13))
    const price = await priceFeed.getPrice()
    const TCR = await th.getTCR(contracts)

    // Check Recovery Mode is active
    assert.isTrue(await th.checkRecoveryMode(contracts))

    // Check A, B, C cdps are in range 110% < ICR < TCR
    const ICR_A = await cdpManager.getCurrentICR(_aliceCdpId, price)
    const ICR_B = await cdpManager.getCurrentICR(_bobCdpId, price)
    const ICR_C_Before = await cdpManager.getCurrentICR(_carolCdpId, price)

    assert.isTrue(ICR_A.gt(mv._MCR) && ICR_A.lt(TCR))
    assert.isTrue(ICR_B.gt(mv._MCR) && ICR_B.lt(TCR))
    assert.isTrue(ICR_C_Before.gt(mv._MCR) && ICR_C_Before.lt(TCR))	  
	  	  
    // trigger cooldown and pass the liq wait
    await cdpManager.syncGracePeriod();
    await ethers.provider.send("evm_increaseTime", [901]);
    await ethers.provider.send("evm_mine");

    const cdpsToLiquidate = [_aliceCdpId, _bobCdpId, _carolCdpId]
    await debtToken.transfer(owner, toBN((await debtToken.balanceOf(alice)).toString()), {from: alice});	
    await debtToken.transfer(owner, toBN((await debtToken.balanceOf(bob)).toString()), {from: bob});	
    await debtToken.transfer(owner, toBN((await debtToken.balanceOf(carol)).toString()), {from: carol});
    await debtToken.transfer(owner, toBN((await debtToken.balanceOf(dennis)).toString()), {from: dennis});
    await cdpManager.batchLiquidateCdps(cdpsToLiquidate)

//    const ICR_C_After = await cdpManager.getCurrentICR(_carolCdpId, price)
//    assert.equal(ICR_C_Before.toString(), ICR_C_After)
  })

  it("batchLiquidateCdps(), with 110% < ICR < TCR: can liquidate cdps out of order", async () => {
    const { totalDebt: A_totalDebt } = await openCdp({ ICR: toBN(dec(220, 16)), extraParams: { from: alice } })
    const { totalDebt: B_totalDebt } = await openCdp({ ICR: toBN(dec(210, 16)), extraParams: { from: bob } })
    const { totalDebt: C_totalDebt } = await openCdp({ ICR: toBN(dec(212, 16)), extraParams: { from: carol } })
    const { totalDebt: D_totalDebt } = await openCdp({ ICR: toBN(dec(213, 16)), extraParams: { from: dennis } })
    await _signer.sendTransaction({ to: erin, value: ethers.utils.parseEther("10000")});
    await _signer.sendTransaction({ to: freddy, value: ethers.utils.parseEther("10000")});
    await openCdp({ ICR: toBN(dec(280, 16)), extraEBTCAmount: dec(500, 18), extraParams: { from: erin } })
    await openCdp({ ICR: toBN(dec(282, 16)), extraEBTCAmount: dec(500, 18), extraParams: { from: freddy } })
    let _aliceCdpId = await sortedCdps.cdpOfOwnerByIndex(alice, 0);
    let _bobCdpId = await sortedCdps.cdpOfOwnerByIndex(bob, 0);
    let _carolCdpId = await sortedCdps.cdpOfOwnerByIndex(carol, 0);
    let _dennisCdpId = await sortedCdps.cdpOfOwnerByIndex(dennis, 0);

    // Whale provides 1000 EBTC to the SP
    const spDeposit = A_totalDebt.add(C_totalDebt).add(D_totalDebt)
    await openCdp({ ICR: toBN(dec(219, 16)), extraEBTCAmount: spDeposit, extraParams: { from: whale } })

    // Price drops
    await priceFeed.setPrice(dec(3000, 13))
    const price = await priceFeed.getPrice()

    // Check Recovery Mode is active
    assert.isTrue(await th.checkRecoveryMode(contracts))

    // Check cdps A-D are in range 110% < ICR < TCR
    const ICR_A = await cdpManager.getCurrentICR(_aliceCdpId, price)
    const ICR_B = await cdpManager.getCurrentICR(_bobCdpId, price)
    const ICR_C = await cdpManager.getCurrentICR(_carolCdpId, price)
    const ICR_D = await cdpManager.getCurrentICR(_dennisCdpId, price)
    const TCR = await th.getTCR(contracts)
    assert.isTrue(ICR_A.lt(mv._MCR) && ICR_A.lt(TCR))
    assert.isTrue(ICR_B.lt(mv._MCR) && ICR_B.lt(TCR))
    assert.isTrue(ICR_C.lt(mv._MCR) && ICR_C.lt(TCR))
    assert.isTrue(ICR_D.lt(mv._MCR) && ICR_D.lt(TCR))

    // Cdps are ordered by ICR, low to high: A, B, C, D.

    // Liquidate out of ICR order: D, B, C. A (lowest ICR) not included.
    const cdpsToLiquidate = [_dennisCdpId, _bobCdpId, _carolCdpId]

    await debtToken.transfer(owner, toBN((await debtToken.balanceOf(alice)).toString()), {from: alice});	
    await debtToken.transfer(owner, toBN((await debtToken.balanceOf(bob)).toString()), {from: bob});	
    await debtToken.transfer(owner, toBN((await debtToken.balanceOf(carol)).toString()), {from: carol});
    await debtToken.transfer(owner, toBN((await debtToken.balanceOf(dennis)).toString()), {from: dennis});
    const liquidationTx = await cdpManager.batchLiquidateCdps(cdpsToLiquidate)

    // Check transaction succeeded
    assert.isTrue(liquidationTx.receipt.status)

    // Confirm cdps D, B, C removed
    assert.isFalse(await sortedCdps.contains(_dennisCdpId))
    assert.isFalse(await sortedCdps.contains(_bobCdpId))
    assert.isFalse(await sortedCdps.contains(_carolCdpId))

    // Confirm cdps have status 'liquidated' (Status enum element idx 3)
    assert.equal((await cdpManager.Cdps(_dennisCdpId))[4], '3')
    assert.equal((await cdpManager.Cdps(_bobCdpId))[4], '3')
    assert.equal((await cdpManager.Cdps(_carolCdpId))[4], '3')
  })

  it("batchLiquidateCdps(), with 110% < ICR < TCR, and no valid liquidator: doesn't liquidate any cdps", async () => {
    await openCdp({ ICR: toBN(dec(222, 16)), extraParams: { from: alice } })
    const { totalDebt: bobDebt_Before } = await openCdp({ ICR: toBN(dec(224, 16)), extraParams: { from: bob } })
    const { totalDebt: carolDebt_Before } = await openCdp({ ICR: toBN(dec(226, 16)), extraParams: { from: carol } })
    const { totalDebt: dennisDebt_Before } = await openCdp({ ICR: toBN(dec(228, 16)), extraParams: { from: dennis } })
    let _aliceCdpId = await sortedCdps.cdpOfOwnerByIndex(alice, 0);
    let _bobCdpId = await sortedCdps.cdpOfOwnerByIndex(bob, 0);
    let _carolCdpId = await sortedCdps.cdpOfOwnerByIndex(carol, 0);
    let _dennisCdpId = await sortedCdps.cdpOfOwnerByIndex(dennis, 0);

    const bobColl_Before = (await cdpManager.Cdps(_bobCdpId))[1]
    const carolColl_Before = (await cdpManager.Cdps(_carolCdpId))[1]
    const dennisColl_Before = (await cdpManager.Cdps(_dennisCdpId))[1]

    await openCdp({ ICR: toBN(dec(228, 16)), extraParams: { from: erin } })
    await openCdp({ ICR: toBN(dec(230, 16)), extraParams: { from: freddy } })

    // Price drops
    await priceFeed.setPrice(dec(3000, 13))
    const price = await priceFeed.getPrice()
    const TCR = await th.getTCR(contracts)

    // Check Recovery Mode is active
    assert.isTrue(await th.checkRecoveryMode(contracts))

    // Check cdps A-D are in range 110% < ICR < TCR
    const ICR_A = await cdpManager.getCurrentICR(_aliceCdpId, price)
    const ICR_B = await cdpManager.getCurrentICR(_bobCdpId, price)
    const ICR_C = await cdpManager.getCurrentICR(_carolCdpId, price)

    assert.isTrue(ICR_A.lt(mv._MCR) && ICR_A.lt(TCR))
    assert.isTrue(ICR_B.lt(mv._MCR) && ICR_B.lt(TCR))
    assert.isTrue(ICR_C.lt(mv._MCR) && ICR_C.lt(TCR))

    // Cdps are ordered by ICR, low to high: A, B, C, D. 
    // Liquidate out of ICR order: D, B, C. A (lowest ICR) not included.
    const cdpsToLiquidate = [_dennisCdpId, _bobCdpId, _carolCdpId]
//    await assertRevert(cdpManager.batchLiquidateCdps(cdpsToLiquidate), "CdpManager: nothing to liquidate")
    await debtToken.transfer(owner, toBN((await debtToken.balanceOf(alice)).toString()), {from: alice});	
    await debtToken.transfer(owner, toBN((await debtToken.balanceOf(bob)).toString()), {from: bob});	
    await debtToken.transfer(owner, toBN((await debtToken.balanceOf(carol)).toString()), {from: carol});
    await debtToken.transfer(owner, toBN((await debtToken.balanceOf(dennis)).toString()), {from: dennis});
	await cdpManager.batchLiquidateCdps(cdpsToLiquidate)

    // Confirm cdps D, B, C remain in system
    assert.isFalse(await sortedCdps.contains(_dennisCdpId))
    assert.isFalse(await sortedCdps.contains(_bobCdpId))
    assert.isFalse(await sortedCdps.contains(_carolCdpId))

    // Confirm dennis have status 'active' (Status enum element idx 1)
    assert.equal((await cdpManager.Cdps(_dennisCdpId))[4], '3')
    // Confirm cdps have status 'active' (Status enum element idx 1)
    assert.equal((await cdpManager.Cdps(_bobCdpId))[4], '3')
    assert.equal((await cdpManager.Cdps(_carolCdpId))[4], '3')

    // Confirm D, B, C coll & debt have not changed
    const dennisDebt_After = (await cdpManager.Cdps(_dennisCdpId))[0].add((await cdpManager.getPendingDebtRedistribution(dennis)))
    const bobDebt_After = (await cdpManager.Cdps(_bobCdpId))[0].add((await cdpManager.getPendingDebtRedistribution(bob)))
    const carolDebt_After = (await cdpManager.Cdps(_carolCdpId))[0].add((await cdpManager.getPendingDebtRedistribution(carol)))

    const dennisColl_After = (await cdpManager.Cdps(_dennisCdpId))[1]  
    const bobColl_After = (await cdpManager.Cdps(_bobCdpId))[1]
    const carolColl_After = (await cdpManager.Cdps(_carolCdpId))[1]

    assert.isTrue(dennisColl_After.lt(dennisColl_Before))
    assert.isTrue(bobColl_After.lt(bobColl_Before))
    assert.isTrue(carolColl_After.lt(carolColl_Before))

    th.assertIsApproximatelyEqual('0', dennisDebt_After.toString())
    th.assertIsApproximatelyEqual('0', bobDebt_After.toString())
    th.assertIsApproximatelyEqual('0', carolDebt_After.toString())
  })

  it('batchLiquidateCdps(): skips liquidation of cdps with ICR > TCR, regardless of liquidator balance size', async () => {
    // Cdps that will fall into ICR range 100-MCR
    const { totalDebt: A_totalDebt } = await openCdp({ ICR: toBN(dec(194, 16)), extraParams: { from: A } })
    await openCdp({ ICR: toBN(dec(196, 16)), extraParams: { from: B } })
    const { totalDebt: C_totalDebt } = await openCdp({ ICR: toBN(dec(198, 16)), extraParams: { from: C } })

    // Cdps that will fall into ICR range 110-TCR
    const { totalDebt: D_totalDebt } = await openCdp({ ICR: toBN(dec(221, 16)), extraParams: { from: D } })
    await openCdp({ ICR: toBN(dec(223, 16)), extraParams: { from: E } })
    F = freddy
    G = greta
    H = harry
    I = ida	
    await openCdp({ ICR: toBN(dec(225, 16)), extraParams: { from: F } })

    // Cdps that will fall into ICR range >= TCR
    const { totalDebt: G_totalDebt } = await openCdp({ ICR: toBN(dec(250, 16)), extraParams: { from: G } })
    const { totalDebt: H_totalDebt } = await openCdp({ ICR: toBN(dec(270, 16)), extraParams: { from: H } })
    const { totalDebt: I_totalDebt } = await openCdp({ ICR: toBN(dec(290, 16)), extraParams: { from: I } })

    // Whale adds EBTC to SP
    const spDeposit = A_totalDebt.add(C_totalDebt).add(D_totalDebt).add(G_totalDebt).add(H_totalDebt).add(I_totalDebt)
    await openCdp({ ICR: toBN(dec(245, 16)), extraEBTCAmount: spDeposit, extraParams: { from: whale } })
    let _aCdpId = await sortedCdps.cdpOfOwnerByIndex(A, 0);
    let _bCdpId = await sortedCdps.cdpOfOwnerByIndex(B, 0);
    let _cCdpId = await sortedCdps.cdpOfOwnerByIndex(C, 0);
    let _dCdpId = await sortedCdps.cdpOfOwnerByIndex(D, 0);
    let _eCdpId = await sortedCdps.cdpOfOwnerByIndex(E, 0);
    let _fCdpId = await sortedCdps.cdpOfOwnerByIndex(F, 0);
    let _gCdpId = await sortedCdps.cdpOfOwnerByIndex(G, 0);
    let _hCdpId = await sortedCdps.cdpOfOwnerByIndex(H, 0);
    let _iCdpId = await sortedCdps.cdpOfOwnerByIndex(I, 0);

    // Price drops, but all cdps remain active
    await priceFeed.setPrice(dec(3000, 13))
    const price = await priceFeed.getPrice()
    const TCR = await th.getTCR(contracts)

    // Confirm Recovery Mode
    assert.isTrue(await th.checkRecoveryMode(contracts))

    const G_collBefore = (await cdpManager.Cdps(_gCdpId))[1]
    const G_debtBefore = (await cdpManager.Cdps(_gCdpId))[0]
    const H_collBefore = (await cdpManager.Cdps(_hCdpId))[1]
    const H_debtBefore = (await cdpManager.Cdps(_hCdpId))[0]
    const I_collBefore = (await cdpManager.Cdps(_iCdpId))[1]
    const I_debtBefore = (await cdpManager.Cdps(_iCdpId))[0]

    const ICR_A = await cdpManager.getCurrentICR(_aCdpId, price) 
    const ICR_B = await cdpManager.getCurrentICR(_bCdpId, price) 
    const ICR_C = await cdpManager.getCurrentICR(_cCdpId, price) 
    const ICR_D = await cdpManager.getCurrentICR(_dCdpId, price)
    const ICR_E = await cdpManager.getCurrentICR(_eCdpId, price)
    const ICR_F = await cdpManager.getCurrentICR(_fCdpId, price)
    const ICR_G = await cdpManager.getCurrentICR(_gCdpId, price)
    const ICR_H = await cdpManager.getCurrentICR(_hCdpId, price)
    const ICR_I = await cdpManager.getCurrentICR(_iCdpId, price)

    // Check CDPs are in range <100
    assert.isTrue(ICR_A.lte(mv._ICR100) && ICR_A.lt(mv._MCR))
    assert.isTrue(ICR_B.lte(mv._ICR100) && ICR_B.lt(mv._MCR))
    assert.isTrue(ICR_C.lte(mv._ICR100) && ICR_C.lt(mv._MCR))
    assert.isTrue(ICR_D.lt(mv._MCR) && ICR_D.lt(TCR))
    assert.isTrue(ICR_E.lt(mv._MCR) && ICR_E.lt(TCR))
    assert.isTrue(ICR_F.lt(mv._MCR) && ICR_F.lt(TCR))

    // Check G-I are in range >= TCR
    assert.isTrue(ICR_G.lte(mv._MCR) && ICR_G.gte(TCR))
    assert.isTrue(ICR_H.lte(mv._MCR) && ICR_H.gte(TCR))
    assert.isTrue(ICR_I.gte(mv._MCR) && ICR_I.gte(TCR))

    // Attempt to liquidate only cdps with ICR > TCR% 
    await assertRevert(cdpManager.batchLiquidateCdps([_iCdpId]), "CdpManager: nothing to liquidate")

    // Check G, H, I remain in system
    assert.isTrue(await sortedCdps.contains(_gCdpId))
    assert.isTrue(await sortedCdps.contains(_hCdpId))
    assert.isTrue(await sortedCdps.contains(_iCdpId))

    // Check G, H, I coll and debt have not changed
    assert.equal(G_collBefore.eq(await cdpManager.Cdps(_gCdpId))[1])
    assert.equal(G_debtBefore.eq(await cdpManager.Cdps(_gCdpId))[0])
    assert.equal(H_collBefore.eq(await cdpManager.Cdps(_hCdpId))[1])
    assert.equal(H_debtBefore.eq(await cdpManager.Cdps(_hCdpId))[0])
    assert.equal(I_collBefore.eq(await cdpManager.Cdps(_iCdpId))[1])
    assert.equal(I_debtBefore.eq(await cdpManager.Cdps(_iCdpId))[0])

    // Confirm Recovery Mode
    assert.isTrue(await th.checkRecoveryMode(contracts))
  
    // Attempt to liquidate a variety of cdps with liquidator covering whole batch.
    // Expect A, C, D to be liquidated, and G, H, I to remain in system
    await debtToken.transfer(owner, toBN((await debtToken.balanceOf(A)).toString()), {from: A});	
    await debtToken.transfer(owner, toBN((await debtToken.balanceOf(C)).toString()), {from: C});	
    await debtToken.transfer(owner, toBN((await debtToken.balanceOf(D)).toString()), {from: D});
    await debtToken.transfer(owner, toBN((await debtToken.balanceOf(B)).toString()), {from: B});
    await debtToken.transfer(owner, toBN((await debtToken.balanceOf(G)).toString()), {from: G});
    await debtToken.transfer(owner, toBN((await debtToken.balanceOf(H)).toString()), {from: H});
    await debtToken.transfer(owner, toBN((await debtToken.balanceOf(I)).toString()), {from: I});
    await cdpManager.batchLiquidateCdps([_cCdpId, _dCdpId, _gCdpId, _hCdpId, _aCdpId, _iCdpId])
    
    // Confirm CDPs liquidated  
    assert.isFalse(await sortedCdps.contains(_cCdpId))
    assert.isFalse(await sortedCdps.contains(_aCdpId))
    assert.isFalse(await sortedCdps.contains(_dCdpId))
    assert.isFalse(await sortedCdps.contains(_gCdpId))
    assert.isFalse(await sortedCdps.contains(_hCdpId))
    
    // Check I remain in system
    assert.isTrue(await sortedCdps.contains(_iCdpId))

    // Check coll and debt have not changed
    assert.equal(I_collBefore.eq(await cdpManager.Cdps(_iCdpId))[1])
    assert.equal(I_debtBefore.eq(await cdpManager.Cdps(_iCdpId))[0])

    // Confirm Recovery Mode
    assert.isTrue(await th.checkRecoveryMode(contracts))

    // Whale withdraws entire deposit, and re-deposits 132 EBTC
    // Increasing the price for a moment to avoid pending liquidations to block withdrawal
    await priceFeed.setPrice(dec(4000, 13))

    // B and E are still in range 110-TCR.
    // Attempt to liquidate B, G, H, I, E.
    // Expected liquidator to fully absorb B (92 EBTC + 10 virtual debt), 
    // but not E as there are not enough funds in liquidator	  
	  	  
    // trigger cooldown and pass the liq wait
    await cdpManager.syncGracePeriod();
    await ethers.provider.send("evm_increaseTime", [901]);
    await ethers.provider.send("evm_mine");
    
    const dEbtBefore = (await cdpManager.Cdps(_eCdpId))[0]

    await debtToken.transfer(owner, toBN((await debtToken.balanceOf(F)).toString()), {from: F});	
    await debtToken.transfer(owner, toBN((await debtToken.balanceOf(E)).toString()), {from: E});
    await cdpManager.batchLiquidateCdps([_bCdpId, _iCdpId, _eCdpId])
    
    const dEbtAfter = (await cdpManager.Cdps(_eCdpId))[0]
    
    const dEbtDelta = dEbtBefore.sub(dEbtAfter)

    assert.equal((dEbtDelta.toString()), dEbtBefore.toString())
    
    // Confirm B & E removed
    assert.isFalse(await sortedCdps.contains(_bCdpId)) 
    assert.isFalse(await sortedCdps.contains(_eCdpId))

    // Check G, H, I remain in system
    assert.isTrue(await sortedCdps.contains(_iCdpId))

    // Check coll and debt have not changed
    assert.equal(I_collBefore.eq(await cdpManager.Cdps(_iCdpId))[1])
    assert.equal(I_debtBefore.eq(await cdpManager.Cdps(_iCdpId))[0])
  })

  it('batchLiquidateCdps(): emits liquidation event with correct values when all cdps have ICR > 110% and liquidator covers a subset of cdps', async () => {
    // Cdps to be absorbed by SP
    const { collateral: F_coll, totalDebt: F_totalDebt } = await openCdp({ ICR: toBN(dec(222, 16)), extraParams: { from: freddy } })
    const { collateral: G_coll, totalDebt: G_totalDebt } = await openCdp({ ICR: toBN(dec(222, 16)), extraParams: { from: greta } })

    // Cdps to be spared
    const { collateral: A_coll, totalDebt: A_totalDebt } = await openCdp({ ICR: toBN(dec(250, 16)), extraParams: { from: alice } })
    const { collateral: B_coll, totalDebt: B_totalDebt } = await openCdp({ ICR: toBN(dec(266, 16)), extraParams: { from: bob } })
    const { collateral: C_coll, totalDebt: C_totalDebt } = await openCdp({ ICR: toBN(dec(285, 16)), extraParams: { from: carol } })
    const { collateral: D_coll, totalDebt: D_totalDebt } = await openCdp({ ICR: toBN(dec(308, 16)), extraParams: { from: dennis } })

    // Whale adds EBTC to SP
    const spDeposit = F_totalDebt.add(G_totalDebt)
    const { collateral: W_coll, totalDebt: W_totalDebt } = await openCdp({ ICR: toBN(dec(285, 16)), extraEBTCAmount: spDeposit, extraParams: { from: whale } })
    let _whaleCdpId = await sortedCdps.cdpOfOwnerByIndex(whale, 0);
    let _aliceCdpId = await sortedCdps.cdpOfOwnerByIndex(alice, 0);
    let _bobCdpId = await sortedCdps.cdpOfOwnerByIndex(bob, 0);
    let _carolCdpId = await sortedCdps.cdpOfOwnerByIndex(carol, 0);
    let _dennisCdpId = await sortedCdps.cdpOfOwnerByIndex(dennis, 0);
    let _freddyCdpId = await sortedCdps.cdpOfOwnerByIndex(freddy, 0);
    let _gretaCdpId = await sortedCdps.cdpOfOwnerByIndex(greta, 0);

    // Price drops, but all cdps remain active
    await priceFeed.setPrice(dec(3000, 13))
    const price = await priceFeed.getPrice()

    // Confirm Recovery Mode
    assert.isTrue(await th.checkRecoveryMode(contracts))

    // Confirm all cdps have ICR > MCR
    assert.isTrue((await cdpManager.getCurrentICR(_freddyCdpId, price)).lte(mv._MCR))
    assert.isTrue((await cdpManager.getCurrentICR(_gretaCdpId, price)).lte(mv._MCR))
    assert.isTrue((await cdpManager.getCurrentICR(_aliceCdpId, price)).lte(mv._MCR))
    assert.isTrue((await cdpManager.getCurrentICR(_bobCdpId, price)).lte(mv._MCR))
    assert.isTrue((await cdpManager.getCurrentICR(_carolCdpId, price)).gte(mv._MCR))

    const cdpsToLiquidate = [_freddyCdpId, _gretaCdpId, _aliceCdpId, _bobCdpId, _carolCdpId, _dennisCdpId, _whaleCdpId]

    // Attempt liqudation sequence
    await debtToken.transfer(owner, toBN((await debtToken.balanceOf(alice)).toString()), {from: alice});	
    await debtToken.transfer(owner, toBN((await debtToken.balanceOf(bob)).toString()), {from: bob});	
    await debtToken.transfer(owner, toBN((await debtToken.balanceOf(carol)).toString()), {from: carol});
    await debtToken.transfer(owner, toBN((await debtToken.balanceOf(dennis)).toString()), {from: dennis});
    await debtToken.transfer(owner, toBN((await debtToken.balanceOf(greta)).toString()), {from: greta});
    await debtToken.transfer(owner, toBN((await debtToken.balanceOf(freddy)).toString()), {from: freddy});
    await debtToken.transfer(owner, toBN((await debtToken.balanceOf(whale)).toString()), {from: whale});
    const liquidationTx = await cdpManager.batchLiquidateCdps(cdpsToLiquidate)
    const [liquidatedDebt, liquidatedColl, gasComp] = th.getEmittedLiquidationValues(liquidationTx)

    // Check F and G were liquidated
    assert.isFalse(await sortedCdps.contains(_freddyCdpId))
    assert.isFalse(await sortedCdps.contains(_gretaCdpId))

    // Check whale and A-D remain active
    assert.isFalse(await sortedCdps.contains(_aliceCdpId))
    assert.isFalse(await sortedCdps.contains(_bobCdpId))
    assert.isTrue(await sortedCdps.contains(_carolCdpId))
    assert.isTrue(await sortedCdps.contains(_dennisCdpId))
    assert.isTrue(await sortedCdps.contains(_whaleCdpId))

    // Liquidation event emits coll = (F_debt + G_debt)/price*1.1*0.995, and debt = (F_debt + G_debt)
    let _liqDebts = (F_coll.mul(price).div(LICR)).add(G_coll.mul(price).div(LICR)).add(A_coll.mul(price).div(LICR)).add(B_totalDebt);
    th.assertIsApproximatelyEqual(liquidatedDebt, _liqDebts)	
    const equivalentCollA = A_coll
    const equivalentCollB = B_coll
    const equivalentCollF = F_coll
    const equivalentCollG = G_coll
    th.assertIsApproximatelyEqual(liquidatedColl, equivalentCollA.add(equivalentCollB).add(equivalentCollF).add(equivalentCollG))

    // check collateral surplus
    const freddy_remainingCollateral = F_coll.sub(equivalentCollF)
    const greta_remainingCollateral = G_coll.sub(equivalentCollG)
    th.assertIsApproximatelyEqual('0', freddy_remainingCollateral.toString())
    th.assertIsApproximatelyEqual('0', greta_remainingCollateral.toString())
  })

  it('batchLiquidateCdps(): emits liquidation event with correct values when all cdps have ICR > 110% and liquidator covers a subset of cdps, including a partial', async () => {
    // Cdps to be absorbed by SP
    const { collateral: F_coll, totalDebt: F_totalDebt } = await openCdp({ ICR: toBN(dec(222, 16)), extraParams: { from: freddy } })
    const { collateral: G_coll, totalDebt: G_totalDebt } = await openCdp({ ICR: toBN(dec(222, 16)), extraParams: { from: greta } })

    // Cdps to be spared
    const { collateral: A_coll, totalDebt: A_totalDebt } = await openCdp({ ICR: toBN(dec(250, 16)), extraParams: { from: alice } })
    const { collateral: B_coll, totalDebt: B_totalDebt } = await openCdp({ ICR: toBN(dec(266, 16)), extraParams: { from: bob } })
    const { collateral: C_coll, totalDebt: C_totalDebt } = await openCdp({ ICR: toBN(dec(285, 16)), extraParams: { from: carol } })
    const { collateral: D_coll, totalDebt: D_totalDebt } = await openCdp({ ICR: toBN(dec(308, 16)), extraParams: { from: dennis } })

    // Whale opens cdp and adds 220 EBTC to SP
    const spDeposit = F_totalDebt.add(G_totalDebt).add(A_totalDebt.div(toBN(2)))
    const { collateral: W_coll, totalDebt: W_totalDebt } = await openCdp({ ICR: toBN(dec(285, 16)), extraEBTCAmount: spDeposit, extraParams: { from: whale } })
    let _whaleCdpId = await sortedCdps.cdpOfOwnerByIndex(whale, 0);
    let _aliceCdpId = await sortedCdps.cdpOfOwnerByIndex(alice, 0);
    let _bobCdpId = await sortedCdps.cdpOfOwnerByIndex(bob, 0);
    let _carolCdpId = await sortedCdps.cdpOfOwnerByIndex(carol, 0);
    let _dennisCdpId = await sortedCdps.cdpOfOwnerByIndex(dennis, 0);
    let _freddyCdpId = await sortedCdps.cdpOfOwnerByIndex(freddy, 0);
    let _gretaCdpId = await sortedCdps.cdpOfOwnerByIndex(greta, 0);

    // Price drops, but all cdps remain active
    await priceFeed.setPrice(dec(3000, 13))
    const price = await priceFeed.getPrice()

    // Confirm Recovery Mode
    assert.isTrue(await th.checkRecoveryMode(contracts))

    // Confirm all cdps have ICR > MCR
    assert.isTrue((await cdpManager.getCurrentICR(_freddyCdpId, price)).lte(mv._MCR))
    assert.isTrue((await cdpManager.getCurrentICR(_gretaCdpId, price)).lte(mv._MCR))
    assert.isTrue((await cdpManager.getCurrentICR(_aliceCdpId, price)).lte(mv._MCR))
    assert.isTrue((await cdpManager.getCurrentICR(_bobCdpId, price)).lte(mv._MCR))
    assert.isTrue((await cdpManager.getCurrentICR(_carolCdpId, price)).gte(mv._MCR))

    const cdpsToLiquidate = [_freddyCdpId, _gretaCdpId, _aliceCdpId, _bobCdpId, _carolCdpId, _dennisCdpId, _whaleCdpId]

    // Attempt liqudation sequence
    await debtToken.transfer(owner, toBN((await debtToken.balanceOf(alice)).toString()), {from: alice});	
    await debtToken.transfer(owner, toBN((await debtToken.balanceOf(bob)).toString()), {from: bob});	
    await debtToken.transfer(owner, toBN((await debtToken.balanceOf(carol)).toString()), {from: carol});
    await debtToken.transfer(owner, toBN((await debtToken.balanceOf(dennis)).toString()), {from: dennis});
    await debtToken.transfer(owner, toBN((await debtToken.balanceOf(greta)).toString()), {from: greta});
    await debtToken.transfer(owner, toBN((await debtToken.balanceOf(freddy)).toString()), {from: freddy});
    await debtToken.transfer(owner, toBN((await debtToken.balanceOf(whale)).toString()), {from: whale});
    const liquidationTx = await cdpManager.batchLiquidateCdps(cdpsToLiquidate)
    const [liquidatedDebt, liquidatedColl, gasComp] = th.getEmittedLiquidationValues(liquidationTx)

    // Check F and G were liquidated
    assert.isFalse(await sortedCdps.contains(_freddyCdpId))
    assert.isFalse(await sortedCdps.contains(_gretaCdpId))

    // Check whale and A-D remain active
    assert.isFalse(await sortedCdps.contains(_aliceCdpId))
    assert.isFalse(await sortedCdps.contains(_bobCdpId))
    assert.isTrue(await sortedCdps.contains(_carolCdpId))
    assert.isTrue(await sortedCdps.contains(_dennisCdpId))
    assert.isTrue(await sortedCdps.contains(_whaleCdpId))

    // Check A's collateral and debt are the same
    const entireColl_A = (await cdpManager.Cdps(_aliceCdpId))[1]
    const entireDebt_A = (await cdpManager.Cdps(_aliceCdpId))[0].add((await cdpManager.getPendingDebtRedistribution(_aliceCdpId)))

    assert.equal(entireColl_A.toString(), '0')
    th.assertIsApproximatelyEqual(entireDebt_A.toString(), '0')

    /* Liquidation event emits:
    coll = (F_debt + G_debt)/price*1.1*0.995
    debt = (F_debt + G_debt) */
    let _liqDebts = (F_coll.mul(price).div(LICR)).add(G_coll.mul(price).div(LICR)).add(A_coll.mul(price).div(LICR)).add(B_totalDebt);
    th.assertIsApproximatelyEqual(liquidatedDebt, _liqDebts)	
    const equivalentCollA = A_coll
    const equivalentCollB = B_coll
    const equivalentCollF = F_coll
    const equivalentCollG = G_coll
    th.assertIsApproximatelyEqual(liquidatedColl, equivalentCollA.add(equivalentCollB).add(equivalentCollF).add(equivalentCollG))

    // check collateral surplus
    const freddy_remainingCollateral = F_coll.sub(equivalentCollF)
    const greta_remainingCollateral = G_coll.sub(equivalentCollG)
    th.assertIsApproximatelyEqual('0', freddy_remainingCollateral.toString())
    th.assertIsApproximatelyEqual('0', greta_remainingCollateral.toString())
  })

})

contract('Reset chain state', async accounts => { })<|MERGE_RESOLUTION|>--- conflicted
+++ resolved
@@ -64,6 +64,7 @@
   })
 
   beforeEach(async () => {
+    await deploymentHelper.setDeployGasPrice(1000000000)
     contracts = await deploymentHelper.deployTesterContractsHardhat()
     let LQTYContracts = {}
     LQTYContracts.feeRecipient = contracts.feeRecipient;
@@ -3045,16 +3046,12 @@
     assert.isTrue(ICR_C.gt(mv._MCR) && ICR_C.lt(TCR))
 
     const entireSystemCollBefore = await cdpManager.getEntireSystemColl()
-<<<<<<< HEAD
-    const entireSystemDebtBefore = await cdpManager.getSystemDebt()
-=======
-    const entireSystemDebtBefore = await cdpManager.getEntireSystemDebt()	  
+    const entireSystemDebtBefore = await cdpManager.getSystemDebt()  
 	  	  
     // trigger cooldown and pass the liq wait
     await cdpManager.syncGracePeriod();
     await ethers.provider.send("evm_increaseTime", [901]);
     await ethers.provider.send("evm_mine");
->>>>>>> 7aa2eb31
 
     /* Liquidate cdps. Cdps are ordered by ICR, from low to high:  A, B, C, D, E.
     With 253 in the SP, Alice (102 debt) and Bob (101 debt) should be entirely liquidated. 
@@ -3793,16 +3790,12 @@
     assert.isTrue(ICR_C.gt(mv._MCR) && ICR_C.lt(TCR))
 
     const entireSystemCollBefore = await cdpManager.getEntireSystemColl()
-<<<<<<< HEAD
-    const entireSystemDebtBefore = await cdpManager.getSystemDebt()
-=======
-    const entireSystemDebtBefore = await cdpManager.getEntireSystemDebt()	  
+    const entireSystemDebtBefore = await cdpManager.getSystemDebt()  
 	  	  
     // trigger cooldown and pass the liq wait
     await cdpManager.syncGracePeriod();
     await ethers.provider.send("evm_increaseTime", [901]);
     await ethers.provider.send("evm_mine");
->>>>>>> 7aa2eb31
 
     const cdpsToLiquidate = [_aliceCdpId, _bobCdpId, _carolCdpId]
     await debtToken.transfer(owner, toBN((await debtToken.balanceOf(alice)).toString()), {from: alice});	
