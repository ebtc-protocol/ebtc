--- conflicted
+++ resolved
@@ -119,10 +119,6 @@
   )
 
   // Connect all core contracts up
-<<<<<<< HEAD
-  await mdh.connectCoreContractsMainnet(ebtcCore, EBTCContracts, configParams.externalAddrs.CHAINLINK_ETHBTC_PROXY)
-  await mdh.connectEBTCContractsToCoreMainnet(EBTCContracts, ebtcCore)
-=======
   console.log("connectCoreContractsMainnet...")
   await mdh.connectCoreContractsMainnet(ebtcCore, EBTCContracts, configParams)
 
@@ -131,7 +127,6 @@
 
   console.log("connectEBTCContractsToCoreMainnet...")
   await mdh.connectEBTCContractsToCoreMainnet(EBTCContracts, ebtcCore, configParams)
->>>>>>> b67a530d
 
   // Deploy a read-only multi-cdp getter
   console.log("deployMultiCdpGetterMainnet...")
@@ -291,12 +286,8 @@
     console.log("Deployer opens a cdp ...")
     await mdh.sendAndWaitForTransaction(
       ebtcCore.borrowerOperations.openCdp(
-<<<<<<< HEAD
-        _3kEBTCWithdrawal,
-=======
         th._100pct,
         _EBTCWithdrawal,
->>>>>>> b67a530d
         th.DUMMY_BYTES32,
         th.DUMMY_BYTES32,
         _ETHcoll,
@@ -420,9 +411,6 @@
       account2Wallet
     )
 
-<<<<<<< HEAD
-    await mdh.sendAndWaitForTransaction(borrowerOpsAcct2.openCdp(_1500EBTCWithdrawal, th.DUMMY_BYTES32, th.DUMMY_BYTES32, { value: _15_ETHcoll, gasPrice, gasLimit: 1000000 }))
-=======
     console.log("Acct 2 converts ETH to collateral token ...")
     await mdh.sendAndWaitForTransaction(
       collateralTokenAcct2.submit(ZERO_ADDRESS, { value: _ETHdeposit, gasPrice })
@@ -447,7 +435,6 @@
         { gasPrice }
       )
     )
->>>>>>> b67a530d
   } else {
     console.log('Acct 2 already has an active cdp')
   }
