--- conflicted
+++ resolved
@@ -22,11 +22,7 @@
 import lockupContractFactoryAbi from "../abi/LockupContractFactory.json";
 import lqtyStakingAbi from "../abi/LQTYStaking.json";
 import multiTroveGetterAbi from "../abi/MultiTroveGetter.json";
-<<<<<<< HEAD
-import priceFeedAbi from "../abi/PriceFeed.json";
-=======
 // import priceFeedAbi from "../abi/PriceFeed.json";
->>>>>>> 21b4c30c
 import priceFeedTestnetAbi from "../abi/PriceFeedTestnet.json";
 import sortedTrovesAbi from "../abi/SortedTroves.json";
 import stabilityPoolAbi from "../abi/StabilityPool.json";
@@ -50,11 +46,7 @@
   LockupContractFactory,
   LQTYStaking,
   MultiTroveGetter,
-<<<<<<< HEAD
-  PriceFeed,
-=======
   // PriceFeed,
->>>>>>> 21b4c30c
   PriceFeedTestnet,
   SortedTroves,
   StabilityPool
@@ -159,10 +151,7 @@
   lockupContractFactory: LockupContractFactory;
   lqtyStaking: LQTYStaking;
   multiTroveGetter: MultiTroveGetter;
-<<<<<<< HEAD
-=======
   // priceFeed: PriceFeed;
->>>>>>> 21b4c30c
   priceFeedTestnet: PriceFeedTestnet;
   sortedTroves: SortedTroves;
   stabilityPool: StabilityPool;
@@ -184,10 +173,7 @@
   lockupContractFactory: lockupContractFactoryAbi,
   lqtyStaking: lqtyStakingAbi,
   multiTroveGetter: multiTroveGetterAbi,
-<<<<<<< HEAD
-=======
   // priceFeed: priceFeedAbi,
->>>>>>> 21b4c30c
   priceFeedTestnet: priceFeedTestnetAbi,
   sortedTroves: sortedTrovesAbi,
   stabilityPool: stabilityPoolAbi,
