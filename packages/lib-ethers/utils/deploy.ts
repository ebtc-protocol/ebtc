import { Signer } from "@ethersproject/abstract-signer";
import { ContractTransaction, ContractFactory, Overrides } from "@ethersproject/contracts";
import { AddressZero } from "@ethersproject/constants";

import { LiquityContractAddresses, LiquityContracts, connectToContracts } from "../src/contracts";

let silent = true;

const kovanAggregator = "0x9326BFA02ADD2366b30bacB125260Af641031331";

export const setSilent = (s: boolean) => {
  silent = s;
};

const deployContract = async (
  deployer: Signer,
  getContractFactory: (name: string, signer: Signer) => Promise<ContractFactory>,
  contractName: string,
  ...args: any[]
) => {
  silent || console.log(`Deploying ${contractName} ...`);
  const contract = await (await getContractFactory(contractName, deployer)).deploy(...args);

  silent || console.log(`Waiting for transaction ${contract.deployTransaction.hash} ...`);
  const receipt = await contract.deployTransaction.wait();

  if (!silent) {
    console.log({
      contractAddress: contract.address,
      blockNumber: receipt.blockNumber,
      gasUsed: receipt.gasUsed.toNumber()
    });
    console.log();
  }

  return contract.address;
};

const deployContracts = async (
  deployer: Signer,
  getContractFactory: (name: string, signer: Signer) => Promise<ContractFactory>,
  overrides?: Overrides
): Promise<LiquityContractAddresses> => {
  const addresses = {
    activePool: await deployContract(deployer, getContractFactory, "ActivePool", { ...overrides }),
    borrowerOperations: await deployContract(deployer, getContractFactory, "BorrowerOperations", {
      ...overrides
    }),
    troveManager: await deployContract(deployer, getContractFactory, "TroveManager", { ...overrides }),
    collSurplusPool: await deployContract(deployer, getContractFactory, "CollSurplusPool", {
      ...overrides
    }),
    communityIssuance: await deployContract(deployer, getContractFactory, "CommunityIssuance", {
      ...overrides
    }),
    defaultPool: await deployContract(deployer, getContractFactory, "DefaultPool", { ...overrides }),
    hintHelpers: await deployContract(deployer, getContractFactory, "HintHelpers", { ...overrides }),
    lockupContractFactory: await deployContract(
      deployer,
      getContractFactory,
      "LockupContractFactory",
      { ...overrides }
    ),
    lqtyStaking: await deployContract(deployer, getContractFactory, "LQTYStaking", { ...overrides }),
    priceFeed: await deployContract(deployer, getContractFactory, "PriceFeed", { ...overrides }),
<<<<<<< HEAD
    priceFeedTestnet: await deployContract(deployer, getContractFactory, "PriceFeedTestnet", { ...overrides }),
    sortedCDPs: await deployContract(deployer, getContractFactory, "SortedCDPs", { ...overrides }),
=======
    sortedTroves: await deployContract(deployer, getContractFactory, "SortedTroves", { ...overrides }),
>>>>>>> b980edbe
    stabilityPool: await deployContract(deployer, getContractFactory, "StabilityPool", {
      ...overrides
    })
  };

  return {
    ...addresses,
    lusdToken: await deployContract(
      deployer,
      getContractFactory,
      "LUSDToken",
      addresses.troveManager,
      addresses.stabilityPool,
      addresses.borrowerOperations,
      { ...overrides }
    ),

    lqtyToken: await deployContract(
      deployer,
      getContractFactory,
      "LQTYToken",
      addresses.communityIssuance,
      addresses.lqtyStaking,
      addresses.lockupContractFactory,
      { ...overrides }
    ),

    multiTrovegetter: await deployContract(
      deployer,
      getContractFactory,
      "MultiTroveGetter",
      addresses.troveManager,
      addresses.sortedTroves,
      { ...overrides }
    )
  };
};

const connectContracts = async (
  {
    activePool,
    borrowerOperations,
    troveManager,
    lusdToken,
    collSurplusPool,
    communityIssuance,
    defaultPool,
    lqtyToken,
    hintHelpers,
    lockupContractFactory,
    lqtyStaking,
    priceFeed,
<<<<<<< HEAD
    priceFeedTestnet,
    sortedCDPs,
=======
    sortedTroves,
>>>>>>> b980edbe
    stabilityPool
  }: LiquityContracts,
  deployer: Signer,
  overrides?: Overrides
) => {
  if (!deployer.provider) {
    throw new Error("Signer must have a provider.");
  }

  const txCount = await deployer.provider.getTransactionCount(deployer.getAddress());
  const network = await deployer.provider.getNetwork();

  const connections: ((nonce: number) => Promise<ContractTransaction>)[] = [
    nonce =>
      sortedTroves.setParams(1e6, troveManager.address, borrowerOperations.address, {
        ...overrides,
        nonce
      }),

    nonce =>
      priceFeed.setAddresses(
<<<<<<< HEAD
=======
        troveManager.address,
>>>>>>> b980edbe
        AddressZero,
        { ...overrides, nonce }
      ),

    nonce =>
      priceFeedTestnet.setAddresses(
        network.name === "kovan" ? kovanAggregator : AddressZero,
        { ...overrides, nonce }
      ),

    nonce =>
      troveManager.setAddresses(
        borrowerOperations.address,
        activePool.address,
        defaultPool.address,
        stabilityPool.address,
        collSurplusPool.address,
        priceFeed.address,
        lusdToken.address,
        sortedTroves.address,
        lqtyStaking.address,
        { ...overrides, nonce }
      ),

    nonce =>
      borrowerOperations.setAddresses(
        troveManager.address,
        activePool.address,
        defaultPool.address,
        stabilityPool.address,
        collSurplusPool.address,
        priceFeed.address,
        sortedTroves.address,
        lusdToken.address,
        lqtyStaking.address,
        { ...overrides, nonce }
      ),

    nonce =>
      stabilityPool.setAddresses(
        borrowerOperations.address,
        troveManager.address,
        activePool.address,
        lusdToken.address,
        sortedTroves.address,
        priceFeed.address,
        communityIssuance.address,
        { ...overrides, nonce }
      ),

    nonce =>
      activePool.setAddresses(
        borrowerOperations.address,
        troveManager.address,
        stabilityPool.address,
        defaultPool.address,
        { ...overrides, nonce }
      ),

    nonce =>
      defaultPool.setAddresses(troveManager.address, activePool.address, {
        ...overrides,
        nonce
      }),

    nonce =>
      collSurplusPool.setAddresses(
        borrowerOperations.address,
        troveManager.address,
        activePool.address,
        { ...overrides, nonce }
      ),

    nonce =>
      hintHelpers.setAddresses(sortedTroves.address, troveManager.address, {
        ...overrides,
        nonce
      }),

    nonce =>
      lqtyStaking.setAddresses(
        lqtyToken.address,
        lusdToken.address,
        troveManager.address,
        borrowerOperations.address,
        activePool.address,
        { ...overrides, nonce }
      ),

    nonce =>
      lockupContractFactory.setLQTYTokenAddress(lqtyToken.address, {
        ...overrides,
        nonce
      }),

    nonce =>
      communityIssuance.setAddresses(lqtyToken.address, stabilityPool.address, {
        ...overrides,
        nonce
      })
  ];

  const txs = await Promise.all(connections.map((connect, i) => connect(txCount + i)));

  let i = 0;
  await Promise.all(txs.map(tx => tx.wait().then(() => silent || console.log(`Connected ${++i}`))));
};

export const deployAndSetupContracts = async (
  deployer: Signer,
  getContractFactory: (name: string, signer: Signer) => Promise<ContractFactory>,
  overrides?: Overrides
): Promise<LiquityContracts> => {
  if (!deployer.provider) {
    throw new Error("Signer must have a provider.");
  }

  silent || (console.log("Deploying contracts..."), console.log());
  const addresses = await deployContracts(deployer, getContractFactory, overrides);
  const contracts = connectToContracts(addresses, deployer);

  silent || console.log("Connecting contracts...");
  await connectContracts(contracts, deployer, overrides);

  // silent || console.log("Activating CommunityIssuance contract...");
  // await (await contracts.communityIssuance.activateContract({ ...overrides })).wait();

  return contracts;
};<|MERGE_RESOLUTION|>--- conflicted
+++ resolved
@@ -63,12 +63,8 @@
     ),
     lqtyStaking: await deployContract(deployer, getContractFactory, "LQTYStaking", { ...overrides }),
     priceFeed: await deployContract(deployer, getContractFactory, "PriceFeed", { ...overrides }),
-<<<<<<< HEAD
     priceFeedTestnet: await deployContract(deployer, getContractFactory, "PriceFeedTestnet", { ...overrides }),
-    sortedCDPs: await deployContract(deployer, getContractFactory, "SortedCDPs", { ...overrides }),
-=======
     sortedTroves: await deployContract(deployer, getContractFactory, "SortedTroves", { ...overrides }),
->>>>>>> b980edbe
     stabilityPool: await deployContract(deployer, getContractFactory, "StabilityPool", {
       ...overrides
     })
@@ -121,12 +117,8 @@
     lockupContractFactory,
     lqtyStaking,
     priceFeed,
-<<<<<<< HEAD
     priceFeedTestnet,
-    sortedCDPs,
-=======
     sortedTroves,
->>>>>>> b980edbe
     stabilityPool
   }: LiquityContracts,
   deployer: Signer,
@@ -148,10 +140,6 @@
 
     nonce =>
       priceFeed.setAddresses(
-<<<<<<< HEAD
-=======
-        troveManager.address,
->>>>>>> b980edbe
         AddressZero,
         { ...overrides, nonce }
       ),
